--- conflicted
+++ resolved
@@ -1531,13 +1531,10 @@
                                                               'Revision' => 1,
                                                               'md5' => '45efb5ee352873cfb38af888b7cf532cd87108438131ed6b0645c2950a87429b560ae6794d48a58ced064ab46a9a32e5cade299a09bc49c30991df77b19e2f3d'
                                                             },
-<<<<<<< HEAD
                'config/honeywell/3830-zw3107.xml' => {
                                                        'Revision' => 1,
                                                        'md5' => '198e8c84e3e9a1689bc73ba0f35ab36fff0960580f9e78adb75b89af347c834abe53237dce5817a328eb7b7afcb5f4e4ebbf44415e05c2d78749779c04b3d486'
                                                      },
-=======
->>>>>>> e851870f
                'config/honeywell/39348-ZW4005.xml' => {
                                                         'Revision' => 2,
                                                         'md5' => '4d97e53273d973cc3207b3b9e19900a17cb13363ad8e82cfd055ad990604ee19a08128e933ab41be50016a933f83f1b8e4568d562b84d6fd523d76fa8b477861'
@@ -1643,7 +1640,6 @@
                                                     'md5' => '7fe244aa57c478f25638817f015d2d5d9f83a6f971014de80242a25fd94a35c1e98d3bcc0ad26b69a0677df64993614ee58ae7fe60e6c8af1afe713d4a152f71'
                                                   },
                'config/inovelli/lzw30-sn.xml' => {
-<<<<<<< HEAD
                                                    'Revision' => 10,
                                                    'md5' => '8b68e4082fda4419b715a2c8f7cf7daf97c9b71303ca5cd30ebe42f856e7d40d076eda2525c0c628e4b07797ad3165e87cbf996a73f29a53e9c53a76862d933e'
                                                  },
@@ -1662,26 +1658,6 @@
                'config/inovelli/lzw36.xml' => {
                                                 'Revision' => 9,
                                                 'md5' => 'fc8d2062384870d955f1711fff7c3a3e4207f444da331210e57bac51147af9177bb7f03c2bc89a4c1f4aaa24fb17611fac637bab760a542b9ffd743e68ffe192'
-=======
-                                                   'Revision' => 9,
-                                                   'md5' => '7aa40be5e904591dff42125e100f837214bca473a41f2602e185fda1a6c4f22f7e927f73ca82e9b0a4c5525784c9dfcc20bbbb8960e1af67152fe0506c838b8d'
-                                                 },
-               'config/inovelli/lzw30.xml' => {
-                                                'Revision' => 7,
-                                                'md5' => 'f46d60a88811a997b5a9f5a710d586e8a6fa4b85d2c05eb4fd9bf74f888808fc818acd054b72b537df7066a4a37bb3622d529a116c0cd9e75e118e76ce0599e1'
-                                              },
-               'config/inovelli/lzw31-sn.xml' => {
-                                                   'Revision' => 3,
-                                                   'md5' => '6610f4cc37631aac2d3f552ac9c07291a7aa974b2b05598d91b3aadeea1cf3cc0903b286867335b5b8f51a9dc380fe4c90523b37e4eb82154eb67d2a16007020'
-                                                 },
-               'config/inovelli/lzw31.xml' => {
-                                                'Revision' => 3,
-                                                'md5' => '12b5165d47a7b01cdaef769dbcf9fee22b7c198ccae4c8abdc90256a3be21995e0976b6919e674127a5a3fa0a16a17b33ffa0558e80e86e6bd2f74c5dd828992'
-                                              },
-               'config/inovelli/lzw36.xml' => {
-                                                'Revision' => 8,
-                                                'md5' => '8a258a2c3f45754757f9217e9e985f16f6cd4e1f058187f559bdd385466907d139d5f6f566cd1a8849b8cbf65e175d8c24b55903cfed2c7872604c344ee72e88'
->>>>>>> e851870f
                                               },
                'config/inovelli/lzw40.xml' => {
                                                 'Revision' => 1,
@@ -1912,13 +1888,8 @@
                                                    'md5' => '4d34aeaaea917c229bedbb737e4de1550b2d7db5f9e61566a1c0a39966b6442d381d01f93714e12aae1404797d36854274cc4063dd7424b00d27da238b17a36a'
                                                  },
                'config/manufacturer_specific.xml' => {
-<<<<<<< HEAD
-                                                       'Revision' => 126,
-                                                       'md5' => 'ca6e710bfca12fdd49c2fef6eb93d4481aec02bc49c7ddea4860ffd735b8ad7f535752bf3c581726837893ed5e5d8c0f95553bc62628acb6df72008cb48f1f0d'
-=======
-                                                       'Revision' => 112,
-                                                       'md5' => 'e29a240672f87c3ffb9b1912790d1f2b04e6673e163d6e043e8e8b1dd323c6111fe481d7b553f31e7125e408ebc00323eed3c51c766adfa0279e4b6f09308dbd'
->>>>>>> e851870f
+                                                       'Revision' => 127,
+                                                       'md5' => '9d7c91aa48ff1928301fb94b500c3c95ad5899926134452f1864062cee85a016dcfd839c57a80398bbeaf4e3696aed4780ea74aafc965e664fa7ed366eedd3c1'
                                                      },
                'config/mcohome/a8-9.xml' => {
                                               'Revision' => 1,
