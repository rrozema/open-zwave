%versiondb = (
               'config/2gig/ct100.xml' => {
                                            'Revision' => 6,
                                            'md5' => '4fe343964064e151aac9e1b2ce76574da4b2d1ba9e9cb86b7986a27e611ab5d88a7df0005f4d04b43c39aa64e08c299ac077f9f6c85cfe5af5b46c4f3c622e77'
                                          },
               'config/2gig/ct101.xml' => {
                                            'Revision' => 2,
                                            'md5' => 'b2c96148fd6c97c1e7a0d07126d2a7a497b49b56105e00d311dcf885d204f44bbd0673a15b0041c894098cca56b8ccfdcb072946557bbd64877552beeb0e21c0'
                                          },
               'config/2gig/ct200.xml' => {
                                            'Revision' => 1,
                                            'md5' => '7822e83cf1aa215d3ccad4d0103cc72a7a81c9a4501a068572bc65d3e7dd3631c3801dc3d554a4677d6b8b57758e42946b9cd2a5c614318c085f4ef6ade6d947'
                                          },
               'config/2gig/ct30.xml' => {
                                           'Revision' => 4,
                                           'md5' => '783218e85cb8eadbb47fd3dfd1d9dc60ccd7f1bf63fd585d8fd1701cab9f3460b78afd48c30ff88bd1e6754e0f215a1f607e6a8d838b92b25fe8dad5c106ea9f'
                                         },
               'config/2gig/ct32.xml' => {
                                           'Revision' => 6,
                                           'md5' => '3fc0dc93e116998e2d5d3e33d26dc182611a8c0c0ca031503b66fa45e88d39a6be0d53bdc0d7efcb6f371338ae70c393d5378f1e06dc58ec8b1ebf3fe17d44e2'
                                         },
               'config/2gig/ct50e.xml' => {
                                            'Revision' => 2,
                                            'md5' => '9c53edcf0c9718202fb57582c4f292dbd8d754b90c3bb06680aa4a03f7d981be96636035134c680f33d99ab5b3341698a05f8f70652e2489715606287f8ca221'
                                          },
               'config/2gig/ct80.xml' => {
                                           'Revision' => 2,
                                           'md5' => '8d38a290a107a1777a2b4d319ae9a393ed0e2b44ec2720e9ff778088a1bc9a417d3a128ef557b9ad568246754bcdd41c19c90c3cb6775a48e16544f787ed54b7'
                                         },
               'config/BeNext/1poleswitch.xml' => {
                                                    'Revision' => 2,
                                                    'md5' => '3b76f4656bc5d544507eec34e0fff51472a363b55d07b10ec06208d46be9bb8ced3f4baed01cd4ed97fd5f9187048eef62963c95c03134b2104f158b09592cdb'
                                                  },
               'config/BeNext/2poleswitch.xml' => {
                                                    'Revision' => 2,
                                                    'md5' => '85a950d189684ef3797d9b043572e82f9661a29af90dff49a62a6e8e0672952442b13f113e6b9dfe69ac19141addd097e6664e8f02006f553960cc9a3add3860'
                                                  },
               'config/BeNext/AlarmSound.xml' => {
                                                   'Revision' => 4,
                                                   'md5' => '8aa7047af5db54a1a47792a5a5cc63148f83a6b7dbe9e592a8a99bf5ebac4313528ec089346aea61438ff7ecb420273838f11ecd7fed7b97092b5f5eef97463b'
                                                 },
               'config/BeNext/BuiltinDimmer.xml' => {
                                                      'Revision' => 2,
                                                      'md5' => '748984dd23e65d0e9ba5e3a392cc3d85ad892d2ba1d19cfa7dcf73097dcf03aa0cc64b5a424619d0a04c6533a448698d81e3c6b0ace5fe1ced9e0deb08542da2'
                                                    },
               'config/BeNext/DoorSensor.xml' => {
                                                   'Revision' => 4,
                                                   'md5' => '8ebfe57d88e12b732d66a18dd5c1bdfe31eda56ba4a174f09a7ccfae12eae2e378c74c4050d3b59b3a3323e312c7286fa80ef25406c721d0bace170c30c6ee9d'
                                                 },
               'config/BeNext/EnergySwitch.xml' => {
                                                     'Revision' => 2,
                                                     'md5' => '5f21579b7171abadad0c495552ac171378e4530f0d54ec0c1440e1b019288234e6ebde6c210a132f355435959c3082ead05a559c8277b1dd7e01513c60b0c970'
                                                   },
               'config/BeNext/HeatingControl.xml' => {
                                                       'Revision' => 4,
                                                       'md5' => 'd1f4f2efc1544b406b40cd4a8d7d45ab2f15cacbb1f35b484a4b3dffd2d18beae46abf14970993d246799fb2df26109893b6f824304fede8ac38d2fb2c51fc16'
                                                     },
               'config/BeNext/Molite.xml' => {
                                               'Revision' => 6,
                                               'md5' => '45ba6a2c4525a2609e843cf21e186762f30f9d4c0e1d3ce57da5685c55127df5a66987ea00c44364a543be57a30025c3d125e091bb03ea06e1528adf54325611'
                                             },
               'config/BeNext/P1dongle.xml' => {
                                                 'Revision' => 4,
                                                 'md5' => '8c0e0f218bb6fcece9001601875ec97de1db64456c1c1126c539499dbf73539afdb8fe7549ebfbc186158f4c246a30e523a9905962eb195cc2ad7a7605acf095'
                                               },
               'config/BeNext/PanicButton.xml' => {
                                                    'Revision' => 3,
                                                    'md5' => 'a28d1e807284459bc308026d21eb66b83b5f010ad8d155d1c729a1c1106389ee9f591ba7b633097f495d33bed8559e79aa8db822ac0ccb7f09ee4fd9705716a2'
                                                  },
               'config/BeNext/PanicWatch.xml' => {
                                                   'Revision' => 2,
                                                   'md5' => 'ac6e5f893d44d59a9d583ac9cdd8d3ea8a96a9f27b3ad288cc87a9634c00e68339bfeac1e855cba5a94b2b6e0f1b39fe38240d0911e78d9d8374f2368b260ee5'
                                                 },
               'config/BeNext/PluginDimmer.xml' => {
                                                     'Revision' => 2,
                                                     'md5' => '3f2f85b719e0ca2f87f0e95eb3bf1968de6416a369fb3eded5ee92f97ad8935ba4a76585b163c41778707ae1af73e6919230c93614c4e7d049e388d864773157'
                                                   },
               'config/BeNext/SceneController.xml' => {
                                                        'Revision' => 2,
                                                        'md5' => 'f8a6cd6c2b4a7dcca25543b18a26301f0fb717671a779e937988428da8d40bb957af81c8e3011adef397ed3416a89c8d910f6c374b9ecc0e1968e88a3f0a3723'
                                                      },
               'config/BeNext/TagReader.xml' => {
                                                  'Revision' => 5,
                                                  'md5' => '86e9af8a741a2a97cef4a2fbe8b46b558fd9903fa845cc6a09f3002b6e8d8593fbf1d89b9bd899a4cf5749411af35141ebb1fe7ddaad965eb4b8dbe49172bf42'
                                                },
               'config/BeNext/TagReader500.xml' => {
                                                     'Revision' => 5,
                                                     'md5' => 'e67743d1ac01fe4c07366f15806a7209a2ad458411b7a4c3dbfe0dc2e350c87b39dd72bcd7d676656d85b4fc13771aba34cf7690fc8eec0bbde116e19ca90a0e'
                                                   },
               'config/BeNext/mydisplay.xml' => {
                                                  'Revision' => 1,
                                                  'md5' => '5930fbe8cce26fd6dd82e44ab57aec2db4cc1d0e2d2715af28cad9f35ca3b022fd94c5e3d2c1ab14b127a75886da4f295fb16ff4cfe5f5f5b985a02eefc4f009'
                                                },
               'config/BeNext/mygate.xml' => {
                                               'Revision' => 1,
                                               'md5' => 'eb39290e2085eb7493a88fba0f53782a588539d81810442fd1575d5065263e24b23e4711a2fd5df0bf7cae7ff380c605d785399e87aa658cac3f155a1d2ae667'
                                             },
               'config/Localization.xml' => {
                                              'Revision' => 12,
                                              'md5' => '3947ce48694ec51a18c15b5ffe9b02906df9929c44fd5ba2c4d3a860ea1f125e3255b7cf85f8a1be7334a5335b8f3615429a1a0a3fdef78157c00935eaa98a5b'
                                            },
               'config/NotificationCCTypes.xml' => {
                                                     'Revision' => 11,
                                                     'md5' => '219e944370bea857e14dc25789bca29dde4a65f72b9d9b39a9ab187437cf80c70a876b399a45fd89f90b4da27f2ce3359f61f90d5605c4d53a14effb3ca28343'
                                                   },
               'config/SensorMultiLevelCCTypes.xml' => {
                                                         'Revision' => 4,
                                                         'md5' => '36aee27cf7888627f6d7a35604f782976d043aceda82cf1c90a830e19e297fae5ad7ac36de480a4c36af71c5ad94a5c7db52b2817cfc84cb760fcbb83bcba6f8'
                                                       },
               'config/abus/SHRM10000.xml' => {
                                                'Revision' => 1,
                                                'md5' => '65df614d199c1b62a17a141801d6723803af54ecb5fd0fd591a731ef8a80695f61532a484469dad55c100373d188816bb1642cb48f5dda8e1e9e81c40edfa66f'
                                              },
               'config/act/lfm20.xml' => {
                                           'Revision' => 2,
                                           'md5' => 'f4c1366e3f7ee171137d2688de970a6e4ae2d4939c22267eda205405ce5e397c731cda516bd76225bab830e0c4cb998a4da44e249d468e88593a0151c41157eb'
                                         },
               'config/act/zdm230.xml' => {
                                            'Revision' => 3,
                                            'md5' => '32b87c4f243f83783ca721429e0722ec0b8e502996dd8cba17afccab11a6d73c4b5b4b4e6fbf11146e6998d1ed714565a6ec3461ad6b0a9ca05e28e65645cb06'
                                          },
               'config/act/zdp100.xml' => {
                                            'Revision' => 1,
                                            'md5' => '326fce3252167b44133df2be23528b4aca1586c30fc4c028abda4eb8725d0a1f8705f5a17369ad3303de4684b713c638b1b7e50b0aa2d4e8867d6d0c8027068a'
                                          },
               'config/act/zdw103.xml' => {
                                            'Revision' => 2,
                                            'md5' => 'd62d1c261b6d4b002cf4897f486c11959c877c46b7f8e40b5d3d36161e394eb9a88a45ca04b6726fae366adef1a30cd508dd2c9c58da282caf48e29762798591'
                                          },
               'config/act/zdw232.xml' => {
                                            'Revision' => 3,
                                            'md5' => '11bce1049e1a2d8e6404d7bed073cb7621ed522d24f4cb5418399ed2f33b614d928cab6eb856722de1cc4a251d7ec0fe78b3a3cf3076c4b074dc344dee8a3da7'
                                          },
               'config/act/zir010.xml' => {
                                            'Revision' => 5,
                                            'md5' => 'baa9da225651ef1a50f889aed86ac6f136b1fc54bbed8c43326559eaf65521b4b098e51c4f870c41c2da057b482a86969095daac30aad0667225b10b5498721d'
                                          },
               'config/act/zrm230.xml' => {
                                            'Revision' => 1,
                                            'md5' => '91e81981210fcc70fb877270b991ca31fce51b9c7b6b572b7db02b28ad033f30173803e9aead08998dd5adbe90a94af6fae55bad09b50850d71f133615223c69'
                                          },
               'config/act/zrp100.xml' => {
                                            'Revision' => 3,
                                            'md5' => '9ea2450a9c6bb7f1b871d020a04abf8c8c1907884b93bb2c8433226d5ee3fc5915022b9229c040c65e9ec34387f1ceb6590f6299d08d5ca76e6a4f6b94d0508e'
                                          },
               'config/act/zrp110.xml' => {
                                            'Revision' => 1,
                                            'md5' => '53777acb25cebd3379f8d7a06057d6fe0b52354e71679e105e2a4ff66aa046a8b4a9cd853c3ea7249a87d3dfec36d015cf18a75a0a416a5c60e1dc14ef81464d'
                                          },
               'config/act/zrw103.xml' => {
                                            'Revision' => 3,
                                            'md5' => '56be44ee933cb0e4fcd59758fb49af06aadf0536c7a372ba665037092b628c5888783b45411aa4c1cd92ac99ba450b0130955598f8846b534598864f333d1db7'
                                          },
               'config/act/zrw230.xml' => {
                                            'Revision' => 1,
                                            'md5' => '8396a52fa0dda4e5d29b7a8a218f2fc07c8fdf734c43d916e9db558216450d435660aa7a3f0a432801108541095634dfb193720ac2fe005d895e602734dc121a'
                                          },
               'config/aeotec/dsa03202.xml' => {
                                                 'Revision' => 5,
                                                 'md5' => '0979e94319ead0dac6c7a9cdd7907b40202785de948535b5bb73ae2cd46c4d29ad97fd5d363dca65a6b080c0a9ede2390d015db935faaffeec84987f9e4eedfa'
                                               },
               'config/aeotec/dsa22.xml' => {
                                              'Revision' => 1,
                                              'md5' => '3ddb4ae3f695f1952b10592611eb98cc4c261ef4224cd681344d462283bb4732bc46bf103048708cbc43cd5fd5d9668148aa60d242dc35664973b555f14520d3'
                                            },
               'config/aeotec/dsa38.xml' => {
                                              'Revision' => 4,
                                              'md5' => 'f174aec88220486aa47af5d8fead4efbdf26c1ccdd8f5a6d6bc18609350d859589fdced0cfb1a07a949c3a227fbc2807ccd6328e74ee2d3368cf6d7e87ceed8d'
                                            },
               'config/aeotec/dsb04100.xml' => {
                                                 'Revision' => 3,
                                                 'md5' => '20fd36afaf508a5224785de53c4a5fbd252cd07b37ebc12fea5393c90fb3a3191bc60f2ef712d2e32a3236e2b435b5e2e38c10ed4172eb2970fa88f9da96caeb'
                                               },
               'config/aeotec/dsb05.xml' => {
                                              'Revision' => 5,
                                              'md5' => '7937693b67248dd6edfb79483fb99d1bc6dfedac63c4b143ecbb775435ef2bdf4676c885a5f4796e0ff0a7af8124b21c6bdf4015d2fdb9db9ab7699d4b7023be'
                                            },
               'config/aeotec/dsb09104.xml' => {
                                                 'Revision' => 4,
                                                 'md5' => 'fb7263fd5cfd5c64567cd8740930ae30a0f2529f24c851c2f98c851ab8f1e643f187a3ed345567300ce4dcc7f6137f9c6894ee07aa58959c0aed5401771451c6'
                                               },
               'config/aeotec/dsb28-zweu.xml' => {
                                                   'Revision' => 3,
                                                   'md5' => '378e85fb9fd12363865dc1fea1be23ea2d3699896e178c4a9ed32a0346c5aacec4ea25eda557365bd93373734bd389dc9278bbcfdceed4b1fdc0c518998c446a'
                                                 },
               'config/aeotec/dsb28.xml' => {
                                              'Revision' => 2,
                                              'md5' => 'cf1a42993bccbece425f82a4c38b2ea9afc25c815c20e9d6910616007135e15df7e542dc3ec025d040273f2c0056709d20819d6171ea72dab452b38ff94c4837'
                                            },
               'config/aeotec/dsb29.xml' => {
                                              'Revision' => 5,
                                              'md5' => '8cf1f981a5cf9607e560d3b3f3b23ee9145a16361fb97dbad6d32fb3428167bf73d76562942092eaab26f6970d6ec943e2779d434ed188d8a3d7531a445e089b'
                                            },
               'config/aeotec/dsb45.xml' => {
                                              'Revision' => 2,
                                              'md5' => '16f6b34bcf084cd4febdae147093a2456f65bb5a999c98eb19006664a1e2d30dbb6c76f785d340da40bb1abace3161243f53669e109102b80c30b92f311839b6'
                                            },
               'config/aeotec/dsb54.xml' => {
                                              'Revision' => 2,
                                              'md5' => 'f7be82de3668551d30335226875e9f899b80c2f9ace847f8391586b77856828f1737992b711fea1dfcdf198acc32468c695ef00a7e37f1a308ef6fb6950e57ac'
                                            },
               'config/aeotec/dsc06106.xml' => {
                                                 'Revision' => 2,
                                                 'md5' => '052dee67375c3d6a155197019da3dee753ccd485d419e85e4071ee5bd43cde8f79e397df4c3b951a19c5f13059a2ff3091f8ae82dfe82b406a6ab88f3d0fa5c8'
                                               },
               'config/aeotec/dsc08101.xml' => {
                                                 'Revision' => 1,
                                                 'md5' => '09e3b194689ed0e6299999897f6abf295ec66ec3c63bc58cc04745ef0c0bb64c378cbcd828609741241aa3fb822baec07435a3dcd5efb7575e390be780e010c9'
                                               },
               'config/aeotec/dsc10.xml' => {
                                              'Revision' => 2,
                                              'md5' => 'a408eb0f1de9aefebd3b47fbb18ac37d6cdecb279379d33a009f8625eb398eeb15dcaa70135ea32e6097ec08e796b5e47a40552ccba49b73fac9948fc3caca5b'
                                            },
               'config/aeotec/dsc11.xml' => {
                                              'Revision' => 2,
                                              'md5' => '442bf8b1c4eb469d23faf31cf4f7615b97bc3f809f96e888ffbe2a058cede252fa47703493ea1628f21d12df606528cb3e4b2f28562c9b1960b29c35fcfc66cf'
                                            },
               'config/aeotec/dsc12104.xml' => {
                                                 'Revision' => 1,
                                                 'md5' => 'b87f4a6edcaacab02edf19bfd695ef33639634b5bdaed27e6627ac2125999825ee722e7b621aa25da10523676f958cf2665c66970656bc3a41449ffe5f242614'
                                               },
               'config/aeotec/dsc13104.xml' => {
                                                 'Revision' => 1,
                                                 'md5' => 'ef5dd72ffeeff633a1c3e4f800b030d15d08aee39f8d986b38b1b62dec3be5b86239d86c9bd68900b415181b3f80dcd39359719229d31e4def3025a21c61a9a4'
                                               },
               'config/aeotec/dsc14104.xml' => {
                                                 'Revision' => 4,
                                                 'md5' => '17a2282e85a8c55c9594ebcabf655e639e05c6ff9c5fc34d735212d107cd5bb2f02de79a9d9208116a8233ee93283e5e06e56a582e225162be1745560e2ebdfd'
                                               },
               'config/aeotec/dsc18103.xml' => {
                                                 'Revision' => 4,
                                                 'md5' => '32d7bfcef911dbd9809a4acd2edc9ee0d024467b2f976f43e7c48ced7fbe00091ce325cbd31a09229e210e0ecc0723120e9781ec4ca8f29cebe80c1cb1b41d5f'
                                               },
               'config/aeotec/dsc19103.xml' => {
                                                 'Revision' => 5,
                                                 'md5' => '7515c93b6868543dffcae100ead92a9e6d9f9627a6673bb69c57099ceece2f3e8c8c93afa5031e8b7fb1b3f29c33cb4d6573913ee59efa2336fad2f86420a100'
                                               },
               'config/aeotec/dsc24.xml' => {
                                              'Revision' => 4,
                                              'md5' => '341394bce4e1c61175b6acf0fd8f9b299661db2c40f93d4138e897084b3afc3ad04798cd074d8bfa910e35a2b7629acff05479577c9c3cf7f764833233f4fcf5'
                                            },
               'config/aeotec/dsc26103.xml' => {
                                                 'Revision' => 4,
                                                 'md5' => '9adb08a2bc7b6d2b24d9e120c78e77a6d686bd6191dfb41b80fdd2da2a2d151a48c3b63c9f43cb09ce25b2acd9853b89d980570fbed3b5f2d8663773388cf3d4'
                                               },
               'config/aeotec/dsc27103.xml' => {
                                                 'Revision' => 4,
                                                 'md5' => '7dbc08625869c04da00c72444804e053bae36ee28f3207413fcc40591929001a69e59dfeed59eb80482c5fa5ef55d490efcf945dfd339fcf911700ec5f2a1f92'
                                               },
               'config/aeotec/dsc35103.xml' => {
                                                 'Revision' => 2,
                                                 'md5' => 'f5d464374a3466fc7bbf7a53858afc26224007de129cdc115171ddbf609a12282bae1fcac01f33554d9029918ba37a63b89d84f935160214e5d84b178b4715af'
                                               },
               'config/aeotec/dsd37.xml' => {
                                              'Revision' => 5,
                                              'md5' => '85d86525fac9158fc4fa41da95217e52dbb19eafe45a5fc02ae36f63e6ab0b7e1d7967441de798ab36f223b41f672395d6012e53ddecf25f06b7a6ff9225c256'
                                            },
               'config/aeotec/zw056.xml' => {
                                              'Revision' => 5,
                                              'md5' => 'd84b9d33348e972fbc0e9d7afcccf8a9baf3ab216600a93461ba27276a16d93f2749b909640942ab4e9b9c5e6aca977df9d73a84851d25055c08973560b3b70c'
                                            },
               'config/aeotec/zw062.xml' => {
                                              'Revision' => 7,
                                              'md5' => '216ceb7f2224557a2c6cfd8b7e35a14c42777eaf9aa14e266c3ccdf3791c2020c3038bd4d9198bbf56d309f537004c6a9380511de115474efc371652c55193af'
                                            },
               'config/aeotec/zw074.xml' => {
                                              'Revision' => 5,
                                              'md5' => 'cc2f4eaea28d3c4eca92e8d354890f4dabc5f2b6bc93f92e82237a7ea243bba0e0bdfe1aa154f6b0775f846a14c0e8fe86ec9e634c1e8339c357eea80b150a60'
                                            },
               'config/aeotec/zw075.xml' => {
                                              'Revision' => 4,
                                              'md5' => '437c6d307461be670fce0b2f16f0e1634890cdbf4f5ccd43f34ff237bd68410b1bf6cf8e6a6eb029e2deb3af565a6d5c61dea6543920b20845a84dc9b8229de6'
                                            },
               'config/aeotec/zw078.xml' => {
                                              'Revision' => 5,
                                              'md5' => '09020a57df80e03f421bf3df6603ec5fa6e0fd50242faa53e2e8f9b3ac8e966e5735eeebad82106b458ed21a3bf8e40263cf8e6469d3c452f62a55e0a6e021f0'
                                            },
               'config/aeotec/zw080.xml' => {
                                              'Revision' => 6,
                                              'md5' => '78618600d24ec5b5079f23575d0559b863626162259177a93e31ff1f78540764f54ff9d4e38e84195de1709798d4a44f3efcd5c4e6cae7aff564e1c26255dfd0'
                                            },
               'config/aeotec/zw088.xml' => {
                                              'Revision' => 4,
                                              'md5' => '76a90cace1499ce28ec2cb7334fe3a4e1baf890732f2b272c60b5b0627c15c89ec72bf3e86ba1394aab8e0ebe6eb39e86677540af28579016430c85baeb3d311'
                                            },
               'config/aeotec/zw089.xml' => {
                                              'Revision' => 6,
                                              'md5' => 'e7839e6376516c3a932c2f8d32ad64d60df5a890cd5e669cacb10fb75ae0621947e3d9cb00e00de7b4bb026f8c7e4be1cc25b59336568fa1d23dd1885126b1e5'
                                            },
               'config/aeotec/zw090.xml' => {
                                              'Revision' => 6,
                                              'md5' => 'eda5882a0b1e3f78c95e51496307d1867a1b3dc756a0b24f705155a3a1996659e67b6af65e60bd4b800548b4b1b6bb57ff591140f2062027545612efbf2a3cfa'
                                            },
               'config/aeotec/zw095.xml' => {
                                              'Revision' => 5,
                                              'md5' => '64029aa66434ff853d0f5b54dbab6c5ab5039f9307474a6a28bd2405fe318c98f4d3fda8a718fdbc9d8765f8ce7625f6b0f9d245491f90b3559144dc9535fe0b'
                                            },
               'config/aeotec/zw096.xml' => {
                                              'Revision' => 8,
                                              'md5' => '6d1e18b9e7a418ff6eefd323b2928fc1320f034cbf93d5c10be66a2794f99f57941c67364ee5e7d0b8a15491fe5bcbc856e859be16735ec6781899f1fc1d22d7'
                                            },
               'config/aeotec/zw097.xml' => {
                                              'Revision' => 3,
                                              'md5' => 'f9cdfc4713dd0352b3e5069a21cf8a6a6d36014611b3ba482fe059195016111c6ec43d9ed99d1874381424970e5939e0fff6796bf8412e8c06bf9c16add43919'
                                            },
               'config/aeotec/zw098.xml' => {
                                              'Revision' => 10,
                                              'md5' => 'adf310294cf46f0d5e1a833017eea6039c841b500479bc57176648e13dc27e4525591d226b60ad2ff6461483b7168229fea7885bf0d84e8c3a5169e17668dd7c'
                                            },
               'config/aeotec/zw099.xml' => {
                                              'Revision' => 5,
                                              'md5' => 'c4775cc1e44d3580cf6cadede3c1dca34dc94d9cb573888775ded7da5f224035853690d715ce8c7de0031d1e5df637d0da1ff7c1c86957755f09b65bcd4677f5'
                                            },
               'config/aeotec/zw100.xml' => {
                                              'Revision' => 24,
                                              'md5' => 'd7844707b29f8fe526d94aca4b1a47a26a3639e8d4a681199bb2775024d2f273c7be634cba65062d1ba2000803491af6aa654bcf33969e7ab870ffc80ce6f673'
                                            },
               'config/aeotec/zw111.xml' => {
                                              'Revision' => 7,
                                              'md5' => 'bf8fdbbdcaf074795e3c83b88cb5de7668cc3a83dcb88ff651bf4309d899de66b8f9cfb038c684c1d3ad4093cce68bcf8c9e7839abd38118ca63bdd1668ea04e'
                                            },
               'config/aeotec/zw112.xml' => {
                                              'Revision' => 6,
                                              'md5' => '5e832838a7292144bee049fa0cff287a4de781c55c1afa5a5471d98a00a22c6a796eef7b80bcb6ad6ca15b0e72a78e90ac6d82943aeeccdd8fc78befc3b2358d'
                                            },
               'config/aeotec/zw116.xml' => {
                                              'Revision' => 7,
                                              'md5' => 'dcd5941a1d0486d9c2196cb047e36b84e74b5ebcdefa7d9c05ec6f9e45905702a99f3d338bfa725310505a089fa1ae37a5529d75d5dd69d43422ac734c7f5a24'
                                            },
               'config/aeotec/zw117.xml' => {
                                              'Revision' => 5,
                                              'md5' => 'f06c4a37004d923c5131b5d81da83a3b035f8c4869cf7460e00d709cdf132ca98cda8b6d6c8efe3e123b1abae40ba2b21edb6c43e4d355c8ab0c9a893488d073'
                                            },
               'config/aeotec/zw120.xml' => {
                                              'Revision' => 5,
                                              'md5' => 'dc9b411f14b53925f973925c79fe180d7627f605cee4f45dd53c09030b3a4e234d83b2402bf4ed348b522f69b60a02bbc318031013a489853cc2569fbc55c245'
                                            },
               'config/aeotec/zw121.xml' => {
                                              'Revision' => 4,
                                              'md5' => '32a745da8b1a4ad35c19526739550747d4c243b93360ee64045435ad04e45e2e4148e12ed2c4f08c11efd076d39e4831395eda05651efe160fee24457b957bd5'
                                            },
               'config/aeotec/zw122.xml' => {
                                              'Revision' => 10,
                                              'md5' => '4c874a1d73359dd30743161b0665edfd3c7b9b16d5e4781ab13a84b5554ba2d03f9fb9480345f5192637abdde80867c4862388a10b2527c8207041999a4b4626'
                                            },
               'config/aeotec/zw129.xml' => {
                                              'Revision' => 6,
                                              'md5' => '372fa89d8aacf685983efe977fdafeb25715d5397d44922ae8075b5fd2fa69e74fb4afe45ca365fd0c464aea1bd0651a93e5f0518c25a6bab98d86edf21f3861'
                                            },
               'config/aeotec/zw130.xml' => {
                                              'Revision' => 7,
                                              'md5' => '9e98b12590da0c343fc75ebc18b1343e4df9120f292d46700666ba53e41ee99e6a6b196a2cf4e3b5a567a844499264e015381638c418d1d9adeda9e7117e599b'
                                            },
               'config/aeotec/zw132.xml' => {
                                              'Revision' => 6,
                                              'md5' => 'd32cca46251366b5bdb139a0666f1884653721ee7630bde6fe467cf427c27a7b8b7bf0cd7833ed23831ea6e2c5e494b35980ce79ceef8c5b795e6edc763b0273'
                                            },
               'config/aeotec/zw139.xml' => {
                                              'Revision' => 5,
                                              'md5' => '971cf4eb4f6323c3f983c171b744af227d2f59a13665303b1cd3b76f62111cf5cb179bb196b0fdc33d90d608716490106cc9d75946a715c35140400f628f64b6'
                                            },
               'config/aeotec/zw140.xml' => {
                                              'Revision' => 5,
                                              'md5' => 'b64f170b079ae1340bd4a74ef3a88f0cdf66281fa28d656b46f408b183d04c8e6a67f584f90dd6f8b2aa1fc2b2039e32b936f6f947394d28002b3d3a2a47cadb'
                                            },
               'config/aeotec/zw141.xml' => {
                                              'Revision' => 7,
                                              'md5' => '3707dc66d31c2b7b68d3067021825beb48e00aaf04802a8b5f69dbccb2e1228cb0fa10ea71e3fe1f4ce2f1ac92958504fe3200552f8daca10024da401d9bb7ea'
                                            },
               'config/aeotec/zw162.xml' => {
                                              'Revision' => 8,
                                              'md5' => 'e64095e89500ff3b42d49c0cd92dae23d278091eb4eaf536d593d0cf1d887eb28f39c90963775341a7a72599de22b20ed96da31a29b328bb1328f13f69c425fe'
                                            },
               'config/aeotec/zw164.xml' => {
                                              'Revision' => 2,
                                              'md5' => 'ccfd9832b957c32bcdfeee2ad8802dc577e621df4d71ebfcdc3f166d67a5af5da9b789ffc53163fa2f62183ac463b29a8845fb7a8c3e7845d264bb8f7f6c2828'
                                            },
               'config/aeotec/zw175.xml' => {
                                              'Revision' => 3,
                                              'md5' => '1ea7de2ad02c49d24bb0c5d86ddf91cb09d37e3d9b3f64d9802f33f6d5626cd8cf33a18c1d0775f5622f075979415c461a846630ad40212d41998e8a4a970b8d'
                                            },
               'config/aeotec/zw187.xml' => {
                                              'Revision' => 2,
                                              'md5' => '154d350bd8009ee6af5e6a28515bf9e2255e9f91a61c2c69108af544307d2291164ee819e333ea7f1064ae21507037c99a0550dbc2540c1106e973c204367ce0'
                                            },
               'config/aeotec/zw189.xml' => {
                                              'Revision' => 1,
                                              'md5' => '9fce017a9280d9419cdb71e47867fb849ae88873930e5edd6eedeadd317e6cd71953c3db3e1944c90ecd298ae1c19164e688412e7a163611375848b8625d664f'
                                            },
               'config/aeotec/zwa001.xml' => {
                                               'Revision' => 3,
                                               'md5' => 'e63fd65924332e173ce34701ba86502affcfe1e5088cac0aeaa5755a0c1e73e335727b5bdc4730784c407f8022766fc0c220e8f07e36df8e6a44ca636abf67a8'
                                             },
               'config/aeotec/zwa002.xml' => {
                                               'Revision' => 4,
                                               'md5' => 'c32dbf9c909ee50b3d38f14594f163cb2e5b49873cf1cd551c3d1a0fdbfb7223466c2e70d14d1b95de5467797f6fc2141b0e8859fe6c3e2fe3231abd0aae1dce'
                                             },
               'config/aeotec/zwa003.xml' => {
                                               'Revision' => 4,
                                               'md5' => 'a02624ebe5092fa4bb9514c85ceb1b0e43dbc91203ab48c0608d13f3276bd48f331fed785d8b5ef2cae1a2af2ce40fb3d258b9c1aa9d36eb808b584e2383ecb2'
                                             },
               'config/aeotec/zwa004.xml' => {
                                               'Revision' => 3,
                                               'md5' => '0626cc10287e159e0a8b597dc07e7f092d1ae9af4c1b8ce796ddc12370981ba4c71589d04b4549936c58f690ee8b614619208bf3268f915f32602d1e2d6aaf9b'
                                             },
               'config/aeotec/zwa005.xml' => {
                                               'Revision' => 6,
                                               'md5' => '3c3441f59134243043aaefc4f01d1e8478580e03ac82a6a532f721c4d8320e5f8bf5404c93c25bcb853198b590353fb53deb364c39444fe9ca7fe36b64c218fc'
                                             },
               'config/aeotec/zwa006.xml' => {
                                               'Revision' => 2,
                                               'md5' => '08a55ab00eea7eb0fae63af644359667467bf0e31b22720bd21abb770c3b45cf0c3320039a67c8c6a33b740b8455beb1a67c9d4fa2f440cdc5056fee50f07a01'
                                             },
               'config/aeotec/zwa008.xml' => {
                                               'Revision' => 1,
                                               'md5' => '12234e354ac9b5378c93c1f5c32d642d29ff45ed6ae907c13d2a51c385f4340a1196a59b3419dd7901b48c592cb1693956e9d6e687b173d9d7a492221bec4a82'
                                             },
               'config/aeotec/zwa009.xml' => {
                                               'Revision' => 1,
                                               'md5' => 'dea1ef33d8f6ee2abbe83a0aabd9c9e22e4a9d86e0715f1ee90c8851ed135ff27521ddd6cc308cd09648e2aca4a498903054fd5ee66f3338098f9ce81fcef2f3'
                                             },
               'config/aeotec/zwa012.xml' => {
                                               'Revision' => 1,
                                               'md5' => 'bcfcf5d1a552ab8a8ac6ab7586f3de4cd7189d72a11e60bbad6b0038eb33f1d4acba164b625e7d8343b712aa27752fbe9f17f5ee9294ce82599e7abdf6c675f9'
                                             },
               'config/aeotec/zwa019.xml' => {
                                               'Revision' => 1,
                                               'md5' => '5238b4e34afaa58b71c9b6c6e857b5b1a63e4645322cf0324cdc3556202dfc5d08979f5cdecc7989b851eb7db9aae6c2308bf7c3e7f56adb264c1f395d05e4cf'
                                             },
               'config/aeotec/zwa021.xml' => {
                                               'Revision' => 2,
                                               'md5' => '1337565d4bb52206d7c29f16a04957d09e9f800da716907a5190841f6b69901f5fde754d7e9713d0ac97f2ef6ab7b563edb3f3fda6981e58757e5f2202ab50e0'
                                             },
               'config/airlinemechanical/zds-ud10.xml' => {
                                                            'Revision' => 1,
                                                            'md5' => '028c79db0efa85f50283cb57a22462dac7d2e7024851b5d715ddb7f715d0012b8f993829ad542639294ab266b3017fb31a62ed8fec929dde8f401dd276dde67f'
                                                          },
               'config/alfred/DB2.xml' => {
                                            'Revision' => 1,
                                            'md5' => '3277bc3318fabba8c77c47592c791a2679fb4e96a0f1e9b21c38561d2fb624452d9397b89ce9a51c3eb6d39d20444a3cc8af06cf46cbca218a52c2c7d82dc8da'
                                          },
               'config/assa_abloy/ConexisL1.xml' => {
                                                      'Revision' => 3,
                                                      'md5' => '87fb792063b7985b730a185e5be07e8f98d3662069b8055cd4cdd1a5f7623edd9d18f25ef5ca9c45c5489d48a91f97da914026b845ba9ed57bdd99752d985ff9'
                                                    },
               'config/assa_abloy/KeyfreeConnected-plus.xml' => {
                                                                  'Revision' => 4,
                                                                  'md5' => '800ecddc35ebfbd336d3bcf8880b769d4c1bf5e333085d24a38ed64fe372bd128c2bac8ad3fe6cc7929e2531c8a0d0672b2c02276e57b547c70599810ca73ef9'
                                                                },
               'config/assa_abloy/KeyfreeConnected.xml' => {
                                                             'Revision' => 2,
                                                             'md5' => '4252c298eacb7e31a79c7c8fcee5e2d40b56d9bf865c8eeed53e3a29e8695508d38ffb83f558a41871e13af346c65cbdbc8a7de6caf7c5a1a67af59b5fb384b3'
                                                           },
               'config/assa_abloy/PushButtonDeadbolt.xml' => {
                                                               'Revision' => 7,
                                                               'md5' => 'a39dc67ada1bb3ea32c5be977f635cb4e5758e5006d54b84ef8cb9c8bb91a830718e94758b5701d07af4c17ec3c83a68af34069aaded0e9096f70311e15ae2c5'
                                                             },
               'config/assa_abloy/PushButtonLever.xml' => {
                                                            'Revision' => 1,
                                                            'md5' => '20533ba6551380cfb41ec7ef2e1dcec8c1b2d5e23b5ffcd87285c5a0945556989200c7bf25031cf8bdd3b39ae2c6a514565698acb3443c6bd6a3ed7ba583dbf6'
                                                          },
               'config/assa_abloy/TouchDeadbolt.xml' => {
                                                          'Revision' => 13,
                                                          'md5' => 'c29a547f859db492054de260d6d575cedfcaecd00aa612974e848e317cfe498eea5e95723e0e01f90ac8ddd8179144b83fe744b248cf54d2e19fc97a52cbfc68'
                                                        },
               'config/assa_abloy/TouchLever.xml' => {
                                                       'Revision' => 2,
                                                       'md5' => '922bb2b622dcc7c728da2fdca4d8e9bac4f3db7af115b259dcdf616addedd5a6b67dbecd5400d0a11335d8bc86b4444c25bfa755e84854988c7476c34ef986fd'
                                                     },
               'config/assa_abloy/nexTouch.xml' => {
                                                     'Revision' => 5,
                                                     'md5' => '56cacadad65e06642795966771dc7ab7058c34207ca34acd340e593156db7c10de265fbadb75c0f31574b696ebc74e4329d661f98e8e246ab16c91a55ab38e0e'
                                                   },
               'config/assa_abloy/yrd1x0.xml' => {
                                                   'Revision' => 14,
                                                   'md5' => '72b0c1a02e59692b581f0f242a36b9c0c96f97d94217e7f391d219130f73df398abdc8370dcdffd74462d41b9aa1bf69498d0d04c3c147ed89a093970d25fef7'
                                                 },
               'config/august/asl-03.xml' => {
                                               'Revision' => 2,
                                               'md5' => 'c20731a4c1ed5261983c163c619c36085cab448344caa87203a45f89938678cd755708bf67bb0bc997bc61120051ae0355e4465f7e50a83420f4fc12e9752ac0'
                                             },
               'config/buffalo/hw-100v15a-zw.xml' => {
                                                       'Revision' => 1,
                                                       'md5' => '700da33bf896ed7250ae6e75b8f06885935c0398a3b60fcb96c28f0e8b61aec82bb83811a458893679da00db0864dea000f831b9128ff17a911e020bc93bf3ac'
                                                     },
               'config/building36/b36-t10.xml' => {
                                                    'Revision' => 2,
                                                    'md5' => 'af740c48ea2d7fbd46bbcb97ae6605dcf3f16bfcb8c8f785339a9baf3c4c41206310d309d85c9df803fee06bf1d958110cbb3a90d7088d945de39d46d430c852'
                                                  },
               'config/comfort/ucm.xml' => {
                                             'Revision' => 1,
                                             'md5' => '343e23824152ce111beb412a9b5ce0b40f90e12cad4fdc3b9e91267143e7dfa48f3b5901513401eb1b55bd986188c36d121c2fdd058f6ff91fcbb2c19f6fbfaf'
                                           },
               'config/connecthome/ch-201.xml' => {
                                                    'Revision' => 2,
                                                    'md5' => 'a0ca60110b50b83dd53ed869fbe3cfafef1bbb1aa22c5cf96a85208370c55554d7af20b5a24eab3f2c81e333b9dea81a1134596def6254d9067a6f7de45d2e99'
                                                  },
               'config/cooper/RF9501.xml' => {
                                               'Revision' => 2,
                                               'md5' => '0d6d2fd4e186dce9e6883597e539ee7f7836eca827e561afd80952ba6d4da16a074670fa8e1415470d1a258de2ef006130002d320cc01da83b0508defd10f2b1'
                                             },
               'config/cooper/RF9505-T.xml' => {
                                                 'Revision' => 4,
                                                 'md5' => 'e66799ca1eb28d18fdde9ece6bdab8a00b583fed2f921e652dd6ac4e2f27f80c71ce1ba14316057314ae79a2bc6b4e31ff4e012242d996e905134f1c59123598'
                                               },
               'config/cooper/RF9517.xml' => {
                                               'Revision' => 2,
                                               'md5' => '79e0f21a4292d455896bdb3b87401bfd6f405a6a2a795c8b77a4a01513aefeb17b72ed4595f3f84c2463f17b386bd1ecea67ebbe547e5f39472abeb3d831b805'
                                             },
               'config/cooper/RF9540-N.xml' => {
                                                 'Revision' => 4,
                                                 'md5' => '30fc6c2cafe6e5550434edd71cf088cbc51885be8ce518e09d2231775fe2882405f4b258880027b14d9e3231b4d4d4fe7d66fd3581d236c367ee72f632a6851c'
                                               },
               'config/cooper/RF9542-Z.xml' => {
                                                 'Revision' => 3,
                                                 'md5' => '9b2bcec41e4a46a2a2558960b03f5a3e66db60d40832542bffa053f49c0f08c70e64151d2619f1328df23089028a83ed70dc17af9125b2299443e237957ebbee'
                                               },
               'config/cooper/RFWC5.xml' => {
                                              'Revision' => 2,
                                              'md5' => '5e94896a472f7be22fe176de80f784d333bbf9a1afdcbed80094ecc1ae89c0b5cfcf47dc57731aa5312a87120b4d04934060ac3bf78aa39133118c6f1dc6d3a7'
                                            },
               'config/cooper/rf9534.xml' => {
                                               'Revision' => 2,
                                               'md5' => '3a127a530e1704602f95b10301cad6ec6fb7aa5eebeabae85610b3435d97242bc011435d8e0e603e3a4856f7b91ea29a6365593bb789fcf880efdffced4b1a28'
                                             },
               'config/danfoss/living.xml' => {
                                                'Revision' => 3,
                                                'md5' => 'e896b83443f6776d1a9e9ad52ccbd4294c0905d2c61f1f1029c0d51316e33278efa0586fabde67562e2ed1db7dd5f98b12580b43575d8ba167041b9b80dfb605'
                                              },
               'config/danfoss/rsroom.xml' => {
                                                'Revision' => 9,
                                                'md5' => '8670ab88a1a580c94bd5cba9bdfe217ba8cf980ceb15ec2fe28f8def9e6bb53131e019b4029b4cf193622775a68cbe63e147c83ccd39d1da981e550870448ad3'
                                              },
               'config/danfoss/z.xml' => {
                                           'Revision' => 10,
                                           'md5' => '67829f0390c36d3ce36ab30b108b1c470a3e233c81bc982758f8707c0872e27cc926ed27c2587fd65656c22b551a3c0421dbe4dacca16be6bc4f8079f176572b'
                                         },
               'config/devolo/connectz.xml' => {
                                                 'Revision' => 2,
                                                 'md5' => '61e265fb8396c5b7ca94019ec7c9912fb26d975f30a8bdc286f2d2b7eb63d75be28a9f2266d06d2a7d1fc222430b74e25a330246614141ddac617145ba08af00'
                                               },
               'config/devolo/mt02648.xml' => {
                                                'Revision' => 4,
                                                'md5' => '90a9dd3e7ad3fba28b73ac65425ca48640ffa0962c7bcb87e3a6b56661dd5fda87a89ca9e0c3fdf09bfc96f8319b8793e9cb8089932b0c8dc65c26e7131a8c99'
                                              },
               'config/devolo/mt02755.xml' => {
                                                'Revision' => 3,
                                                'md5' => '8b039195599ad62f4f511f07643743f7bde06359acadbc29790328483fab0ab0d5601156735849e1542e1b2f08fa5c90a241d1a7c366d773ec86f7c9756bd711'
                                              },
               'config/devolo/mt02758.xml' => {
                                                'Revision' => 4,
                                                'md5' => '14ff0b2c38401d34c8ee73b3070264d9dc5f7a8e2e0433df136b84e9590a718840b2aa4b18726eec7e40598b8f1bddb7a9f125ca17ffe1ed8f5eb3cc20661257'
                                              },
               'config/devolo/mt02792.xml' => {
                                                'Revision' => 1,
                                                'md5' => 'd61db8b2dd5102245fb5e73208c40af5431512b7e60e6d3cff8b98b35b4a1d1744542f5beda0eb8a4b15606e4004f111454504e6fe4dec070ac4a8ccfe07d113'
                                              },
               'config/devolo/mt2646.xml' => {
                                               'Revision' => 4,
                                               'md5' => 'f8715a93ad04fc6fca58e8f98d7d6d4608f62692cd825a61fbdc0bcf238e78845818fa848f33788f8d5ad3c031d969e403f96c49fa134921ed695cef73685940'
                                             },
               'config/devolo/mt2647.xml' => {
                                               'Revision' => 4,
                                               'md5' => 'c8591779bcb81c1861d4b1009450cd600b7c21dc11ba0660efb16ef725686dbccf2f5dda3a78abf66c0d84ed834280e99d29b0cbfd229b3741e1a5ce4f585ca2'
                                             },
               'config/devolo/mt2651.xml' => {
                                               'Revision' => 2,
                                               'md5' => 'bf1c18dbad944110d0b9cd6d4d796c77c7baaca3e51b7650f11ba84e981dc6e8de2d8a4be54e148592aeef2cb66b6751b39db4f11db5c31009de4804b51e6d05'
                                             },
               'config/devolo/mt2652.xml' => {
                                               'Revision' => 2,
                                               'md5' => 'a8f15a647bc553fe25af1f6dd85a43915880514e90991e3ca1dad164801b86aa2ec738f78de7e20967eac39851d34decb3e437ba083a22ca102da399bc8b6e3e'
                                             },
               'config/devolo/mt2653.xml' => {
                                               'Revision' => 2,
                                               'md5' => '54999716088a16dfb9e197b14af98c726c1f2e709cb4fb15aa29dbaf6bfd9247e236fb0e389398c25d4e74c87a488c2dbe29c0f19a8fadcf3998a7e890e9d053'
                                             },
               'config/devolo/mt2756.xml' => {
                                               'Revision' => 3,
                                               'md5' => '2907005d8044e82669ec68cedefc5b7bfa93e688221a55c8b1d3b41e387579aaf90126c60ee2fe2253a8b0ee014a8e0fb4ebe325653dce4f2a3759079570337b'
                                             },
               'config/devolo/mt2759.xml' => {
                                               'Revision' => 1,
                                               'md5' => '5c8c1066314553f11e30aaa335e19d366c1d222def7a6cd6487a0e634dbac718d0e2d86de21906a0c24dd077a6e847295a55243683e45f1a5f2dacdf22cb71ee'
                                             },
               'config/devolo/mt2760.xml' => {
                                               'Revision' => 1,
                                               'md5' => '1dbd17cf896b8241471c094ec0d450792a36af2e0f23d92cb82d2875253beb05e5bd909a43ee29c6c386b5b60a0e604c830e38a5d6828045224064138369e7d0'
                                             },
               'config/devolo/mt2761.xml' => {
                                               'Revision' => 1,
                                               'md5' => 'f5ec076e52b23e4ac0c0c9132f92d3315f20c752c024e60de4a05d1fc6caed280fa285b4f8f332f3d17c90124e1e84f3d42f50808419e0c2ebb8d38a7e356351'
                                             },
               'config/devolo/rs014G0159.xml' => {
                                                   'Revision' => 2,
                                                   'md5' => '5a998e36359d0db43cf66cfbd59ef3b41281d12f535cb7aa57d704abd77e4e771cea236e82c8eead4ba9fb74962b536cd4431c7f6b5482f8900ba58496cfb9d9'
                                                 },
               'config/diehlcontrols/766366.xml' => {
                                                      'Revision' => 2,
                                                      'md5' => '19811a36d8b2b054f026486178497b34b6c6e7819533aea8e865a57fea7bea01a39731cae1c407a7d983199ea8dae2eae7cd5ead407662ac79d35e25977c57e1'
                                                    },
               'config/dlink/dch-z110.xml' => {
                                                'Revision' => 3,
                                                'md5' => '573c19c68df079fae58fcb4a318be9e269dfa618c38357a65ff80365a47840b9fb0f703370bd3c6d5a7409d1155472564291720169824c6e3bacfecadce05294'
                                              },
               'config/dlink/dch-z120.xml' => {
                                                'Revision' => 3,
                                                'md5' => '057ea9034b5751fe492a27bf4deef6c5b73fd53406649552f8817fee341be6001bb776cb5012ae6f7d8f319ada161faa29243d32c8efef9d508b18ed80cf41f8'
                                              },
               'config/dlink/dch-z210.xml' => {
                                                'Revision' => 2,
                                                'md5' => '738b1bfcaa5f34d23eece8c2d95284c113abb0807197638d881f33afc49fe169036e68a702989bba4d64c49bdb038f6a764ff76e241884c25c339d251c4201c0'
                                              },
               'config/dlink/dch-z510.xml' => {
                                                'Revision' => 3,
                                                'md5' => '0168efb962c2470418b5fb8ff1f274b5619054523605eb79341ac32e8e1e09ca817cee00c4a30fd0df2e0caa74de7740469cc32514ed0f2e3266e0dbc499789c'
                                              },
               'config/dome/0002.xml' => {
                                           'Revision' => 2,
                                           'md5' => '67ed823369ab3c2446449ecd98206ac0f1c427ac66ac86b471866e3a879460f373ef33d7629a7a9bb045793894140b585c1b3079b6e8661f85ce55865151edc2'
                                         },
               'config/dome/0083.xml' => {
                                           'Revision' => 1,
                                           'md5' => 'df800a068d84b8f3615b232fafe6190ef9bea776c5c41f801ed127d1d76ee2decd5254b98966a2ea2b0b560a489d6279a61eafe1bfe7cc87b3e6335206fea102'
                                         },
               'config/dome/0085.xml' => {
                                           'Revision' => 2,
                                           'md5' => 'f02b0adcd4abb200640525a406f1eba3e246a5e8db82bdfd3f9f80531fa2cdec0e42d0a6ce140c3876a8e038d56f3a1e51ef9d1f5b4ae4cbec0160c958e5eaec'
                                         },
               'config/dome/0086.xml' => {
                                           'Revision' => 3,
                                           'md5' => '0f86f2e63e4c1695f4cd159ada100514fcd979a5d06f3e6c9b0095ba5716a2de68d5f4dcf20bc82383d9da30050e3254251a3005fb7b14c8c1e324b329a5fb6c'
                                         },
               'config/dome/0087.xml' => {
                                           'Revision' => 1,
                                           'md5' => '8cbb65b02e93448094240c732e1807d0a701372d94690a90fa410f75b0b9f8eec748d7e1f190f3250d271d972de4353eb507f30221678b597141caf4134326c7'
                                         },
               'config/dome/0088.xml' => {
                                           'Revision' => 2,
                                           'md5' => 'cd876175a0f5f4fad952b2bc97abdb39e82ef1b606f9f7f7303124295ee375dab7957e73535a750f9e6551479e4f48a8d55845b79a889dbed8d28e0218acd705'
                                         },
               'config/dome/0101.xml' => {
                                           'Revision' => 1,
                                           'md5' => '5ccce24dbb0b56cc6e5e5bbebc24e05da07750a24f64dd66a6a5cd5aec7d79a0ae59f854af5f4b40cc60806706f54cc007bb1c844346db0f91ac10c8e3b49a7e'
                                         },
               'config/dome/0201.xml' => {
                                           'Revision' => 4,
                                           'md5' => 'fee61cf3301b50c77758714649fa35f6d3bc3f1614124608577e3b47b897fc546fefb1a31520307f853c28726c5758cc3656d3ebe290b6ad858b43d4e99d7a64'
                                         },
               'config/dome/dmex1.xml' => {
                                            'Revision' => 1,
                                            'md5' => '70b90962ec3fc43b50b827f6ac2fd8b9d112b8c979e6e42588dd5fa19eaa909fb4a9f66da21f3f9200358f4343785c41d6d561f6d1933a0a6587403421380627'
                                          },
               'config/domitech/zb22uk.xml' => {
                                                 'Revision' => 2,
                                                 'md5' => '90c85ebfbaf16201c99bd09c957a408b944034a3626a5a5c2eced093e27e6e0a8afca3d8516d7f6ace2e3889b57e5fbe585219c74ecf7c8a127d3b860970c425'
                                               },
               'config/domitech/ze27eu.xml' => {
                                                 'Revision' => 3,
                                                 'md5' => 'b198727272486c632dbaf5b9c4df7dac0fb4c8c743d63f223980b764c75b747078d2754959d2a15281de83972275b0062cf6fad1ab2b83dc1a7788b2d74e0e74'
                                               },
               'config/domux/DX1CA-Z.xml' => {
                                               'Revision' => 1,
                                               'md5' => '7bc16a7dbe5ba0591fd65015e168075a191131d6ed80882d4e986dac2f0db163988f8b7dea228dd9b1cbbec994ae78eb60f7ee302f716ab3647d3e304357656c'
                                             },
               'config/domux/DX1CG-Z.xml' => {
                                               'Revision' => 2,
                                               'md5' => '431f30aa51b7c02581e67d94ff80f901e03436759cca0d1ebd4312445fbebc4904f3003298994d3b31fb7271edb78b0de5eab1c612898925549b702a150cbaf7'
                                             },
               'config/domux/DX1DS-Z.xml' => {
                                               'Revision' => 2,
                                               'md5' => 'a23fbfbb8197142d739590d81e1efc2e6540d6a3b0d061d7aeb33e2186e2fc544f6f9e8287b56fc9e33fee74b542fbc7cdb2c859c869d8043ba5ad8da45e3173'
                                             },
               'config/domux/DX1HT-Z.xml' => {
                                               'Revision' => 2,
                                               'md5' => '8a2954363a09e06ff6dbe2688482a16987af0794aff080fe25229786387efe805ad42e46dd8a5b2a59c205f4e9b9eef2dbe5e30f015dffc348b22f73f08d28d4'
                                             },
               'config/domux/DX1MS-Z.xml' => {
                                               'Revision' => 2,
                                               'md5' => 'afd42f05719619ee61728d7707cfb7f5ae0a26317c3c2b91a06d6c8f6d9ca66709e21f5dfe05825ed24e1adbb3597f9785d4395ea1419ab1a1ec25780bf7f5e2'
                                             },
               'config/domux/DX1SA-Z.xml' => {
                                               'Revision' => 2,
                                               'md5' => '4c57c0102cfae7a0a3d99c4a876c010ea600ff68267d8f3af9d6d93c4b23eba3eb6022edd26f0c3ed901ee69e83938c0dfc913ceb2e2e50f1d55ac015243b6bf'
                                             },
               'config/domux/DX1WL-Z.xml' => {
                                               'Revision' => 2,
                                               'md5' => '5e533a29c1e3da4b6c739cb95c4e8ecbbfb269280c45c3c826a5429c8ed0ed0b50d142914354a1e9c660d825b144e2d595621126b34f4d29acf885bd1ced5204'
                                             },
               'config/domux/DX2SK-Z.xml' => {
                                               'Revision' => 2,
                                               'md5' => 'db469a75eb48481db6cc3ffcfb6590a58e531b1090cb215b3db12b8492bedd270d6068d1d716b5eec26a0fcb201694d269c106bd22095dc4190e50c8f30f016c'
                                             },
               'config/dragontech/wd-100.xml' => {
                                                   'Revision' => 5,
                                                   'md5' => '4d7a77c213b0dea753512dcd30e3f6723f7d751d13801af9a0584a04f4182043275e3e47f268299ab44f91958356119c571a34d1022b70bf8bafc08fd717c67e'
                                                 },
               'config/duco/DucoBox.xml' => {
                                              'Revision' => 2,
                                              'md5' => '7911f42a45b59bf2081ccf0dde356696d7586388f69e660e80ef72ef17516888ef9d74bff4deea0f03d721e27e43c2ac31ccea40bcdbe178a2a8163ce5bdbc3b'
                                            },
               'config/duco/Ducotronic_CO-RH_sensor.xml' => {
                                                              'Revision' => 2,
                                                              'md5' => '506b64e578667ead9c2ad64c896c0e44fe30efb228e6daa0144995f7ddaee1f0b7692e1447ddccb16d55bd9a2589a57afdfe164ca04873e7faf8db9cc598fcb7'
                                                            },
               'config/duwi/05458.xml' => {
                                            'Revision' => 2,
                                            'md5' => 'aae2fb7ecd70a8670daf1f9a74a78e4a337da5e4477480607909a727385572371e7708e4cfcba1962c31231f23960db30dc182a74143f291366ddf9317b51e22'
                                          },
               'config/duwi/ZWES1000.xml' => {
                                               'Revision' => 3,
                                               'md5' => 'a2068646341b2563717c6a9ed279b56010de4ad2b8420105d2318020fd4ab35f97975ffbdfa69fb7167855287ad2f54cb402705ea30437ba86b6f3598ce25b52'
                                             },
               'config/duwi/ZWESJ300.xml' => {
                                               'Revision' => 1,
                                               'md5' => '180a94924d5a26af131b684cd2a55a9b529563a852d22be1b1d4e67fbf89b9052113789ced43d8d1ec2980fb6c03a135e6ae384c66dcc49128cd0d494ea9cfd0'
                                             },
               'config/duwi/zw-edan-300.xml' => {
                                                  'Revision' => 1,
                                                  'md5' => '558abcae454f44ba9d0de9f04903672e77492bb1f2a67b9d399755c93ef71a6326ff261fbbf42f887ea2db0336d578220de8bf36028b3337f970d6d3313b1bf6'
                                                },
               'config/duwi/zw-zdan-300.xml' => {
                                                  'Revision' => 1,
                                                  'md5' => '4a87e60d6056dc202812887a8c896b089bd439e259924b724abc2ceb4cd9afbd2c72226320ef4130a55bc79c6d1c5946fc6feca04e0a71b52f4bc50a698d0a7d'
                                                },
               'config/duwi/zwfb.xml' => {
                                           'Revision' => 1,
                                           'md5' => 'aba223dd3409990a731e8773259e6a68a893b862adcd3a99e008214c57771416120d42845bbbc5a99d4044819aac3121fc81c6610f0e48053676ff2c9888d91e'
                                         },
               'config/duwi/zwws.xml' => {
                                           'Revision' => 2,
                                           'md5' => '29a2b8e9eadf09ee7af8441cdf46d97ab8df6271d2f1cc981acc73a9f4bd7dbf1f53449c6f71d052fa130fed9c1347a5b611b81adc46f305d704943472f54b87'
                                         },
               'config/ecodim/0.7.xml' => {
                                            'Revision' => 2,
                                            'md5' => 'e334fccc67d01e2b271314e4749dfbfef299dee1dac04af6bfbc253b9fd676e43c0711322226c936ef6fdc026cca4c291ecf943fa7a6419fec816d5533e0abbe'
                                          },
               'config/ecolink/doorwindow.xml' => {
                                                    'Revision' => 6,
                                                    'md5' => '8e9343a7dfd2aa2e38539833b88c9240607d168c9345686946c0d509584550130b40a40ffdeef5e8c86ea1561a138106345459ac034e7f98dcc67ea418a0a859'
                                                  },
               'config/ecolink/firefighter.xml' => {
                                                     'Revision' => 3,
                                                     'md5' => 'bb3c0c3231ab9eb0a0a015140702edde90edd4f0a16794efbc10a9feb286d9573642c5411ebbf5cf917ef2ecc7eda16725b95e9106032bf2ddc885e4c478ac4e'
                                                   },
               'config/ecolink/floodfreeze.xml' => {
                                                     'Revision' => 1,
                                                     'md5' => 'affa47443b792317e413a8bc124477f533173a259ef9bb9e820ee9977db7cc75ec58d21332f912d65f015b46b4ed5ca0df8ea157ca03f91b483f07b6d0d4649d'
                                                   },
               'config/ecolink/motion.xml' => {
                                                'Revision' => 4,
                                                'md5' => 'abde9dec922634817550f559909091b5806e1f0d42f7aa400292ed8c9e6cf6ca0aaed1bb6bab30327053643ec7883333010783b2c3e7263e45421da8dbbe31bf'
                                              },
               'config/ecolink/sensor.xml' => {
                                                'Revision' => 3,
                                                'md5' => 'd1897bb925a8c3c1f94ee31c3ad8cb8532be3690331fcc477444035e16c9a4b6496be1fd621f1c6c7be7575d72e55229c77234eedd956c9cb9817139ef317c51'
                                              },
               'config/ecolink/tiltsensor.xml' => {
                                                    'Revision' => 4,
                                                    'md5' => '59094a94ac42598b888a8a6edc2d87f08b0d47b174246fd4d22f46a71ebc1951edde9ae30a094d5502916e8381bfecb1d67d86fb9d54c9bbf91968585cf6ff3d'
                                                  },
               'config/econet/ezw1204.xml' => {
                                                'Revision' => 1,
                                                'md5' => 'fcbf2492b919363361339a98d7a9bdfd67618b9655cbf1795d8688924abf331ccb31ccc9169d05d5a541baf40e73e753f5d9a5e30a8cfd7f7149d69484038aee'
                                              },
               'config/electronicsolutions/dbmz.xml' => {
                                                          'Revision' => 4,
                                                          'md5' => 'a73eed69c4692edfa8c192c3ff82849c84585689ff73f07d7497d1abbb5c8dc77a249c4e090f366d0ec8cbb8da63a4727758685e3c0012821f0918fe78b8ac5a'
                                                        },
               'config/enblink/ss201-us-w_1308.xml' => {
                                                         'Revision' => 2,
                                                         'md5' => '461fae3791a15189acc997f64255566573dcd51612028cb8d0bb9d189a249182d86336f977b62e434bfc26e0c89f15ef839ea0786ceda7d6cb32d8b452a05071'
                                                       },
               'config/enerwave/zw15rmplus.xml' => {
                                                     'Revision' => 3,
                                                     'md5' => '0089cbf9a8c7f27a9ed4b7af8e84e594d6be66a70e1c92f0b0d85fd222355f8b8c7a03b5c584f22e99ee7c65776122a92dc74a50bd156be616327774602ae805'
                                                   },
               'config/enerwave/zw15s.xml' => {
                                                'Revision' => 2,
                                                'md5' => '1300de4b8f914d8b1d2098cfb6cde5c5ba4f8ddfbb60d3a303b4301d7971001b7f088ee05aed4dd31b7138374fc14f07f322ea8b9b18889bf692e5891e944cf3'
                                              },
               'config/enerwave/zw20r.xml' => {
                                                'Revision' => 2,
                                                'md5' => '649faf0c076c9d76140c6d8e029addea7b2a82a0570b45780925d6ef435ff6478d0b86bad01078e1acb4761c71bae0ef85fbff28a8e1e1f18a587069ff7111bb'
                                              },
               'config/enerwave/zw20rm.xml' => {
                                                 'Revision' => 2,
                                                 'md5' => 'd1d8e3db4d73e61674548aaaad10ff1543cd19339b5888fe2a9885e932d3a2f09a88f9d93ff62f0ba036e8a5cc191102683af39ea665f10de43ab1f31e56f2f3'
                                               },
               'config/enerwave/zw500d.xml' => {
                                                 'Revision' => 1,
                                                 'md5' => '7d6d24d8557afcfed2d1fb8620772546730f5ec5d6dac0115f5461d3565d6890403783455e5e7d8010e326098b5cb7eb03b816df9d6557f46b6447e893c075a1'
                                               },
               'config/enerwave/zwn-bpc.xml' => {
                                                  'Revision' => 3,
                                                  'md5' => '39b03cf30d1e29f45854d2328f661abf76754e635e4b1f6279d90ace3b4b5c57fb8d883384520617a70e499b79390bbbb3bac3d53260da19eefda686baf0bab5'
                                                },
               'config/enerwave/zwn-sc7.xml' => {
                                                  'Revision' => 1,
                                                  'md5' => '96404c642f3741b36f865b0486bf7ca0dbebdea208da28cace87d10181be77c14d69b455aa0cecdd2a3864d9b0b741c999da786f1b5daf75e2c906da568084b8'
                                                },
               'config/enerwave/zwnrsm1plus.xml' => {
                                                      'Revision' => 3,
                                                      'md5' => '6725ee78062fb147fca3f41f1868bb520abf637684dee1a2cf39c2257fde1d98d90eaa6a2a35f54f768e013557889552b2458e72f37b81079e39b84053b39182'
                                                    },
               'config/enerwave/zwnrsm2plus.xml' => {
                                                      'Revision' => 2,
                                                      'md5' => 'f89f47cf55c773b388c2694738955d138ae819b3962a6a2fab1c1a41039bdce7d474a7fac4503a42f4ca3b35040ae0c7795cb790379ba963b188272a4d2225e1'
                                                    },
               'config/eurotronic/eur_airquality.xml' => {
                                                           'Revision' => 2,
                                                           'md5' => 'b5f0d3da21fb410fa81dd9f6863746cdb62037fdb750b0a8e0e6f1f73637581ad6ad330ceb6f7a4d4f774a5fd1602f55e410df66242e1e87245ee029b84ee5a3'
                                                         },
               'config/eurotronic/eur_cometz.xml' => {
                                                       'Revision' => 6,
                                                       'md5' => 'fecc7214a3cb7334806e38686fa9e4635caefff7a7bac8cf98af1b1a6dedefaa33a7a943f6435d5ae8d2286d39a69c08b3fab173ed29fd367de5fba6b321886b'
                                                     },
               'config/eurotronic/eur_spiritz.xml' => {
                                                        'Revision' => 5,
                                                        'md5' => '0aa11f27796457c03ca1de6842ffb31d7727edb6ceebc689fe7c03a71b29445807e331a6cac4f2140ae1e0cde9355bfed6a52312afe84c25c1f2b61004021776'
                                                      },
               'config/eurotronic/eur_stellaz.xml' => {
                                                        'Revision' => 4,
                                                        'md5' => 'c0756aa51169958ecfd63418b44423f557f31c1399f8cc5933dd487012272b8c9c92a8fb5a27fe87d78675b8a115c2ad00ad76dbbdd362c8f1da39050b4a4ed0'
                                                      },
               'config/eurotronic/eur_temphumin.xml' => {
                                                          'Revision' => 2,
                                                          'md5' => '53ac26d6eec78e7886ac95a6481bbd1d14f7fed6ad060a1aa2c5a6977a374ab2c395b592bef9ae4eac3fbe7e4af934dc31c45ba45fe39a19e94816f06e3db9a7'
                                                        },
               'config/everspring/ad146.xml' => {
                                                  'Revision' => 2,
                                                  'md5' => 'aadcf1eadebff5fa7d508e5970dbdb043632d9b9f1c106ae4d872b11127e8bbd67755114c016f52aa4961ca92069eafcb42c099ad8f919578b334015bcedb6d6'
                                                },
               'config/everspring/ad147.xml' => {
                                                  'Revision' => 4,
                                                  'md5' => 'c48e9fa3f0a31c8f082ed9fb16a08787251621b3902f15a13c78c7e319ff254c8001b4883f3721ee44bd0b5584679e2a98a68d7ec005562b08623ad5c7f1630e'
                                                },
               'config/everspring/an145.xml' => {
                                                  'Revision' => 2,
                                                  'md5' => '30235407eb3b18cf27ff7e105c0d87341dec592d5c05e217b6d4deec470066afc37e95f773c021ab9f6f85874da9b349bcada1f9be56f9377923b9767753fe62'
                                                },
               'config/everspring/an157.xml' => {
                                                  'Revision' => 8,
                                                  'md5' => 'f7afa8e9d7fbf522812deba0c11a1b5b15479e2896f7bb55df1099f83a4c1aabc64e08cb84b40849b0cb673c239501af20eff0672e63216794baf6eb3ad22740'
                                                },
               'config/everspring/an158.xml' => {
                                                  'Revision' => 5,
                                                  'md5' => 'beffd93d68274c31d2583838aa4fc014fdc1bf980bce07f98b8bf7fa6d8fef44bae85d1a06f24c5362f26e67a82022d842f545346d2e8c9fc3d7885d26d1dfc6'
                                                },
               'config/everspring/an163.xml' => {
                                                  'Revision' => 2,
                                                  'md5' => '36f97e69383ccb3b6428b9d0935d5feee86598483267e35bd1b0b9a54ecf4f112a92f35ef01cf5be79abdd81b0a401fecbe09ea2f639adbaf0e1a78d7afdc0d3'
                                                },
               'config/everspring/an179.xml' => {
                                                  'Revision' => 4,
                                                  'md5' => 'e39532bf66154389eb31e6f1f6da5915c40cd8dbb682152eaaf60931dd8ea4992be1a11a1b9ac58fadf40f965e3ea7de03e9deb34b7b1ba63bad9485dab53877'
                                                },
               'config/everspring/an180.xml' => {
                                                  'Revision' => 5,
                                                  'md5' => 'c1118724c848e37cb666af3cc4338314075f9013e1fb47caa2f8eef00420e80fe808c0335828154bda037891e0dc7b9769236c28dbea8e73240fd6d2daf9139e'
                                                },
               'config/everspring/an181.xml' => {
                                                  'Revision' => 4,
                                                  'md5' => '29ccf218506eefa4204ff5293d190a32026e9cd57e083a85131b29d575f1ff89a8991b4dd7eb79136abd58d42107fab32093f9b610f2b158b2e0a1aee3be92b0'
                                                },
               'config/everspring/hac01.xml' => {
                                                  'Revision' => 3,
                                                  'md5' => '83858d1a26350a75ee01bc46c2ba6bd0cd6ff281d549a22fdd9784f88a7bc8e60467e235e638fec024222252414ca151f0a5a3c0a0d1efa05f02a851cef5025d'
                                                },
               'config/everspring/han01.xml' => {
                                                  'Revision' => 1,
                                                  'md5' => '41d5fcf2548e675012a7d5510c5edd0489accd9429f7c4710dcec46678e95bd3ecae692242bb9da11618baf2fbbf1fb5e3373fc2ee5ca065be954a9ced07060d'
                                                },
               'config/everspring/han02-1.xml' => {
                                                    'Revision' => 1,
                                                    'md5' => '3ac5a3938d6536d9b99a260cc4c1fe9587290ea6e6aa38e93158df05c22d17d9a41ab3f5db639a653e1b57e6c701c234784ba366f79ec1d81ea1f9bb42280184'
                                                  },
               'config/everspring/hsp02.xml' => {
                                                  'Revision' => 7,
                                                  'md5' => '6579098c7dbeb3ba683016cfe27ef08805ee7dee2d9cc5e3b94e4df010d8672e0811d61fa70533061c822d766a849daf3fb66b1f18e87e90ad02862ed76ef8a0'
                                                },
               'config/everspring/lptdm1u.xml' => {
                                                    'Revision' => 9,
                                                    'md5' => '8cbffa88913207a3a149123dadfb6f9db9686886795862237723dd73cf75ca28f0e85eb57aa66ceffc21974ca40fe06f0a877605096cd5aa65e351a797af9d23'
                                                  },
               'config/everspring/se812.xml' => {
                                                  'Revision' => 6,
                                                  'md5' => 'ddbdd0af88bc20428667e30ba0e423e963d0d53c5fb741a5d9f0e2a962c7e833586ec3f19bbfb6571ce9475b26041c865a7818ec45fdbb25fb1b5021a6e5b7c1'
                                                },
               'config/everspring/sf812.xml' => {
                                                  'Revision' => 4,
                                                  'md5' => 'ae3e1c1ea273b60314aaf34a828efd3d7cc4e1c1c9c2144353f1d7340af646a12651d18689a48e96a3e3045dd5eb3591e053df56ead016077d50b284e305bab3'
                                                },
               'config/everspring/sm103.xml' => {
                                                  'Revision' => 5,
                                                  'md5' => 'b4db68039d5c8b96246750b126efd8f526bc8ed1a502fee3b0f5bc299076165cc26a727ffad606c3c5913900196e8a4119903b56052e8ffd9f98f64338519eb2'
                                                },
               'config/everspring/sp103.xml' => {
                                                  'Revision' => 4,
                                                  'md5' => 'b7005e1785178e4def11ba6d4148b7c3ecdf82cf3205f6c7752d8ca5e5ba46e2efe1dac837cd99f21963837e95a396bf2698640eb71f086745c3655348940355'
                                                },
               'config/everspring/sp814.xml' => {
                                                  'Revision' => 8,
                                                  'md5' => '1eb7a9708bd399b1d76a9b91b48e82367b141fdba05c99200038ecc3a425bc459c320bdce5ebbe8ac9496e1eddb5d9faac0119ff5cbe4046ae4553ac8ef397aa'
                                                },
               'config/everspring/sp815.xml' => {
                                                  'Revision' => 3,
                                                  'md5' => 'e8ca9d3c02c9b238f2a8198eb349389cc8b83fe9c95639abd361672a27b32fd901690c03ebdfffa6baf3f9dbbe76d8090fc7ff6baeb955d5775211f0e84a27da'
                                                },
               'config/everspring/sp816.xml' => {
                                                  'Revision' => 5,
                                                  'md5' => '2a6bb41379abd9b55599ad5bdc59c756c24ec41136f5fb797f8c69f35d32b04f81c1e79acae22567d58e2eb5cfd79678b13185b9762217733e41b04ba453bb09'
                                                },
               'config/everspring/st812.xml' => {
                                                  'Revision' => 5,
                                                  'md5' => '1c44712463c9a810bf6bf9dc55eb4427d76fd0370148bca22798bcc19a10939ab6e4ad04204a300a800d40c9e72a4df1dd5326497a78517324e22b7a5b8c7201'
                                                },
               'config/everspring/st814.xml' => {
                                                  'Revision' => 8,
                                                  'md5' => '92bdd7c1bfd0febe8e67fc4f0e156456ed98fd12a3e118346416527536faa79a77ce207bfdd056e809e76218a65483f6b227ed2b3748a7090605fdcd1ed30036'
                                                },
               'config/everspring/st815.xml' => {
                                                  'Revision' => 5,
                                                  'md5' => '1dd35980d8278ca67d8d81d9501d299dee9c3362797f4cd0614b9570ca39264e7d6ab20ab0823ad130449d361249b57c31e0c99d6e9ad6dc1a8f57f8df4f74ed'
                                                },
               'config/everspring/tse03.xml' => {
                                                  'Revision' => 3,
                                                  'md5' => 'ffe2ea7bb8e42515f36eae34c2911ce3a7130c07065088559a1766895eb95bf3e324a3cea09f3009c490d5a6b09a960581244700a662b37942d7a0389162bb06'
                                                },
               'config/everspringct/hsm02.xml' => {
                                                    'Revision' => 6,
                                                    'md5' => 'e131dbb42620861a8f91b6a2146b83ab32d0f721f733529bf11bf4d4961251c7d11fd2df79e288145cd2a5ba92dc761fe9b98c6c9b76e0f8beac4bfc7053fc68'
                                                  },
               'config/evolve/lfm-20.xml' => {
                                               'Revision' => 1,
                                               'md5' => 'e0e7192e0013c6280d2dc866cc5db6e4f4746fcc2457e13cf2f0fdc7d454e3924c790b5e832876015a11ca3fca6bf25dc979bd49d99e68575f9c17f442c498c3'
                                             },
               'config/evolve/lrm-as.xml' => {
                                               'Revision' => 1,
                                               'md5' => '648bb59f6ccc9fe8d61207f67a46898eb22315463b138c410ab5e20bf3a23c48154e50039d23cdc106bb1226ada35875072988e84227c767d1c475dda329d35c'
                                             },
               'config/evolve/lsm-15.xml' => {
                                               'Revision' => 1,
                                               'md5' => '375c317a73b812f1766db89385ea6810cef5eb5374ae5e68c01a00dd5f9ed6954b33150a55dd1950ee2c547d95cf0cb3eeeb5f1400c08cbfe399cdf58adb0dde'
                                             },
               'config/evolve/ltm-5.xml' => {
                                              'Revision' => 3,
                                              'md5' => 'c0dc3a85b7da4e3bd36a877f968ebe8f4315376349793d6d0f7e0d9b8bbbe1a888473c0261ba67dbbf6ada1f65459ef273e29e48643a30696a4ed0e2c0a674f8'
                                            },
               'config/evolve/t-100.xml' => {
                                              'Revision' => 1,
                                              'md5' => '7f807187a53ec217bab2de7a8401670593d02226802cc5ef897fc7f7e5db58925deaa2c3ce12353305c8029b67aca240c0f03c55673f0c39265359b7f2f8e3ed'
                                            },
               'config/fakro/arz.xml' => {
                                           'Revision' => 1,
                                           'md5' => '5983b72ce936031edbf95af40b9a1141b1a4b902d85387d1c93878a227cb850eba1616606f4acf2bb71d77d6d53943b43312ef960dd98586f6fa54c6765ecb0e'
                                         },
               'config/fakro/arzsolar.xml' => {
                                                'Revision' => 1,
                                                'md5' => '45ea7e674b111811160d58f2677a643e67e1c0e95baceb3f05b6256f4621f5efdf22740644e347689fddfbdefe9c024bc1fae47ce4411c194af79598e8ea2688'
                                              },
               'config/fakro/zrh12.xml' => {
                                             'Revision' => 1,
                                             'md5' => '27769984df864ecddd0076acd107085bf13267952adb28bd00c1b33b3a00556f935eb740adaedbcc2d74a20bb34af26e68390788e29012befc9485c08744c5f0'
                                           },
               'config/fakro/zwp10.xml' => {
                                             'Revision' => 1,
                                             'md5' => 'c841afafac7b5636e538cf14bcc2c6ae28e30ee68aa865887559cc46a94a628d091fdeab1af02fe2b6068baddfc64c9689c70948a604985515d96efaca5c7d71'
                                           },
               'config/fakro/zwrs.xml' => {
                                            'Revision' => 1,
                                            'md5' => '08b86b5d4ec15f2f1eb34441beea264589f7503a88213db36e02619cac3b191ce77dab68ea21c683fd6a6caae25cd5886c49b1b85452663c6dd2bc2c757a1843'
                                          },
               'config/fakro/zws12.xml' => {
                                             'Revision' => 4,
                                             'md5' => '2244930ec5075941e48029016e4d03f4003ed2c4f354dbe14422b067fcb09d2d083716e1ed583b5bec8851758cdd2f7c634c926280dcf4c97521a3983f19469b'
                                           },
               'config/fakro/zws230.xml' => {
                                              'Revision' => 3,
                                              'md5' => '38d4216b7e3fef3900f637ee4e173c241ccc734de5e1ae85fd5eed95e4ff8d2aef08ec5229aaeb3712905e81ce5fd725b45ddd8a8b959bea21d756cf72b9b5f0'
                                            },
               'config/fibaro/fgbs001.xml' => {
                                                'Revision' => 4,
                                                'md5' => 'addfa55daf406a745a852792ea34a1a6e83995d7ed3755789a7f29081833e1c12b5599b537dbf3cd36dd2d0d41d145f6174fda43fcc22b02361fd6dda7e1d425'
                                              },
               'config/fibaro/fgbs222.xml' => {
                                                'Revision' => 4,
                                                'md5' => '9e7a4798a3f538dd041de9528ae8d948b6852131b8f73f7b9db0443a3eea9eba5b3fa16ad3282b23a4d817f44c470258938282c402f2c079a0853d2a18052231'
                                              },
               'config/fibaro/fgcd001.xml' => {
                                                'Revision' => 5,
                                                'md5' => '94e7567c5a4c746afb36a90bd8f5879df6d8f95f6e2241d3fd50accd32b3c363aa2cc6454e51facfa5b17469385e9774622f7605566577692c02f40ec3eca2d5'
                                              },
               'config/fibaro/fgd211.xml' => {
                                               'Revision' => 3,
                                               'md5' => 'e579604d1d754bab281b4f701ca02b7f08a4b89692f4122defcd1bed87acabd1d73aa00d1f76986c6d4bd01ad2646a1369f305e793ddbcbc9e212cbe920de42a'
                                             },
               'config/fibaro/fgd212.xml' => {
                                               'Revision' => 14,
                                               'md5' => '21d87779df4aaf0c9619b9d3260b2e1500cda54534f89ebf272f154afdfb1fe2163107968376d9de8f43203e4a9ca45f0ffd1f5226d4690c443ca87edee630bb'
                                             },
               'config/fibaro/fgdw2.xml' => {
                                              'Revision' => 5,
                                              'md5' => 'bf766ffd85bf105faf0aa1e391d5d747d9fae52479fd52a3bb43dea64e5634113c730066ba200bd03e28922b7a1e04933edd53dc9c84d7f17164cbc378694597'
                                            },
               'config/fibaro/fgfs101.xml' => {
                                                'Revision' => 3,
                                                'md5' => '12015e24fc0e3ed9a40a9a36e372629d7a858917668b531852d52206ef0c52f438b70ae0c91310304ce004fbad8e0115fd875da1eb9ffef5c9323416f9d71cd3'
                                              },
               'config/fibaro/fgfs101zw5.xml' => {
                                                   'Revision' => 8,
                                                   'md5' => '28385ab08db45cb56171e3f9130f275fa3e68fae413150a8fe274e45988092e4316e8a727e208a9a75523719d66a187ba8387c1567ccd5e19fe7fe72a5ee7882'
                                                 },
               'config/fibaro/fggc001.xml' => {
                                                'Revision' => 3,
                                                'md5' => '050a8006717af518041d68f2055eb5adcc759c077a0ff55ec66218b7f049151189d0e7896b66e1bd72ce6e6bd42eb7a071f300096e02a3e92feda34a7ac588d4'
                                              },
               'config/fibaro/fgk001.xml' => {
                                               'Revision' => 6,
                                               'md5' => '675408571e8f8fc679fa60b304c79a103c12b4dd4880d896e45829387998ceed01379216c916bddea2eb7d9d5d1d4fa4cc0315e979a8275e6fce25b179535c26'
                                             },
               'config/fibaro/fgk10x.xml' => {
                                               'Revision' => 4,
                                               'md5' => '15b64a691b43a5c3a24753849d6721aa3241ccbcb6a6d8e5d43d2222ada1dc1fa0b08f5bdded9efc5de56391825be228435aacd6f7859b419ebfb4f317f0cf56'
                                             },
               'config/fibaro/fgkf601.xml' => {
                                                'Revision' => 5,
                                                'md5' => 'b477def6a8d30e0399f8b4917b6c8317fcb2658b24f702bf8c1591b54b8a3d0ff4bbeb9e9790227d1edf2341efa9e123669644e9ee39cda91e869d42f5f14642'
                                              },
               'config/fibaro/fgms.xml' => {
                                             'Revision' => 6,
                                             'md5' => '76242fb913189103b1a368f5a5e4329cd443136b0b38e67286867e4170cc75527549130b1683015b93fbce90a7c9f7a95b3a22d3913c322e4730f44078b1e1f9'
                                           },
               'config/fibaro/fgmszw5.xml' => {
                                                'Revision' => 11,
                                                'md5' => '0adefffe86619a91a05a0904132abd3e24c6d367986f082cd08ef0738d340814d209b631c32d1eab4752263f86086c2e0d4110020d1d1be456f12f4abe887ca8'
                                              },
               'config/fibaro/fgpb101.xml' => {
                                                'Revision' => 6,
                                                'md5' => '4a688fdca007e02f3ae2e13e11745ab591c4dd4e58dcc9f9034c2de91e694a506cdcc99c4059d94b1f154dde6fbef84d6f800c6189a0e11e75429a3e413c9923'
                                              },
               'config/fibaro/fgr221.xml' => {
                                               'Revision' => 2,
                                               'md5' => 'b1ac55805cb99bfd01a6f7a553fe9893e83f4bc1a4f299c0dac1a29e931c41c119a0a81522351e8639881c92225e05170134dab379836e40c36c7f3724377622'
                                             },
               'config/fibaro/fgr223.xml' => {
                                               'Revision' => 4,
                                               'md5' => '10d3acdcfb6738324afa2f6c4c0547f29bf04634fbe774bedeb5c160c547168d5ffa1dbfc8740aa4c12c5b928ff2e9d8ca1ca99c5f7f2a366b6e037371a32e69'
                                             },
               'config/fibaro/fgrgbw442.xml' => {
                                                  'Revision' => 1,
                                                  'md5' => '7e75383774d35228492d543a94cbcd4a9652e8cb6b934bab92dc6b1d5b634d518b70370c61cabe52c1ddcc55b741600e90dbdc0bc7982232b5ab641f2b914093'
                                                },
               'config/fibaro/fgrgbwm441.xml' => {
                                                   'Revision' => 5,
                                                   'md5' => '302c58370d2f92b94036178c3c7e09e2506c3cb31ad92b6989a3599de87f80b51d0f33ebabff3a9ce2ae81512be294287265a21c48d0176e5db80eaafd541fd2'
                                                 },
               'config/fibaro/fgrm222.xml' => {
                                                'Revision' => 5,
                                                'md5' => '9afa4db8e041a54de279744aa81394c8e00cc17b675ce8212dbe06c3908b2af3065ae4c4f26183abadf9060abe8e04c209d69eb727bd3ad576051553218baf13'
                                              },
               'config/fibaro/fgs211.xml' => {
                                               'Revision' => 3,
                                               'md5' => '801ee579a73bf981bd3c4b5000642dfdceef3fb0f4bc1f659dadad7dd2f42f3b234ead1d681bf2d0ab18339dbb6ea683ce65d91aedde49f04f836257e3f13fd2'
                                             },
               'config/fibaro/fgs212.xml' => {
                                               'Revision' => 4,
                                               'md5' => '6b9c4b6b47544b2acdb0820ae6e914b6f25b322e88b99e48392e6968d0e57203a051870bb87c3345132385e48d18597f829c4790d21e2b270babe9b92d9faea4'
                                             },
               'config/fibaro/fgs213.xml' => {
                                               'Revision' => 11,
                                               'md5' => 'e41844de98b9d3c13bdce42661f3126dd742e92e834255ba4926a69a305a9d6e0f629ff16ad7018b1b299e03294b21a7b2250e68278c3f2e2f8134c46ffa3119'
                                             },
               'config/fibaro/fgs214.xml' => {
                                               'Revision' => 1,
                                               'md5' => '6c14728668387d7e7a905dc8c360966afe1155006a187fdaf27b639980d223d1e351f87a13cc1e1a8b00be318a73b74d4467b695aa40ef5f14b6ddec0e99f3f4'
                                             },
               'config/fibaro/fgs221.xml' => {
                                               'Revision' => 4,
                                               'md5' => 'e0260bbc99a7eab473a1f80f9398602f6316c00f3f2177ea76bbaf240dbb831cfe7f2ce9caddec53a05655ac6e73b5c36db55f1218f8a0d2c2bd0a4c062c8f4b'
                                             },
               'config/fibaro/fgs222.xml' => {
                                               'Revision' => 5,
                                               'md5' => '4adea0927515ef9146d48192bf09fceb0132df7a8b770ebd89d5473b92a32c12fe500e47ba31acdfc28cfb520e4d43eba5b1fbe3fa49ef5331d8a433ca83de62'
                                             },
               'config/fibaro/fgs223.xml' => {
                                               'Revision' => 14,
                                               'md5' => 'a20bca0d2a4fbc249391a9e21197c4481e7d650d90cf6f52a9c10f6783b576b083a7979178ecff6e64e17a6266e197f155105a8b57c5346e404e99db3de395ed'
                                             },
               'config/fibaro/fgs224.xml' => {
                                               'Revision' => 1,
                                               'md5' => '8d1e1bafd94fcca0056e5fe5224ceea058947d472a5de6e69be54cfb2cbaa7292d417a64168aeee334e4b32725fbf83b33938b08f69cb5f763c872067eae56b2'
                                             },
               'config/fibaro/fgsd002.xml' => {
                                                'Revision' => 7,
                                                'md5' => 'caf23b9d5714c41757a472148801faff4face27a0b9963b74363bd2fc78827d2073f47f9e0f89745713d19234b48ea80ecdfe3e1c100a156962468403f7dfd6c'
                                              },
               'config/fibaro/fgss101.xml' => {
                                                'Revision' => 4,
                                                'md5' => 'b3ddc92e51ee5a0ac5eba30f3cdba72f8c8aa114b2b474f3d7096d0092ccf9ae8ce6042e8f6182f4a07129a891e6dc83517be0d5d67bda91893ec0bb210f0f45'
                                              },
               'config/fibaro/fgt001.xml' => {
                                               'Revision' => 5,
                                               'md5' => '64b989c2046a0c572b8e25ee2c3c595e1a5c2eb52e9c6a29d96cbe0c71b33d4a46bd640e551564e6794aeab9a5e7a9a011c0e7430ab2b52de518ba9cac81c3b4'
                                             },
               'config/fibaro/fgwd111.xml' => {
                                                'Revision' => 2,
                                                'md5' => 'bf6d95da83aad31068f0f62fb3abf1d03481f63dcaa347f8fe6a38cc8d4a2bd9a3031722f9a4e73cd6823dc151fdf30772c4c3b5d4f06bdc6df3120389091057'
                                              },
               'config/fibaro/fgwds221.xml' => {
                                                 'Revision' => 3,
                                                 'md5' => '91f5151dd35f34d1b51fdd98d75aea1a2bda0d9be5d34882ae666604492fa31af73d56e48a6e9644b1af093fa5acb1c884b135a612e7eaaaca5784689fbea729'
                                               },
               'config/fibaro/fgwoe.xml' => {
                                              'Revision' => 1,
                                              'md5' => '117d888dee07fa6b24bf1a69a144e631921c7f06ebdb0e90632560ecf45872eabdc82e2821d734f260585c660dfd47737c5948a44c9ed21674e13b8e1533824f'
                                            },
               'config/fibaro/fgwpb121.xml' => {
                                                 'Revision' => 1,
                                                 'md5' => 'efc9063c630e257e314ab3676517cac800807248d605b92be342b98fcf4562c9cb7a872c71970fa4953950466a29c5b6dfefbc11077a7dd4fb209a99a4d267c6'
                                               },
               'config/fibaro/fgwpe.xml' => {
                                              'Revision' => 6,
                                              'md5' => 'f099c34442fb3d67723c59cbec6b31d2d383686b583ac013607848e3d8dce2a9628dd96a10751a027cf8d18c4714b0272dab073dda20302b1dc5820f18273643'
                                            },
               'config/fibaro/fgwpfzw5.xml' => {
                                                 'Revision' => 5,
                                                 'md5' => '61fc9df991d5a091c0a05a92ea37c4f76d18e52d9cc9252418b5525a32f48cc8cb9815a42b05de2fa8cff62665db88094eb4b99114d5c157671337e12a8230af'
                                               },
               'config/fibaro/fgwpg111.xml' => {
                                                 'Revision' => 4,
                                                 'md5' => 'ff622cfe98037421901a2087f85d5d7272f3fc0e1c77c5b357708588cee4f4f47e61141c833c9b7af4734f2ae109dcf2e1e3d44bc6f6d4a39450ec5de8de5ab1'
                                               },
               'config/fibaro/fgwr111.xml' => {
                                                'Revision' => 1,
                                                'md5' => '14e1efc7dd30097da9adb3b5c69ea5c114ea63806004f553c701cf7833aeea730b4fc1cc30913b1cedcf1e2e88aa2f7785cef3384663df68a879a0a3a5b184e7'
                                              },
               'config/firstalert/zcombo-g.xml' => {
                                                     'Revision' => 1,
                                                     'md5' => '3aafd7c7283dde9c093a55c0c6e0cc0c8f221e9b06f647cc151b97a4bd4296c2715e89d9c62886d275f213376e2e3052a23ce05ed027a181f054459fdef0e3cb'
                                                   },
               'config/firstalert/zcombo.xml' => {
                                                   'Revision' => 2,
                                                   'md5' => '6550cacd482668a1c7561434bf094255cabe30b5beda26c406e2f9f5a772fb19176f2c0b28824f9015ee64b0d4f737f5f9b35ad2c133852f7286160ee337844d'
                                                 },
               'config/firstalert/zsmoke.xml' => {
                                                   'Revision' => 1,
                                                   'md5' => '419d50ff831000b5b2ad8dccc3841dd89cd1145186c7180d98d3b5071b02dd4b94ce8c12c1471ba7cfa4243a3e46c63779f5e31d1559e95f571f471dcf32c2d2'
                                                 },
               'config/followgood/swz-1002.xml' => {
                                                     'Revision' => 1,
                                                     'md5' => '3142c3cc8cd97d218a3f3a31d841d308ab0a51291fa2a57a3c13c3cc45cad79350d958463bd1667d596a99206c5759877a7423692e714437e922f9aba5bee6ee'
                                                   },
               'config/forest/fs2z5232000002.xml' => {
                                                       'Revision' => 5,
                                                       'md5' => '5d023a7e60f4becae275c45eca40de4772fa5650f13158727dede39a8011ba03000e5ad3941542279978f6348d3f85bfd45ad6b02a0185e612b1662f6a4bb25d'
                                                     },
               'config/fortrezz/fmi.xml' => {
                                              'Revision' => 2,
                                              'md5' => '8f7ad8fcf6fdf93c1228bde5f5ad12cdd4f6681ea96e2fba2e59da2b84b9a9ce5fbd288a1f3a859ccc640ad77c362191b3ded331a15c0cd15ba1007c4ca8d4c6'
                                            },
               'config/fortrezz/fts05p.xml' => {
                                                 'Revision' => 1,
                                                 'md5' => 'bd74c940439b0e3c77c83b9bd2a0d4af6744833f3e4dc4ac2726f0b319bec7b12b9ecd19373bf0b0cb8c094f039604e429826e46038043a11cc81023fe78c1fb'
                                               },
               'config/fortrezz/gdc1_fortrezz_1501.xml' => {
                                                             'Revision' => 1,
                                                             'md5' => '48bfe2a8c75fd3c17a87bb4405908dc9c835c131d7e8625760b93a8c8d4f3d6895cc8fd8483913bfad697d12811f42c82b9ee41168baf068ef2616d4bec65800'
                                                           },
               'config/fortrezz/mimo2plus.xml' => {
                                                    'Revision' => 2,
                                                    'md5' => '6016f3d62b2d67fc6c21749852db2bf0f158534a6aedeb5414e2e23b073ec505b86653725ee4ca69b61b0d2577b6c2cbbc09a390e00babc6d813052cd7c6ff84'
                                                  },
               'config/fortrezz/mimolite.xml' => {
                                                   'Revision' => 5,
                                                   'md5' => 'f8643c66c280f96588067d67f33ae3aee81243fe1ea5677ca8f8b3e0f21282cc968b98af61fe5a1772a6ac02f00ad44d9c130caf15552e49d40879419cb703fe'
                                                 },
               'config/fortrezz/ssa2.xml' => {
                                               'Revision' => 2,
                                               'md5' => '8b5fb147acc63d0dd5fbbb34acf4efbc4a2fafa63d1ee8970da52a216c912d75b35fee0c624eb97d64e8c8e4fa08998aa193a7b9f2beec6a354a2902309f72d1'
                                             },
               'config/fortrezz/ssa3.xml' => {
                                               'Revision' => 2,
                                               'md5' => '96196cd391eaf93e6b87da39636f574a4613c0581987f2a680f592b8d4493f967068995df52eb54b33930052392725b563b1c9de2c4acbdfa26895cad24c8f16'
                                             },
               'config/fortrezz/wv01.xml' => {
                                               'Revision' => 4,
                                               'md5' => 'e7ef958f3c88e40d69704871967293baa75c03b1118b80cc046c4ac3710b1cd1503a465bd1c9f475caede7a926062c2b72d811f4e26864e45b479983631fb59c'
                                             },
               'config/fortrezz/wwa-01aa.xml' => {
                                                   'Revision' => 1,
                                                   'md5' => '822a106d8f7d792f2c1f52252ffc941d2c27a17ea182c403b2fb212ab42d18e7083e079f2b250f45f587509c95b6fbce43ddfe1c02f66734084ba5d07a495c1b'
                                                 },
               'config/fortrezz/wwa02.xml' => {
                                                'Revision' => 3,
                                                'md5' => '4bab32e79691a880d38d91c7501f0cf98b6e2e60b7a2004ad332602bbd0f33bd8fc4861e4048953e2e9c469d765a6f9e6b65c3c212a0e3f6e9f5e1f4126655cc'
                                              },
               'config/frostdale/fdn2311.xml' => {
                                                   'Revision' => 1,
                                                   'md5' => '79f468d1f50721b8cbc723c77fc9902c727376cfed82099e821901ffb81e402d6e1213486fe9f0c2c6f8e39b3954327c1a87ad21a705036dea8927e84746526c'
                                                 },
               'config/frostdale/fdn2nxx.xml' => {
                                                   'Revision' => 2,
                                                   'md5' => '2cfaf444e663bf9f6bcd25d8c08ef14163ea9c938c106556ecb6bba22641bb47b066c323bba6c7db49f4f731ee12eda16648ab9bd8e0b3f1bf949bce8fd9cfeb'
                                                 },
               'config/ge/12719-plugin-switch.xml' => {
                                                        'Revision' => 3,
                                                        'md5' => '17ebbde5eba4998fad0e35f252461259606ca8e88d0eaca3437cb3ccabd36797b28671660bb7955349eaff19cf617d86f20318693d0766f7c56a14998d2c43a8'
                                                      },
               'config/ge/12720.xml' => {
                                          'Revision' => 1,
                                          'md5' => 'dad8cc08440a1f5abde69cb6649d45eff1059ed7a8e58ca297192f20e89941f8fd09d2ab491781ae0ea2fe840123f782a0881a2ae75e3d79f7e0de6f63ab9710'
                                        },
               'config/ge/12724-dimmer.xml' => {
                                                 'Revision' => 10,
                                                 'md5' => '24636225a58d3c645cb2f03dcae0745a89e0c6042f3f72b2998cf1c35978956ab4c45c5c72e16a344c49f38057b75ed4c3bed6efb6a050b4713ffb282c90e4f9'
                                               },
               'config/ge/12727.xml' => {
                                          'Revision' => 1,
                                          'md5' => '2f1fc4587bf2caf5d982f45535996a36bdb93adb7de8f089e9ca8bc042d91e45677bc2f5997d125b3eb1e93f533c00637ef6d7106a9c456878aa8523ac52dc07'
                                        },
               'config/ge/14280-plugin-dimmer.xml' => {
                                                        'Revision' => 0,
                                                        'md5' => '62c479d852b5e22ba57306c3877ca58eb247528829d02022d8796c725a7b4964c5acc4f829ea807fff291182777ae271a29676145933fe78fe80f7873d597e2b'
                                                      },
               'config/ge/14282-plugin-switch.xml' => {
                                                        'Revision' => 4,
                                                        'md5' => '72ec968ba6c64f65c48fc8ef9fa33f623717bda452d0685547735dea6240ef4efde6a1da95f683cd5fe1efdfaeea834a13412482a305c05423c21186c7edaa97'
                                                      },
               'config/ge/14284.xml' => {
                                          'Revision' => 2,
                                          'md5' => 'cd3edde334dc3c489b23b3148590077b6e4f3d2a50fd3530fac2e140a956ae6cc41ed1d435ea47388456d955d7fcccf0a399225d76d1e58796c36e406d42491c'
                                        },
               'config/ge/14285.xml' => {
                                          'Revision' => 1,
                                          'md5' => 'f3a27a970ed353ce1eeb8c70a30b9cea0ec86e06fdc2a603291b92139b4ff200ba60af992b156660e7c8237e59b0bc2337ae517e22f821088c3ab1d80e3ee71a'
                                        },
               'config/ge/14288-outlet.xml' => {
                                                 'Revision' => 3,
                                                 'md5' => 'd9fb1de64ede9d3da8730b73e67149d87f383aa45d878cb1fc54fe59cfc4b636577f35c58823484f3d5d830b0080aa69b4c86a934225c521e11a7f81ca07fb93'
                                               },
               'config/ge/14291-switch.xml' => {
                                                 'Revision' => 5,
                                                 'md5' => '341219ad5f6d3fb200034d60733383e2d2499c3486b2389b11984895a8ca577b817c9b986ebf875973424771aca68d1b1800df5d710e3dd4121963ab530c2140'
                                               },
               'config/ge/14292-toggle-switch.xml' => {
                                                        'Revision' => 4,
                                                        'md5' => '499251768ad6b8c824d1a20f49270d9ecb1bf8681067654ffe6a795aa3a5b8ac314e3a75047fade9bfaa31dd57879b16556fe5c4e04ea82db570f99c0171e177'
                                                      },
               'config/ge/14294-dimmer.xml' => {
                                                 'Revision' => 7,
                                                 'md5' => '4a6aaff166c92187dfe9dc674fe8417c6b149e5a3b1414c5efe5d88965378613dfd92fced66ca4a92484d582772a3009feece8e204c5135bef683b8956ed1585'
                                               },
               'config/ge/14295-dimmer-toggle.xml' => {
                                                        'Revision' => 2,
                                                        'md5' => '936f319de3f6658b448d9c27ee2b6c639a5702fa2669a750ac841e13e2dc5fbfd1c686ae6805cc231b94607c36781d2bd7214ea81fdbdf10f11efd4a7f9c9848'
                                                      },
               'config/ge/14298.xml' => {
                                          'Revision' => 1,
                                          'md5' => '24da4dcaab326eb2aec592f74c6db3e51d05108773b6613a6f415760a93fdd98be579834488335ed3efd2f987c20f316284b39b1a8c659f67e83895f50021044'
                                        },
               'config/ge/26931-motion-switch.xml' => {
                                                        'Revision' => 3,
                                                        'md5' => 'd29b700b0b98e93829596b71cc1888534dcd18dc13d057a25a6b5daf8792e156f1d1cd39d168cdf5a419ca6c890ce7bdb22fd341e06618a2e1f2456c4fc5426c'
                                                      },
               'config/ge/26932-motion-dimmer.xml' => {
                                                        'Revision' => 3,
                                                        'md5' => '536b5e0151fd2c4c31478e8da98ee7cd7e3e75233f45f2563f37e5463884d636521b67da7a2af87abab15590c877c2752192147b776cf85114aa4ffe8c0da23d'
                                                      },
               'config/ge/26933-motion-dimmer.xml' => {
                                                        'Revision' => 4,
                                                        'md5' => '0394fce7c7e8b1b3a5181ca36230cf10ccd13c4a34ebaa67f39df0af12316d58ba9bfdace934a02d6bcb4f8d12d86cba5bc113d0660b06fc833c0794c47e9d24'
                                                      },
               'config/ge/28167-plugin-dimmer.xml' => {
                                                        'Revision' => 3,
                                                        'md5' => '3ee59078343932afcb5732ec56eb15c259f360f3a4adcaee1f632350f057581372ba65a0c33ed51f6b239096db43231fa64a439a9307c3b9c4c9e23da0ca6995'
                                                      },
               'config/ge/28169-plugin-switch.xml' => {
                                                        'Revision' => 4,
                                                        'md5' => '58980d447abb1f8c82167ba043aec5546a8ace8e6ea9f4129c521b363ae3aa3d7c723c64901af5c6bec6695d7f0aa85e4975ca318da9016deeb83cbe6aaf5e59'
                                                      },
               'config/ge/45604.xml' => {
                                          'Revision' => 2,
                                          'md5' => '1a651b322ebaf4de9f8b5a03c9604cf55e6140cd1a64f45814e6e8818d83dc4e0988f7f8ffcd318ca3d9424f24e78250b742fa87025f682e22560e1774d18df8'
                                        },
               'config/ge/46201-switch.xml' => {
                                                 'Revision' => 1,
                                                 'md5' => '3ae4ec70a396a21c7b8e72f979c343f715f133b2a53d827b31f88ed45e17fd457dfef597c64b13bf36b688d21caf42c1e488971c2128a3baa8a5d9d4b887da13'
                                               },
               'config/ge/46202-switch.xml' => {
                                                 'Revision' => 1,
                                                 'md5' => '0b52e54d014cf6ca5f94d2f0ac130236625b2ba575d8edb955a0a682b358a1c30b481f23b598c31349068aaa95a5a02ba76d074f7c0ac1ace38dc3134b584a3e'
                                               },
               'config/ge/46203-dimmer.xml' => {
                                                 'Revision' => 1,
                                                 'md5' => 'e66fa46f950b4533040b0bf24df89bde1fd624c7cd4ce92cd88721e31445e8cd41676f4dd0bc4587dbacd37a462bf9967651cc0bda71f1d7a6c089893c50fd92'
                                               },
               'config/ge/46204-dimmer-toggle.xml' => {
                                                        'Revision' => 1,
                                                        'md5' => '3fc29dc416cf95fa427f0dadb5c5676bc42cdcf148072b0d4a7d37c1034180410c60ba767bfe27fb262a36c276de262e2ebdfd70ab0301fdcf2dd38e655250f0'
                                                      },
               'config/ge/dimmer.xml' => {
                                           'Revision' => 15,
                                           'md5' => '69d688ae37c8887da28d801b24305f9bd81ee1f9b1cea214c492340ded4144263955f4325a229b33c22d5ac0a7f327b358cd0bf2100e4d096e9772822a0960a1'
                                         },
               'config/ge/dimmer_module.xml' => {
                                                  'Revision' => 6,
                                                  'md5' => 'f917273cfc180539f9dde977978e68e7ec54f30d2ef2378a2795f7c4519f93d52d9af4b860c190ef059363a562bd105899e3d5464b84b07e52af6ae417216112'
                                                },
               'config/ge/hinge-pin.xml' => {
                                              'Revision' => 2,
                                              'md5' => '195127b7310facea584641c8c4b0de9f80c787db87f65ac10a0b0f876fd061014828d7cd32e72d2f9f2eb146deb09e3278ec5cfac299ad1a5586325611a3f52e'
                                            },
               'config/ge/receptacle.xml' => {
                                               'Revision' => 7,
                                               'md5' => '3d226b9b6330953a94b786a712451067c0df84cd688feee5d156ae43ef847d490890db44629aff06771a4edad590ec0e12983de15ecdcf64400c499c8b956c8e'
                                             },
               'config/ge/relay.xml' => {
                                          'Revision' => 10,
                                          'md5' => '2796184b6ac7fe9f8aceb1a09221cc6a1c8c3844a039a484057dfa71f704ddca8c05b038cb6352f1df9d10972b328dcac6277749d8dc2b0197b4548760db213d'
                                        },
               'config/ge/ze26i.xml' => {
                                          'Revision' => 3,
                                          'md5' => '48668adae273d804358eb6ed626833f2576e08b25484914c8b3b5704fe2918392ff77467390677596b541f558779e9cc07b56dd1907f866ac4c1f858800b6f4e'
                                        },
               'config/ge/zw4001-switch.xml' => {
                                                  'Revision' => 1,
                                                  'md5' => '56d8b8c8c7c1450298ce238cd73f0e5782812a48a6794e2fb82a65fc32150862c5283294cd90cf9874b0085ca52dbd620710322dd50bf3e38da3d74d70ef0856'
                                                },
               'config/ge/zw6302.xml' => {
                                           'Revision' => 4,
                                           'md5' => '6b668bf119e7f0e6aea6c066294bed1be1e7843e67b1223ad2819691cc5c7aac2bf36807eefb29c996eaa4a83ce05abc93abe50873f835b018e563ddc8dc8748'
                                         },
               'config/gocontrol/GC-TBZ48L.xml' => {
                                                     'Revision' => 2,
                                                     'md5' => '15d627a3d9de686ec39e3cf2cda1adcb335cb6b38ae807106007a69416c45622ccbc9fa06f2b7ea4a9fed73646497f8600cf54e27e879ef90d71fda6fa19d452'
                                                   },
               'config/goodway/td14010.xml' => {
                                                 'Revision' => 3,
                                                 'md5' => 'eb19987dcaa0c672fda5d4e7b340481176b132332a21b745628fd735597b6f88f6c6e2c8e662ac3380c0195dc42ebb4e29741f3b43801e3b0dcccadbefbf79e9'
                                               },
               'config/gr/gr-302n.xml' => {
                                            'Revision' => 1,
                                            'md5' => 'a151aeaebddc3e1b697ea96f455aff329e374662ebb64849067dd74f50caf3a96d32750aeff1005f7df557fdb6a3f75aaf94190ace1566bae5bb25019719b0fd'
                                          },
               'config/gr/gr105.xml' => {
                                          'Revision' => 2,
                                          'md5' => '54bfe047e99c0701d98c2220492a0da6c98d80abb22690916c6de4baad6a0fb473a2ec6f5ec3369e7ea31bcce54828300e43fb752ff5efc867d8e99c2f7be6dd'
                                        },
               'config/gr/gr105n.xml' => {
                                           'Revision' => 4,
                                           'md5' => 'ed10e4f95c410c9a6e9b539bcba6298f052c35867326105777ddd9e19d6d7677ee5ca9d2bf862a837b420fabd8b74e25483b637c7a71e35c6974dfe30e09dcc5'
                                         },
               'config/gr/grb3.xml' => {
                                         'Revision' => 2,
                                         'md5' => 'a03b12da4dc4cd30c564f72efa4ca00dcdac5c7a7dff878dad7ada0a87675fdc271a1408a5187a5f3349eb4809886b1064b2df6f0b4697b068308a57b337e97e'
                                       },
               'config/graber/brz1.xml' => {
                                             'Revision' => 2,
                                             'md5' => '20de3c410b7f5e4230670cc72a74a5c0aa055c452538072f17146558addcb823ac1eabe84ed5e3c5b99520a1263f3e2425a53869d1dc5ea714cf323488e88f08'
                                           },
               'config/graber/csz1.xml' => {
                                             'Revision' => 1,
                                             'md5' => '536a0b35500ee8ab596c1093763c408e4b7ec61bb808f73495f0c89e25e038522fd4f35d9869fe5dcf54c51109260d35a53bc525c446040110f771a0c4cda308'
                                           },
               'config/graber/mcz1.xml' => {
                                             'Revision' => 1,
                                             'md5' => '3aaf4b40388aa6f23f2b0221f1707c02690cb63ae173fd990604c9456999b75fdaf82f4dacac5f98d2f02e6f21d85c76bc8582a3c728b19465c8d73b7a26a5a6'
                                           },
               'config/graber/rsz1.xml' => {
                                             'Revision' => 1,
                                             'md5' => '598bdd923d527543430b89d86d2f0260c26a59017a3f44d7eeba00ce809bf01f9a0161041d1b9745a339dbab0f7f0d8f984504a74dad89921921454273e666e9'
                                           },
               'config/graber/vcz1.xml' => {
                                             'Revision' => 2,
                                             'md5' => '3b1ed59b630c3e890e80900dac25d798c48661a01e7cab554777f51f7bd3acb1e11d5adb0170011576b302f52611ea2489a082481bcacb00cebaf5eccb24f262'
                                           },
               'config/greenwave/gs1110-1-gr-1.xml' => {
                                                         'Revision' => 1,
                                                         'md5' => '9dd0a66c0191769535bcda4fc90ed9fcd3aa1858016cce795e92c517641a7e72d210946435f88baac53f37178d9283fafbcc94491394f8de6279077963b243d9'
                                                       },
               'config/greenwave/powernode1.xml' => {
                                                      'Revision' => 6,
                                                      'md5' => 'c96db0c34ebba8459e59ccbaf488c3876b9201235936bbe2410dd2b8777bf3ef674777e7f2dad9e80067d4e2e93b435fd11573a2a3d4938d7144e99df9cee828'
                                                    },
               'config/greenwave/powernode6.xml' => {
                                                      'Revision' => 6,
                                                      'md5' => '1e575738b3a559c2de13dfc9632fceb800dc03c8ac5691ecb0d0629a57b607d1046316d8ddc3a87db9e4fe1dcae57fab20998845f1b6d699953d555af71d179a'
                                                    },
               'config/guardtec/gkw2000d.xml' => {
                                                   'Revision' => 2,
                                                   'md5' => '280feec2b7433f743ebbacfe437dd6b1423b38777141a11f22433e29177b9280db33d2f15a26da0a9b0940c93c47d29dd874e7ae7b12565de709dd73ab669a9a'
                                                 },
               'config/hab/iblindsV2.xml' => {
                                               'Revision' => 2,
                                               'md5' => '1d8c628927d098803b55085eafd213c946af427b6246eefdcdaf74ea576b17cc72c2d76f0ee6c1a238b509eb0b2dbdcd95fd0924997e760503f115ad65a3b6b7'
                                             },
               'config/hab/iblindsV3.xml' => {
                                               'Revision' => 1,
                                               'md5' => 'ff25e0ca31e6e7b3a7ef6739e2175eb31b925b1fe663b1697df37710d07a8b7cf5056536b695f4a6c2a874ac2ede66318724d8f3592b8674ddbd2ecd7c0a0878'
                                             },
               'config/hank/hkzw-dws01.xml' => {
                                                 'Revision' => 5,
                                                 'md5' => 'b11d36a38e54d9c4f36fde7224db3847a5e0bb09e5828ff9ef8802ef1c67000846513ad3e91b2cedcf19e91b95734b4d2864a4d44a32c32bab7b16e4a5adf46e'
                                               },
               'config/hank/hkzw-fld01.xml' => {
                                                 'Revision' => 2,
                                                 'md5' => '02bd96bd02e95491700f0c6efd92fcd89e1c306bacd5d58d7f2f364d0df24bfd034ddd150215419537c7af5edbcf18da75eab1e77a5aff3a8140526fe527a58e'
                                               },
               'config/hank/hkzw-ms01.xml' => {
                                                'Revision' => 3,
                                                'md5' => '8a04fdaaa929db3866654b4b01329d13e3e32c449f711b6e23d78ab244106238ab73695e9a7002a80e203934bd1db1871dd6e5541dd944ac44ceb72b6c946d2a'
                                              },
               'config/hank/hkzw-ms02-200.xml' => {
                                                    'Revision' => 3,
                                                    'md5' => '5b89e6e05015240d4ffc671f8b880a0c37dcd4e015ba415cb1e73f593bce38af3cf03c629ba543ec797de41a12af504c06f112db7e85716a07605ddf61950d14'
                                                  },
               'config/hank/hkzw-ms02-300.xml' => {
                                                    'Revision' => 3,
                                                    'md5' => 'fc42fa3347826206318fe37b5283d667abc1257b4cf36084d41b876e90155b342b2773af6bd836954bbbbe14002e1346e5b42f39e412a1a347169dc5c947a782'
                                                  },
               'config/hank/hkzw-rgb01.xml' => {
                                                 'Revision' => 3,
                                                 'md5' => '35476c9eb132e78674d3e0fea1f757dc4508e0c390362b42fac1670fc6398078983b5253de0cafe95c081daacef41896bc760a3c50dd89905f7bf070bb991e01'
                                               },
               'config/hank/hkzw-so01-smartplug.xml' => {
                                                          'Revision' => 2,
                                                          'md5' => '9c1ab32ee4af6cf8b1d7d3437a9d031861d48952c015fa6fbe2e8c54940c45a718fc669975691a32eb53c78f1acef8dd231faaaca643fd1b22158c5655269f8a'
                                                        },
               'config/hank/hkzw-so03.xml' => {
                                                'Revision' => 2,
                                                'md5' => '3340deb59e1570b2c07fec06e4b13cf1159a9274f6b87fec2c846388ef9f47ca9a3bf3af2d306202d84e0b24adb226969f9ab6f7f0e7c3a5c916252b1583fea7'
                                              },
               'config/hank/hkzw-so05-smartplug.xml' => {
                                                          'Revision' => 3,
                                                          'md5' => '6dc4cc5e720bb5c534f25510f20c134baffb3d4b1f68704d397bab9775b6b14397471dee6469f230ecb81afd79363837589a531be926a7d3e789e82b4c1c5a83'
                                                        },
               'config/hank/scenecontroller1.xml' => {
                                                       'Revision' => 3,
                                                       'md5' => 'e748ff7ae3bb3358e80b863cdea2103275dbf536edbd538963502c7629aaa623c49b562d092cfbf4db17f7fa2f4b191223ad1e9513c86b58b937eb6504145f7c'
                                                     },
               'config/hank/scenecontroller4.xml' => {
                                                       'Revision' => 4,
                                                       'md5' => '25e5e4f19385dc44c8d33dd0372837fd2befb1d12b5bab7dc74027a3bc12875e56afdff854c363cb0bdf186aee0f5717af03b6c62f77409bf365176c9e953aed'
                                                     },
               'config/heiman/HS1CA-Z.xml' => {
                                                'Revision' => 3,
                                                'md5' => '7a20a77d2c2c7633b0a116d68c59325cf1da6cc57f83845d9927212b5864804f0e485775c317ca4728cf901764622507abed325542816aa4ec62b36cdd0db10b'
                                              },
               'config/heiman/HS1CG-Z.xml' => {
                                                'Revision' => 3,
                                                'md5' => 'dfadb2f28046d15b412034c106537d03bff4b224c0f4c4808d4af54f5fe045995cc31b1f289c215c34288ea10a82df5a7d9b26a3a20db67859d346a405a55136'
                                              },
               'config/heiman/HS1DS-Z.xml' => {
                                                'Revision' => 3,
                                                'md5' => '210a2d51e707e26c6619428919e5e44694c06e15bb2b111a1ef5f499a3f2ad2c4c99fd07482b824ba3dd7d95ab9e2b5219ac1805c1566a52f3ea1a88b6b7fcc2'
                                              },
               'config/heiman/HS1HT-Z.xml' => {
                                                'Revision' => 3,
                                                'md5' => '1331770135d4050f99c83dee86a0e55f0dc59bf51430f083f2b7ceaad3ea32851b9a915f821fda1fd4b618041bf82c5afbe9cd7f74c0e5b73d0f5d47450008e8'
                                              },
               'config/heiman/HS1MS-Z.xml' => {
                                                'Revision' => 2,
                                                'md5' => '0dac77cd6892ddce000c77485c595ee219aef2f83b3e7cfa641981b37e1476bea55855120e19ca80c302e566c58c328e94148ea03e734f8f4d40f862c6e6d6f4'
                                              },
               'config/heiman/HS1SA-Z.xml' => {
                                                'Revision' => 4,
                                                'md5' => '217ed29fff544fc5a36fc5d1b26334b84725ad6ff6181e7080731f7dd5c37ebc8d079e37e70e5cd50ac87a014066b84978ac3b0d7b080dee55d12fdaeb8db019'
                                              },
               'config/heiman/HS1WL-Z.xml' => {
                                                'Revision' => 4,
                                                'md5' => '6821d6247218a026a8832f72df5c2b3f76abd2b3b95b18302201c5bf7e0fe1fbc22659078056f5188a42981304d635088e2018c5bea98565c19a45712524cbd5'
                                              },
               'config/heiman/HS2SK-Z.xml' => {
                                                'Revision' => 4,
                                                'md5' => '2717377bdd18d9b510f85c815d842930080a10ee319f64a43241b2cebcb8b7a2a81628ae9b4aafa95719c3d0530eb17e75acac1a444446a14bb829148d7d2bef'
                                              },
               'config/heiman/HS2WD-Z.xml' => {
                                                'Revision' => 1,
                                                'md5' => 'c2ce7171aec99ffae507edc6bf9aab24ccd539a25e162c93c410cb83404899bc33956bc3b50aadea0adbc75acbc0e1a655f92b4496d0d2b725b784880e7038c5'
                                              },
               'config/heltun/he-ft01.xml' => {
                                                'Revision' => 1,
                                                'md5' => '3cc642f60cce237779dc4e824780c1d4ed36ef5ac691e3cf338f7821338f939723210c56fe7ee97719697ea903162d11d79ea95400c374281b9ddbf2421b16d7'
                                              },
               'config/heltun/he-ht01.xml' => {
                                                'Revision' => 1,
                                                'md5' => 'b21edd812c1fb609541f0a740e6d80595aa28b17d8ea09b2ae8337c19bab8d8c1377eb435afbe80b6145bb1923b51f700ce77b354baa050075b8091b2847c1f3'
                                              },
               'config/heltun/he-zw-sw-5a-1.xml' => {
                                                      'Revision' => 3,
                                                      'md5' => 'a4f75b095ae18579fda4a9a5d857466ed83fb0d8a3679945aff2ad419c72c5b96960db4aa84168911ff0cfae551151b38e95a4156782854a9ea3a0db5576257d'
                                                    },
               'config/heltun/he-zw-therm-fc1.xml' => {
                                                        'Revision' => 3,
                                                        'md5' => 'c819a5f9e0f64ab5bbde2ad1754b7e9825564f6a7b2b1e63f209c711b43dc5445021c59f36f0a06d4970ee315ad8df1899c74a7934f94a373448aa2a3cbf5bc0'
                                                      },
               'config/heltun/he-zw-therm-fl2.xml' => {
                                                        'Revision' => 2,
                                                        'md5' => '1eeee37ed56959421b124f96f69dbed1fe93ed0b230c2b6e0a133bcbb1bc34b4da975ee6f5193e793f46da217a1c0ef81d132f7ec0b8571289e284e98e42c186'
                                                      },
               'config/homeseer/ezmotionplus.xml' => {
                                                       'Revision' => 3,
                                                       'md5' => '8d4ea274a67cfc24dd3c20205bd4e2fc8133233ed99fbb2596d7162298c0ad4ed07ab327356fb5a07e1424d6634de27227bc03b70c7a9f06754f82360d854537'
                                                     },
               'config/homeseer/hs-ds100plus.xml' => {
                                                       'Revision' => 1,
                                                       'md5' => 'bf724e9e2f52776c8837b1a46d465d2b20bdab25733b1775d8665e00329c82f1b9a194a5e6c2539df754abc90e3c83b6044388e1e7019b2820f9ea3c63e64aeb'
                                                     },
               'config/homeseer/hs-fc200plus.xml' => {
                                                       'Revision' => 3,
                                                       'md5' => '2c8076f31efdef00d014a58a4acc35db4e256175c57e2e93c3db183c66f52fe7a47feea880c2cd8723883fa860a540b81bb52cfd17c04072b7b9a5a6e06126c8'
                                                     },
               'config/homeseer/hs-fls100plus.xml' => {
                                                        'Revision' => 2,
                                                        'md5' => 'cdd48d1045234e40dc257caa0df6eff883426833bb19d55587da53b78e9362eae2699f3cddf4b25f6aefbab24d06c0fe34ded0c7bd12b03853a2c965193a754b'
                                                      },
               'config/homeseer/hs-fs100plus.xml' => {
                                                       'Revision' => 2,
                                                       'md5' => 'a749528efc1e275c53dd5d2dcfac7f005798172775756a54676b25c732cd22db548d4c3ff45118904d08c3d34f6c4195a5528fefe74a98b13395d87f93336bdc'
                                                     },
               'config/homeseer/hs-ls100plus.xml' => {
                                                       'Revision' => 2,
                                                       'md5' => '05e3aaee1cb368211d1e4867149f1e914bdd7d5da5e558bccfc9bbd60180d212ad0c76b1b95095bebd074e2ad64b52e15e893ef65c73e765873f0e73219d8a25'
                                                     },
               'config/homeseer/hs-ms100plus.xml' => {
                                                       'Revision' => 2,
                                                       'md5' => '528e313dab27daf86c92e7ecfbf311077842bdff72f662c308d0554a308691b9a9c5830bc08dab5a4860991053c6a73b05d5c21f1cf115a8c70c873adeb27a5d'
                                                     },
               'config/homeseer/hs-wd100plus.xml' => {
                                                       'Revision' => 8,
                                                       'md5' => 'dd1aeca42ff3c3465442a45a0da960632ea52301b5514cceec9e4d58b47a8fc18e7ddbfb1fe06b191ba10f32cb91d6671e125bde7ce8e99e5603703124b29f0b'
                                                     },
               'config/homeseer/hs-wd200plus.xml' => {
                                                       'Revision' => 2,
                                                       'md5' => '25187da0fac3b2752ece5aa716e0a883577782ece97e6bfb604faee0c2155690ffd837ac0ed19afc00cffcdf2145b260797b3446620e12f4ddf3dcbc7d34d818'
                                                     },
               'config/homeseer/hs-ws100plus.xml' => {
                                                       'Revision' => 4,
                                                       'md5' => '8dc36ef5c448b933464a3541eb156b4f9bf8c99b87f1e117ac1b881056b2cf03ddd53a7a6535a7f88210956a15c51ebce71dd5bf89daa9daac3ef2e27880e727'
                                                     },
               'config/homeseer/hs-ws200plus.xml' => {
                                                       'Revision' => 2,
                                                       'md5' => 'a34e0e874f7b7cf55801068535eea231f80ffcb6564c1a6e3ef4fe41c7da677c00340d456f4b79a413e657bce7b8847b6d7f5b293c7a8a0309713f1cd3872214'
                                                     },
               'config/homeseer/hsm100.xml' => {
                                                 'Revision' => 3,
                                                 'md5' => 'd3078946530995d9f5cf1fc432617617466d8d100a3a368f619bf4762c62ba852d20a4c0b9c19321805995f4f3b15d4bdf98efe3e4c1fa7addad3aa6cfbcbdb2'
                                               },
               'config/homeseer/hsm200.xml' => {
                                                 'Revision' => 5,
                                                 'md5' => '05846519da65becb8e4d36ef93040bb190fc7e599e11dd1a82619a7abde98fc3393d80f08160d74911b0090925c4fe04d419628cb278feab92c586262bcd7be0'
                                               },
               'config/homeseer/ztroller.xml' => {
                                                   'Revision' => 1,
                                                   'md5' => '46f0c29d16537254242bd4458489767cd57709b2d0c5faf5ea6ba92778d35362c72e998352a92964c67c81b9b819d66cdac55131154028d5928f0842c96f920e'
                                                 },
               'config/honeywell/2681-plugin-dimmer.xml' => {
                                                              'Revision' => 1,
                                                              'md5' => '45efb5ee352873cfb38af888b7cf532cd87108438131ed6b0645c2950a87429b560ae6794d48a58ced064ab46a9a32e5cade299a09bc49c30991df77b19e2f3d'
                                                            },
               'config/honeywell/3830-zw3107.xml' => {
                                                       'Revision' => 1,
                                                       'md5' => '198e8c84e3e9a1689bc73ba0f35ab36fff0960580f9e78adb75b89af347c834abe53237dce5817a328eb7b7afcb5f4e4ebbf44415e05c2d78749779c04b3d486'
                                                     },
               'config/honeywell/39348-ZW4005.xml' => {
                                                        'Revision' => 2,
                                                        'md5' => '4d97e53273d973cc3207b3b9e19900a17cb13363ad8e82cfd055ad990604ee19a08128e933ab41be50016a933f83f1b8e4568d562b84d6fd523d76fa8b477861'
                                                      },
               'config/honeywell/39348-zw4008.xml' => {
                                                        'Revision' => 1,
                                                        'md5' => 'd018f4a7a4ae73124287863bf09d7100153963e3818df2a7c0732e0e03af0f19efe1537df5d2a93c699f080238c2a289bda1e0cb6decb640b2a596d0cf29282d'
                                                      },
               'config/honeywell/39349-ZW1002.xml' => {
                                                        'Revision' => 1,
                                                        'md5' => 'a2fe0efafeb8f38685cff7e6fe32cbd5e9085c21b3c4901c568e085b56177b555478dc39a5db6668060d4da7bde6c6cfa678f55fa2fdd81e0a1a488d01be662c'
                                                      },
               'config/honeywell/39351-ZW3005.xml' => {
                                                        'Revision' => 2,
                                                        'md5' => '9bcbbda3dbd837836905a4d6601aff515eae4bd452f5cde4676c490e04d92eabb04abcde02f5157a3f41fcdc3279ac87ca87b7d73c2b422e5e3432a51f140cf4'
                                                      },
               'config/honeywell/39351-ZW3010.xml' => {
                                                        'Revision' => 1,
                                                        'md5' => '630d49e09812d18cc61f9def5003fca12afef551ae845c537482305c4da9c47990d8c8b15a98d235b9c66e857f2aeb849ed1581c3e8884eb8afd34b1a0903e7c'
                                                      },
               'config/honeywell/39357-ZW3004.xml' => {
                                                        'Revision' => 1,
                                                        'md5' => '8fbcbc2963a36423b42e7dc2938168c5ae752eee37b35f0205ed4d2162f372e58d646bc8fa794e19221da9d3a0c39659cd4951cb5a30310f9ef7969af1fca9a6'
                                                      },
               'config/honeywell/39358-ZW4002.xml' => {
                                                        'Revision' => 2,
                                                        'md5' => 'f5b66553b75341237286f46e2c1d7665785f41ceb276a0caf152012ae06957310ae50b52c6caf955c188bceb18ec1ef4b1dda8a440f25624d4c3a668153aed5c'
                                                      },
               'config/honeywell/39449-ZW4106.xml' => {
                                                        'Revision' => 2,
                                                        'md5' => '63bb116001f13ab496d811c8835018afde8421fd5b4856069d1dc00461d0b6b5e5bd254cc6721dffe5c51023829f64bbb1d41d2e1b2047729a508e1a44b37c94'
                                                      },
               'config/honeywell/lynx-touch-l5100.xml' => {
                                                            'Revision' => 2,
                                                            'md5' => '530fd1b4c43248f55ab6bcc788e80bda83eeeafa515f8b812e07b1f507399f163145ab3337d8f26d6bd7313de6028ad13502c7ae2d07f9b4ea8b4ca730cab0c0'
                                                          },
               'config/honeywell/th6320zw2003.xml' => {
                                                        'Revision' => 4,
                                                        'md5' => 'dfa3a4d3afb7baf806b7c97070e9c654e8a0f022cda21ad9c5755c1d6dc1f36700eb3137a4f77e61ba61a8323cae7c9779ff7a7dde49a84da0d27cb306d76f5b'
                                                      },
               'config/honeywell/th8320zw1000.xml' => {
                                                        'Revision' => 4,
                                                        'md5' => '423c31e6fa2354ee987cbe7fa2d8f406ae04162bdeb1852eb8ed4c9f88790cb292fa4429488cc395368ebfa139512e6c4f1d24ad2467ed3adca0313fca5590e9'
                                                      },
               'config/horstmann/asrzw.xml' => {
                                                 'Revision' => 3,
                                                 'md5' => '4972230ffc90010107288b9772b20daaa43d45ed5a3d8bd76fa6c29feeae2922e12a428a4069d0c6de3fde2faf09bcddada6240b545f438f5023ef2cb1489292'
                                               },
               'config/horstmann/hrt4zw.xml' => {
                                                  'Revision' => 4,
                                                  'md5' => 'd9f875c619feaf1136bc76eada1cd63a3c7396d6fb8d4b50c2515264eca723c0420d7afb58290a8a0e2c4f7b780c154ffddefc411e64cafeeda941494b3702f2'
                                                },
               'config/horstmann/scsc17.xml' => {
                                                  'Revision' => 6,
                                                  'md5' => '689b01ced1d29a5cb443a11c222de099c2ea19ab4d355d3274c5610f0c8356940bb3d97df684bbde76186483ffc7e25af3b5c3df173ce9bebd207a9c3509fe1c'
                                                },
               'config/horstmann/ses301.xml' => {
                                                  'Revision' => 1,
                                                  'md5' => '36f2fdaff9dbb847944983cdd4d542db17602846822d67541265a3bf5d913cbb82b05c7e9c964948a5298e145223820ba029936d990eaf66fe3c2a124ee854eb'
                                                },
               'config/horstmann/ses302.xml' => {
                                                  'Revision' => 2,
                                                  'md5' => '7b929c04ea087fee4dd1c2ec08385d8587f3c5bc7371c684f1f8cdb5bc42c9140a0fa496cd2742a611301f7231e39780f9f3aa2848d52da5f730eb778926769e'
                                                },
               'config/horstmann/ses303.xml' => {
                                                  'Revision' => 2,
                                                  'md5' => 'e8ba07277647d361613657702f2c181c3092499e561aafb2c612ad106151609487a39763f477a996952daaf8e5ffb3db810280dac73eb77d2f1cc239d7af6bce'
                                                },
               'config/horstmann/sir321.xml' => {
                                                  'Revision' => 5,
                                                  'md5' => 'a3f4c5fe213ca7ceafee96eae84b01c8146f72e3e5715e8a0d9added2bfb6640a868f91c7e743172df177ac6c61d237112c82768419a8ceaee2305efad80776c'
                                                },
               'config/horstmann/srt321.xml' => {
                                                  'Revision' => 3,
                                                  'md5' => '322c5d1195a2aa4de8a792befc4103f048280c914a6bc0d237a7dbec8d14a4ec26cdea4274082011a041d88ec22fc288b0f856719cf59fe343b9b7094861c386'
                                                },
               'config/horstmann/srt323.xml' => {
                                                  'Revision' => 4,
                                                  'md5' => '8585cef3b015848b99920976e699e68bd519bca47fcbd11c6059d04a3629ca99428119965cb060848f1b2eaec49052bd8a4c7a537c083769dd30c132baffdcc4'
                                                },
               'config/horstmann/ssr302.xml' => {
                                                  'Revision' => 3,
                                                  'md5' => 'b244edf548e853864c9698958e440fa7e4436c63806296e39b2f70ddebeb1dc591e7f13456edd002911ccc5f945a8fd14b2ef9f18f4663816371a17a424b5027'
                                                },
               'config/horstmann/ssr303.xml' => {
                                                  'Revision' => 3,
                                                  'md5' => '9375b06248963dddbb3bc64fbff19537cc4ef6e4c4e7fe946ebc8a40280ea32217104d2ce4eacc12449e9ea3f943aa9e38447d18215bf2dd1cfd40c242dc73af'
                                                },
               'config/icare/zw-66.xml' => {
                                             'Revision' => 1,
                                             'md5' => 'c35e93e83039a1eb91d700668764769e8117761b626b894f4fe18435db4c12e95934af23cc5983282c49f1cfd55edb397b84ee5ec05fbdbae7805e0df4b42ffb'
                                           },
               'config/idlock/idlock101.xml' => {
                                                  'Revision' => 2,
                                                  'md5' => 'f9fbf4ae903cdd0ee79fd4e11621453ea66777e729e85d437bbe76892984eea29514b93574f11dde87c478c05122c4f125639e44753dca567cc597b0c79d38e0'
                                                },
               'config/idlock/idlock150.xml' => {
                                                  'Revision' => 4,
                                                  'md5' => '4e8b8082701c3a3137ced8f7636c82058dd9b9942f28125b6dd1d3c3147b7c01ff8c15c982f0781e1fcd4089db341506e318dbf1066d7e780caa2b7a0b3fdf40'
                                                },
               'config/ingersoll/dwzwave1.xml' => {
                                                    'Revision' => 2,
                                                    'md5' => '7fe244aa57c478f25638817f015d2d5d9f83a6f971014de80242a25fd94a35c1e98d3bcc0ad26b69a0677df64993614ee58ae7fe60e6c8af1afe713d4a152f71'
                                                  },
               'config/inovelli/lzw30-sn.xml' => {
                                                   'Revision' => 10,
                                                   'md5' => '8b68e4082fda4419b715a2c8f7cf7daf97c9b71303ca5cd30ebe42f856e7d40d076eda2525c0c628e4b07797ad3165e87cbf996a73f29a53e9c53a76862d933e'
                                                 },
               'config/inovelli/lzw30.xml' => {
                                                'Revision' => 8,
                                                'md5' => '0287fced6b4962a11846d14f3dae6005ea4e7a530b61bfcda8769cb81878ea2603a9d1207efb8103771ca10f539d3f1daa103f8ebbe8178d9f138b9937202424'
                                              },
               'config/inovelli/lzw31-sn.xml' => {
                                                   'Revision' => 5,
                                                   'md5' => 'cd2c997d830c5e66cb1f23856e6e60399b811a8489f1ec94a9d3a5edf6f65047d9105d8cf59709db0890c0140562cee4e88f19ba8b6afdf4e2587cf87e5863c4'
                                                 },
               'config/inovelli/lzw31.xml' => {
                                                'Revision' => 4,
                                                'md5' => '7fa5513084ea2e9c7231c1df9d2e912a6ba0d472115922a1db29f6faae6027b6a4b1ef4aa82eab3f52fc1aa1d49fdb549eb8a2bdfcb40564a9b6ecc6c5798921'
                                              },
               'config/inovelli/lzw36.xml' => {
                                                'Revision' => 9,
                                                'md5' => 'fc8d2062384870d955f1711fff7c3a3e4207f444da331210e57bac51147af9177bb7f03c2bc89a4c1f4aaa24fb17611fac637bab760a542b9ffd743e68ffe192'
                                              },
               'config/inovelli/lzw40.xml' => {
                                                'Revision' => 1,
                                                'md5' => 'ed5fb8ad83529a9bf8ec71eab474c84c1816b671ee40b3abf7e8d8438b909e808207d888b6401e28fb1e52a08aa244d5c37dbce11fba6b7cbbd3671261b879f6'
                                              },
               'config/inovelli/lzw41.xml' => {
                                                'Revision' => 2,
                                                'md5' => 'b21fa3dee3a882e4ff7e95b446fd95f286857da87d83a273cccb03a536fa7df321f37e2f21c51a477b8a900f9e6b7e61a6b1d313315eefe5d8122654b9b315b9'
                                              },
               'config/inovelli/lzw42.xml' => {
                                                'Revision' => 2,
                                                'md5' => '8a255b9f1762edab6edf809ac54964910f02427f3c215bb1def2741e8737b5479eb7ae3673be4f222558f3d70af66e3394ba16958dd9cb1dfd3e3b0c57122aa1'
                                              },
               'config/inovelli/lzw60.xml' => {
                                                'Revision' => 1,
                                                'md5' => 'd279c5b9dee85d2886f21b484af5ebd146c8189e480b6b676da38a0a3545c08194fab6a6c0b6c4de8f3cf145f2906d774af4bc703cb2dab9815f8d53f05c8b01'
                                              },
               'config/inovelli/nzw1201.xml' => {
                                                  'Revision' => 1,
                                                  'md5' => 'f5789891f9adf7716e6dec82b5764c2869b48fc626b54b9d7bc8eb894368b980c6831073858d82a6155297b4349fb415d39fe4e8a9680cf163802d78fa9e6eaa'
                                                },
               'config/inovelli/nzw30.xml' => {
                                                'Revision' => 4,
                                                'md5' => '8f9ed256dc1f56fa42124713e38259ad5ec3a332d51ecc51c99013af7e036cc3b217033a2f9344737282dbddee796fe08975dd15e8e680e619ba21205b1d0f27'
                                              },
               'config/inovelli/nzw31.xml' => {
                                                'Revision' => 3,
                                                'md5' => '0b7cb44c57753cdb1714aa7c46208531ff22bdca23f6610e2e662f513254936e447ca0e3887be691c31b8f372022a3b76898672267ae1d902131f4b1501611a3'
                                              },
               'config/inovelli/nzw36.xml' => {
                                                'Revision' => 1,
                                                'md5' => '4e2139c9e4c8625789aa15d8238e35804afa8673d2f8e48397660967b30779a60607ef77a5c76bb72b28be1ee6360bb6e34e5fe8f6a3a391a6379bd49f0f7209'
                                              },
               'config/inovelli/nzw37.xml' => {
                                                'Revision' => 1,
                                                'md5' => '7c78fc3bf2e50059c24b670adaf755477793fad06821c57b69e6ef554b12bec45940976f6d5a7b4c41d34abacdfd99e5dc2df62154f80f2491ce1935886125b9'
                                              },
               'config/inovelli/nzw39.xml' => {
                                                'Revision' => 1,
                                                'md5' => '4e2139c9e4c8625789aa15d8238e35804afa8673d2f8e48397660967b30779a60607ef77a5c76bb72b28be1ee6360bb6e34e5fe8f6a3a391a6379bd49f0f7209'
                                              },
               'config/inovelli/nzw96.xml' => {
                                                'Revision' => 1,
                                                'md5' => '668e2faf59ea80cfa66fab415a51bdc25116458cd9666c3a1b9cbe4931f0e6a4fc22fe48d0009f7d152e194567718f3577f39e78b9593e54fa7cc74400029dd2'
                                              },
               'config/inovelli/nzw97.xml' => {
                                                'Revision' => 3,
                                                'md5' => 'c175f8a9765bd1411d594988c61846d9f77fbd54518f714f94db99ad9214dd4478003dde586a139b59e54011a60a0313967efa0a7bf0736eb5d2dae565a71264'
                                              },
               'config/inovelli/simple_module.xml' => {
                                                        'Revision' => 7,
                                                        'md5' => '2fb8a975ffe9bacac544ef535b9842f50aee91b1228bd18826b864e6f9d585bf7032c2990714b392d20b3013a04c470edb7922e5f4bedea1756603be824b3650'
                                                      },
               'config/intermatic/ca8900.xml' => {
                                                   'Revision' => 2,
                                                   'md5' => 'b2c96148fd6c97c1e7a0d07126d2a7a497b49b56105e00d311dcf885d204f44bbd0673a15b0041c894098cca56b8ccfdcb072946557bbd64877552beeb0e21c0'
                                                 },
               'config/iris/rangeextender.xml' => {
                                                    'Revision' => 1,
                                                    'md5' => '771dd895b5d6868c5a2369b1d77f5a567afba312662421b8e9b6430774f7573962fa3a89b2395b48acc6fe9512fd2da3957698af39ffe9196870802b10fa1aeb'
                                                  },
               'config/iwatsu/ne-4ct-2p.xml' => {
                                                  'Revision' => 1,
                                                  'md5' => '76e62021a25d51d9fb8963ff4a6bb5bbdf2409e858c95944320cf3a8d0b2100ee4960a1cd404c75617c7f75805c0b27901c43b36b4358173ece6695cd0df6d7f'
                                                },
               'config/iwatsu/ne-4ct.xml' => {
                                               'Revision' => 1,
                                               'md5' => '81f5f32ba61a8f41ba1770f8859e774d36ffb27d3508989e2ce7db5fd3335c202293881459e87d9fd9e48957bb0c1035045937e33489ca9a1ec9e9cc664ef04b'
                                             },
               'config/jasco/45601.xml' => {
                                             'Revision' => 1,
                                             'md5' => '1f93ef3a4b052f0280b54d95d2f91b8845be7e683d32cb5410cd6cf8c9928642c66450fd0f1d10a42523b21a2e114f8be667775c52418108d717b369adce0d08'
                                           },
               'config/kaipule/im20.xml' => {
                                              'Revision' => 3,
                                              'md5' => 'a9b5df85ca3414019c366a874650c0dfc9c1f70f85d5ee75be43b07e6d13204239a0be9872be4cefb12cae00b3a209bbe4361cfaa47355f48be4405c1756014d'
                                            },
               'config/kaipule/ix32.xml' => {
                                              'Revision' => 1,
                                              'md5' => '6c73035dfad876c339cd6433337ec8b822da99ec5e4cee641f7c0bea712b18118e58243764df11200aa7745e1ef4fbe38b77f3df17b8a81ec7bc1350d379d57b'
                                            },
               'config/kwikset/888.xml' => {
                                             'Revision' => 2,
                                             'md5' => '8e5c2437c10c94ecf8fb026f9e028a0cbc4b3709ce15d7df37abf9e777478436c2fb1feee5a935d8a41e98f1e9adc52530a2f702d08a8caaa80e33b5bc486f5b'
                                           },
               'config/kwikset/910.xml' => {
                                             'Revision' => 1,
                                             'md5' => 'fc4d9468508bb971bd24eb0e6b658e08760e04b60e23fbda089a1087e3fd167c92e994ee8c344e8317a5485d81821ed0716f3c2d9dfa21e74ae79785a6eb337b'
                                           },
               'config/kwikset/914c.xml' => {
                                              'Revision' => 2,
                                              'md5' => '5724dcb1df68c2809fa3136f2fae556df59be5c75af1fe8283b3aec92239a422f36180f55aafe0589333e759e89b5d1d22b02f10fa0caa27d44b8f1b0f5edf18'
                                            },
               'config/kwikset/916.xml' => {
                                             'Revision' => 1,
                                             'md5' => '4f011b843c8e07c72cd0af17a0b4ec1fa8764fcf8ea9e9106a283cd3afc7aa99d8c890ec0429bdae05fef29af0a4f9ba0172c8cce9faf203e774837d6d4758a4'
                                           },
               'config/kwikset/smartcode.xml' => {
                                                   'Revision' => 15,
                                                   'md5' => '25b10ac756242e227b2772b31101c9dd64a27dc5250b9923e8eaa3a56880911455af70bfdf8254d3d349ee9ff5b1f0d4e0339ce3dc143b66f602b0f43f568d0f'
                                                 },
               'config/leviton/dz15s.xml' => {
                                               'Revision' => 5,
                                               'md5' => 'b7a57c24f9a19bc37086084b95a1bc541b8425f1877883e69e19008b41ee08ea0e9dbe854c9a2bb4e72d42f5972eb74eb768513d62a41d5f903e431cdef4bcb8'
                                             },
               'config/leviton/dz6hd.xml' => {
                                               'Revision' => 4,
                                               'md5' => '48977e685e55b815ff14870d049d84b7046fb76e55afff21055e6374a612971eb43f9ce51aee02f763b17cb77893b33d37abfe838af55b518d045ac2635ff2f0'
                                             },
               'config/leviton/dzpa1.xml' => {
                                               'Revision' => 1,
                                               'md5' => '44eab79bb9fe2c858b333d7e162c4f62258890cfa3ac7751ea5c7256bf2008421faa0bac4651fe03f33cf467fa7f872e3b38c2b5fa97a8dd902451977c793769'
                                             },
               'config/leviton/dzpd3.xml' => {
                                               'Revision' => 3,
                                               'md5' => '56d3f1600de0802f82cc66f25306024d84aab6539f74cc12062304bb9975d5b5d605ce6c88e3b4112a68f2673c76a5a525e91f83a8ae0d6ecc487b7bd16f86c3'
                                             },
               'config/leviton/rzi10.xml' => {
                                               'Revision' => 2,
                                               'md5' => '2e49f23a2cb4569ac6c8d82cd0d1c1fdd9384c94a9929b4479ed8f2db6fd8c956e96a7d36bf0a32da77957afca5b319b55d5129e973345195b610b21f18a3249'
                                             },
               'config/leviton/vrcpg.xml' => {
                                               'Revision' => 2,
                                               'md5' => '2e49f23a2cb4569ac6c8d82cd0d1c1fdd9384c94a9929b4479ed8f2db6fd8c956e96a7d36bf0a32da77957afca5b319b55d5129e973345195b610b21f18a3249'
                                             },
               'config/leviton/vrcs2.xml' => {
                                               'Revision' => 3,
                                               'md5' => '6163822e432a74e1bbf1114ca11e810e550c4d90ce454b7b3a924af3db6621d047def018dd3f48ff11a91bdaf0e9586c8de34485c884ba6c7f19db7ea64c5752'
                                             },
               'config/leviton/vrcz4.xml' => {
                                               'Revision' => 1,
                                               'md5' => '496680a38f17174dfd6926dc45208c47f76433505227eb1952aef4d52af714a0b3401ab43a5bd9d57acaee399c4db2209229ef78bb8b5884c9cd15e009c8d8b2'
                                             },
               'config/leviton/vre06.xml' => {
                                               'Revision' => 2,
                                               'md5' => '2e49f23a2cb4569ac6c8d82cd0d1c1fdd9384c94a9929b4479ed8f2db6fd8c956e96a7d36bf0a32da77957afca5b319b55d5129e973345195b610b21f18a3249'
                                             },
               'config/leviton/vrf01.xml' => {
                                               'Revision' => 3,
                                               'md5' => '3a0cab86c66acc518d174cd9d09e4dccc6a7475622fad1b1eb7774840ec4b7e10e3e134c8047a37eab8b2eaaf325f759f18b0f28863a340ed0e3eca82a6f7313'
                                             },
               'config/leviton/vri06.xml' => {
                                               'Revision' => 2,
                                               'md5' => '2e49f23a2cb4569ac6c8d82cd0d1c1fdd9384c94a9929b4479ed8f2db6fd8c956e96a7d36bf0a32da77957afca5b319b55d5129e973345195b610b21f18a3249'
                                             },
               'config/leviton/vri10.xml' => {
                                               'Revision' => 3,
                                               'md5' => '9fa98d67f20fb67b25548993f0d004319d0c2978465226c1ff359a2dbf6a75919484eeaf45ba1a78c7b8ac72191538e5e3ea36e4f8cfa392eb0e2b8bf8a0e0d5'
                                             },
               'config/leviton/vrpa1.xml' => {
                                               'Revision' => 1,
                                               'md5' => '4444a13410fde75516d45b600d68209dcbbb9fcb9f2506a135deac78a9183882768a4511e599282b3a85a0fdb51278053fe1d022332f4d1c84034ba3e8241810'
                                             },
               'config/leviton/vrpd3.xml' => {
                                               'Revision' => 1,
                                               'md5' => '366fe2489351c4de06bacb6c212861d56959e4b2d9cb455cce9ce3b2efedf7aa1f52c4c6ef22f29f70cc76558ed6e7b92bd349a19dca045f79ce294ca93728d8'
                                             },
               'config/leviton/vrs15.xml' => {
                                               'Revision' => 1,
                                               'md5' => 'd89c5ecc71d6fabce275e8cda97edc9d42ba989269c1d4046ea530280ce5ca5d941956538b1f224030a6f34fb007b25d680c2c7570d6c088dd0e763e04f379f1'
                                             },
               'config/leviton/zw4sf.xml' => {
                                               'Revision' => 1,
                                               'md5' => '4cf229a4bab0b12de915d005488ecf28d388a875266615b94a690442458b98c09967cb8558762065abfb2dd9558e0da294ccb5152b213f7b3958c4593d80ebff'
                                             },
               'config/linear/GC-TBZ48.xml' => {
                                                 'Revision' => 3,
                                                 'md5' => 'bae62218e942cd6e768c236ca9d90864f53afba4f142fb30d2d399dbc5ac864a6b2ec94f371d4a845774db0463d00d45d6faea7c272b593bd04c706ff578a69a'
                                               },
               'config/linear/LB60Z-1.xml' => {
                                                'Revision' => 6,
                                                'md5' => '8696980f7aa7f96a1c5b2be399c0093b306309e668d3be229d64891d2fb19dc3c95dc2f084ca6ed45a2c2d9837c2d77dc1a26211bd25249c55b56fc06a163301'
                                              },
               'config/linear/PD300Z-2.xml' => {
                                                 'Revision' => 1,
                                                 'md5' => 'f1b17e79d26ab0ee49b7928b2bf22c2378ec4fad3b8d4ddf3bca7dd7d52ee640a6f40779be218b2dbbe0c1741fe044e1698644eecfe99c421f35cbeec4119eac'
                                               },
               'config/linear/WA00Z-1.xml' => {
                                                'Revision' => 2,
                                                'md5' => '3b1d6292b3f7b5a00d0c4f238094abb83e91dc71f0b3c73dcd2e90261598a5aee1912cbb9ec1bc842327278bde870d24c019e0a8a9cbe40ce75ffe7aab22c7c0'
                                              },
               'config/linear/WA105DBZ-1.xml' => {
                                                   'Revision' => 2,
                                                   'md5' => 'fbfc462f83df75cc451fccaaba4e4dd4c3166a6c0cccab7dfda73036bc6a64cdacb48da0964f2e61b1d104685a20b3fd517eee2f35b58661f295ed980a1beb08'
                                                 },
               'config/linear/WADWAZ-1.xml' => {
                                                 'Revision' => 3,
                                                 'md5' => '9c79c9f63bd033188724d48990a39e6a972b7549a4b3fb9a9a7e0eb592d00e405e72ecd81562d08ee21bb50a74072b6fe971991e5eb1e348d5175a9e19621499'
                                               },
               'config/linear/WAPIRZ-1.xml' => {
                                                 'Revision' => 1,
                                                 'md5' => 'dc77298b11a62ae28185db44db822bedfe7b23b9c3f59992003f75dcd816df1970140b905ad6f2ca7bca28feb61f9fc7e2ee6f0bff7f6bc86750c6a58f041107'
                                               },
               'config/linear/WD500Z-1.xml' => {
                                                 'Revision' => 2,
                                                 'md5' => 'd2af4d164e011dd302616cdc29244b66d17d94fc75b2c582af63d39dcbf73cb3e288e8e01e87e09eb67c385ae12e3b90ad0e153effa957a9ce3f774e3b2e87d1'
                                               },
               'config/linear/WD500Z5-1.xml' => {
                                                  'Revision' => 2,
                                                  'md5' => 'e11f2016a1ea920b46f0f727b6c3a4205a0b752db14cbfe27f15abfc4a10ba84762dea5d1aa8b1905afd2ae7f71eae7d74ea06bd989f7c778099e2f0cd090333'
                                                },
               'config/linear/WS15Z-1.xml' => {
                                                'Revision' => 3,
                                                'md5' => 'e3a8734089a4cd8a592ce7ac844198abe8503f803219ba6c0af1a94fad0fae4264c1bd5114d8d1c7ac5c194ac3e69205d29cf22d2d305dbe7a3b6bd01cd6a6a6'
                                              },
               'config/linear/WT00Z-1.xml' => {
                                                'Revision' => 2,
                                                'md5' => '4431cdf404d513158d1f7b9f62644ef45818a5cbce27b27a18ab0bfc631c11884996556a41b82c6242dd5c574f005a80e68b8bafe144659d10bde6304aea0a5c'
                                              },
               'config/linear/WT00Z5-1.xml' => {
                                                 'Revision' => 1,
                                                 'md5' => '378756bb646f7f84f3161a324289670142281a97fb074e7dd0123c7182a0b61963ee01f0f0feed71a0f9fcd11d4f2f458ad671710433187eead121085cb242d7'
                                               },
               'config/linear/gd00z-7.xml' => {
                                                'Revision' => 2,
                                                'md5' => '48a5f7d3b0d0cafd025fc035680a298e8afce80831940ff003b46cfbd3a8056e781474e5a6d247bcbbd6cd74ce9d4c04475b7445dee870401ee912c3e6056c9e'
                                              },
               'config/linear/ngd00z.xml' => {
                                               'Revision' => 2,
                                               'md5' => '88bf6abcbe1a82e590f415571cb96d9304ef77fedc43eea98b372142c84f79b94d001b87398f5610290d3c19ba79e59d856874f0b3fd3c65d2ffaea750d7e971'
                                             },
               'config/logicsoft/ZDB5100.xml' => {
                                                   'Revision' => 1,
                                                   'md5' => 'a2b206fae0917a7903cbce47d216449567e24dcbdf481c4b4b3a0856fd09d9d0c2959df86bfb12a4bd58c43634ca7cfec9948dd699e34fcd8e53d28a1cec5261'
                                                 },
               'config/logicsoft/ZHC5002.xml' => {
                                                   'Revision' => 1,
                                                   'md5' => 'cbd53fd7d938a6086861d26e8214c1c56916b0fa2337366c59b4ea5bb35af9727b1fa1d3b447a733ca269c708f5f5385f7ed3661821e9ec29929828459d35a77'
                                                 },
               'config/logicsoft/ZHC5010.xml' => {
                                                   'Revision' => 6,
                                                   'md5' => '4d34aeaaea917c229bedbb737e4de1550b2d7db5f9e61566a1c0a39966b6442d381d01f93714e12aae1404797d36854274cc4063dd7424b00d27da238b17a36a'
                                                 },
               'config/manufacturer_specific.xml' => {
<<<<<<< HEAD
                                                       'Revision' => 133,
                                                       'md5' => '9a33048d3e2299cdf722a5af8ab110bbe35b3f198708df681917f06b1c87a4e9f48de1b42e0d2276f6b7f64dac75c1737b62d7d0dac574634ddc88f6c02437f0'
=======
                                                       'Revision' => 140,
                                                       'md5' => 'f23de2a4391dcce351b44190fbe0fa1ec69d45391e621bfb826668a9e679a1bd65af038d27ed147233c5923bc09dcbd5fa229f8e7179a1e8c23fa7cc289d02ac'
>>>>>>> 7c24b22d
                                                     },
               'config/mcohome/a8-9.xml' => {
                                              'Revision' => 1,
                                              'md5' => 'd1809616fec114edc52eab80314654c8644550fecaec881193460099bface47dc976da727f2d2b0ed6b06fdea1560a942ba2bf230752722ec64c210ed8ce95db'
                                            },
               'config/mcohome/mh7h.xml' => {
                                              'Revision' => 3,
                                              'md5' => '03ca338b59a9e520891497741c0c25dd562734b3f6367a4eac65aaa739351a409004c95faab888ae84c523ce1721d9b5842a9f365554dedf6faf6ed9fb6c7cb9'
                                            },
               'config/mcohome/mh8fceu.xml' => {
                                                 'Revision' => 2,
                                                 'md5' => 'adeca64ab2864dedb92249a76413d32feaf0712385a53289c2c8c7778ea4e0b74403a191dc10c6de4aa3bac2a9d5f0b940d214efba597080483d3045ddf2be71'
                                               },
               'config/mcohome/mh8fceu0803.xml' => {
                                                     'Revision' => 1,
                                                     'md5' => '5e41a956638d5e67045b75513486c36b2e439ad3a37e8970125c14009efbb65cc194e5c0e49d78c81b55bd601a8d0739d31d16a8a2a49c26679186485bc3a0e8'
                                                   },
               'config/mcohome/mh9co2.xml' => {
                                                'Revision' => 2,
                                                'md5' => '663b2cbf6cbf61244da0704e8882d0d39a5c95be197d7b29f1d9a494f139e4c3cd50a7f6571fbd3815cae78378716652dec606a69a40300e286e4df45995dd5c'
                                              },
               'config/mcohome/mhp210.xml' => {
                                                'Revision' => 1,
                                                'md5' => 'ef4a59bae64c999292ce1f3307af32bec1203cd74c1bf69a990d036e670c9e02fe75b441e4e58cc52a7f563a6c5aa854c36479c06da46db4a6962d1f8c8648c6'
                                              },
               'config/mcohome/mhp220.xml' => {
                                                'Revision' => 1,
                                                'md5' => 'cdd157b8cf327dfa5f4b86e94708b2b4fbc6f749906c4b50908155b7ed54e0f1276e82aedf256772ddfe6c4f0d976ada08e4bd0f60e330ce4d089075132983e6'
                                              },
               'config/mcohome/mhp511.xml' => {
                                                'Revision' => 1,
                                                'md5' => '3cb80a2f92e58623f3c390ceb6dac6a4195a12bfce6726ea417ac28d2c80b337da8b79047436b1a34bee629b34e5cec6df3193e8acaab4c0866dd0e3ba5471dd'
                                              },
               'config/mcohome/mhs311.xml' => {
                                                'Revision' => 2,
                                                'md5' => '4ce93d5bcf48f3a80f31d8293f4b2501f5541c2d74f1d09b35f1a6db7fee94bb14a375c3b443ab0582c325bddc0e0ad343eda1dce9948e16d356a51688980ba0'
                                              },
               'config/mcohome/mhs312.xml' => {
                                                'Revision' => 3,
                                                'md5' => 'e208b5d84f389663806f848bce581d5e20329e5a16efa32ae683ffd99c65078518cee716201f4ede6f3b9034f27f14ae5f6e235efce02f4b6a98fe32eeb39da3'
                                              },
               'config/mcohome/mhs314.xml' => {
                                                'Revision' => 3,
                                                'md5' => '31033492060277778c0d0272cea5d2dbe3fd507d526d855f8d39f8f1e2cad6b3e43c3e6358229487e6ee7c9ad14e836438ddbd26ff85eb9cbd68bb273e8c62a0'
                                              },
               'config/mcohome/mhs411.xml' => {
                                                'Revision' => 2,
                                                'md5' => '161506bc23625d36fcb5e4156e180885065c042a141177e118b8d4577b660ccbd64bd3c49e783742a0ba4f299b153f0e4e73c76b54cb832e1149e374c39e6843'
                                              },
               'config/mcohome/mhs412.xml' => {
                                                'Revision' => 3,
                                                'md5' => '0f893961cd58ae4f3f58e1efadfac230430412427a7fc49d7137cb9fb8d708ed5ad46d74f022db2f651e3490662516366c24666d61545c68e14dd94429ed4bb7'
                                              },
               'config/mcohome/mhs513.xml' => {
                                                'Revision' => 4,
                                                'md5' => '05db47a894784963b58626ccbe4f09ca637e2819b26a0bffa0e7255ab058406eb4563e8aa88f45c09a46b9c15963a01b2c87bbe619463341a8fee64a590ccfb9'
                                              },
               'config/merten/5044xx.xml' => {
                                               'Revision' => 1,
                                               'md5' => '0210019559c453668d5fd09bda0c3fff573e205820700826e0f7cc2e0326764855958ea1c7883d6fac73a4970777c5e73bc9a68116cc11b4d0a67ee93c701c3e'
                                             },
               'config/merten/5046xx.xml' => {
                                               'Revision' => 1,
                                               'md5' => '3526849695799ba35286d08503ac441603c0b662ec2311d867aa3759c60497a436a3d5333ec11f55591158c3ef2e9294b98d7e76a335b19eec99b5ee990a06d3'
                                             },
               'config/merten/506004.xml' => {
                                               'Revision' => 1,
                                               'md5' => '59f056e18cb14239c023886f9d7dd8f06a2de6cea986822f36fed7c3527cc0c73318cae6da71529202770e3ce8a53b88a9d1f7b94ee1af75dbefc0059d68b155'
                                             },
               'config/merten/507801.xml' => {
                                               'Revision' => 4,
                                               'md5' => '529137173a0a9ce8d2a75e8a19ea81d0367192947ec1fb181777bd7f61c93017d90d6c09841fec15716245ff63ae6545f5c17b477fbbbf469df27fe8f40efad6'
                                             },
               'config/merten/508244.xml' => {
                                               'Revision' => 1,
                                               'md5' => 'f2f028a1f81f4d1c3287c230489e9532d82b0013102b57794e19c6b57d2fa210d5ff9cb9aff00e9e3c0b54410d8d10b846e3da4a42d1938097440c7eeab6ee77'
                                             },
               'config/merten/50x5xx.xml' => {
                                               'Revision' => 5,
                                               'md5' => 'e4cff66ac2ed17fd5be4359b90046e6959ce38bf84af0366dfab8e7c4fac65086036f6558c5ae816d502d981cd3d1c256a80576acdb1989c019ccd2d68016813'
                                             },
               'config/miyakawaelectric/me-d101.xml' => {
                                                          'Revision' => 1,
                                                          'md5' => '702416a0165005b37d576d5fb029a5cf057406bcac8cd0e26092aebdb728a4ffb98da456fae6e06794275b0421444ec20415292300f988d0c19a808f29b41bcc'
                                                        },
               'config/namron/1402756.xml' => {
                                                'Revision' => 2,
                                                'md5' => '97ae44eefb3bf39b5ba125efa3124c040934209a3c61f6815212c41b7ff3fca862454dfd2cc3eba0c6c29dc12d3ede6a97d499dc466863ec74c94c64fa32cd4b'
                                              },
               'config/namron/4512710.xml' => {
                                                'Revision' => 1,
                                                'md5' => '6bdd47c7a0ba829e89cf2735e720bf2b62020f228a4e80df237c1b454707ea7aa7898e916bcad430ac313d38206e9862b5a51748ec3138368c2b5fb643d93d15'
                                              },
               'config/namron/4512715.xml' => {
                                                'Revision' => 1,
                                                'md5' => '601c713a6cef0fa0e5d92bbfe6fa0d6201b60959a5a1d427cf7280d73921d658ee5fdc703b003d42ba2ce3c000848c1cdd507bd9385a435ff93c1888d3fb1ca5'
                                              },
               'config/namron/4512724.xml' => {
                                                'Revision' => 1,
                                                'md5' => '10edb9b98013bac7754fd68151bef8b684dff2ad17d14b71cd6831f386a1e98aef64ff83138cdd28bf6bd1ab6526ca40b87e310beed25e9ed4a857b21e689b3f'
                                              },
               'config/nexia/db100z.xml' => {
                                              'Revision' => 2,
                                              'md5' => 'a85e3b5dd39faff1bd76dc1f73f3b3527eacea0e1e1c70aa6d6e879533219b9e8034fc872b2553a12c7144152781389f3d055927a62565814695db853b87bf8e'
                                            },
               'config/nexia/th100nx.xml' => {
                                               'Revision' => 1,
                                               'md5' => 'fc72b207417e4c992ceadb75f0b87a6480a6becde57f7ff9e3e625ad066a5fe75bb0f2ba2b8b9e24f12843b04d66f37a599f84a3551956a723ab4eaeb6934fb2'
                                             },
               'config/nodon/asp3100SmartPlug.xml' => {
                                                        'Revision' => 4,
                                                        'md5' => '7c24be4705939a05a678db1c9d8a569abd97f9d074abff0cac479f92fd7235bc95439f0371d0767e72220ca1281cb1beb526eb4e0f68184d7ca29fc3fe620259'
                                                      },
               'config/nodon/crc3100OctanRemote.xml' => {
                                                          'Revision' => 3,
                                                          'md5' => '4c2e1bf3aa0abdda59164b964887b9662a637a852d859baf197f480d9b3959cc796b38fcad3208a63e8592ac533b588cc82943707c1f81acdbf73d8cf08f8cfa'
                                                        },
               'config/nodon/crc360xSofremote.xml' => {
                                                        'Revision' => 4,
                                                        'md5' => 'c9224c55596b27daf81dc38f5f8f99797a2002bfa7c513161a94c818fdd1d411ec2beeb48209f531c87eb1c8fbb5ed7d71f14d03076cc403c63adea718e720f9'
                                                      },
               'config/nodon/cws3101wallswitch.xml' => {
                                                         'Revision' => 2,
                                                         'md5' => '3488db5887b2336d0a1bf35b8c81692fb6f899d620598b09de648a3c192780d343ba6edd5444fadd750aa426391037cf1074b503387e8d32c7a6749ec3d2b1e1'
                                                       },
               'config/nodon/msp31xxMicroSmartPlug.xml' => {
                                                             'Revision' => 2,
                                                             'md5' => '12f715e8f79d0351ded0d6fba4094bd58d0fcbd3ece3eb325ff7ea7e7bf0e47c322e42cb8af4dc89bfc16b657a799768ed21184f2371c2f121cc0febd5fdefaf'
                                                           },
               'config/northq/nq9021.xml' => {
                                               'Revision' => 4,
                                               'md5' => '865152ea0ebb5adce8ee09f65760f4f43c4010e6059596f346f4b16ca4121cd1cbf810123668009dd4329bb6c93c6c8a39d8d5893454cc03e6c06e555b857fbb'
                                             },
               'config/northq/nq9121.xml' => {
                                               'Revision' => 4,
                                               'md5' => '414c7fcf570c29c0ee472a80ac17399b47678028fb5b6c52ee13c7dedb570751708152d20a549cdcc0c9b5b7e5068d9119057641a7659c6ecf91ba8e7c46721e'
                                             },
               'config/northq/nq92021.xml' => {
                                                'Revision' => 4,
                                                'md5' => 'c1145f7d6cd67f960109fdf04b12952fe4b6255bf703f3826e62512c54c8f4e4f58ef33554f5cb03eedb1b2fd969e5ebe48b03e296dde88b89b9218fc3a6a2e9'
                                              },
               'config/oomi/ft100.xml' => {
                                            'Revision' => 4,
                                            'md5' => '8398a78120575f099e915e4544755bb035a8f9d8dea8caa536d9341baf8140ae82bae017b0556a22f8617dbe5d567422a29c2b8667d6b8a7807fb097ab86dfc6'
                                          },
               'config/oomi/ft111.xml' => {
                                            'Revision' => 4,
                                            'md5' => '1495bc054f8821256e12b70cc4aadd76e55b1d5a15ce26912e2df6a9b7246bab73968e723ae994c7e0ef923a293b46f8f72760e8c3ebb8fb32ffed7fa73e8caf'
                                          },
               'config/oomi/ft112.xml' => {
                                            'Revision' => 2,
                                            'md5' => '3a44eec10683cc26fcd878e9f02c715173f91b7dd37954803f81f1b93460212f6ad0b113261b4afa1150d39df39691a6f27bd74d8fe11a0c8fb459a1acdad2cf'
                                          },
               'config/oomi/ft118.xml' => {
                                            'Revision' => 2,
                                            'md5' => '3e98d700b6909d74f4e753880a4cae27929a324993943c9b3d6d9070805bc18360631450f2c6ac36e4081fdf5147b717c5163b4c29238e7973c037f50ab38782'
                                          },
               'config/permundo/psc132zw.xml' => {
                                                   'Revision' => 1,
                                                   'md5' => 'fdfb1fdc33cbe4dcb02dee460b52941dbf751641a35d80814e50df85a4235f182323a55203948213c7d99d083beb95174ba6acc860f38b41bea65608f227decd'
                                                 },
               'config/permundo/psc234zw.xml' => {
                                                   'Revision' => 1,
                                                   'md5' => '32cf262b674384dea494dd38e5cde1393f2f0996c1ea42715ec82597af90f59898bbd75e6d37ff4a1d0b491e914a5f28c9b2946713e432f5b598907dcb052cfc'
                                                 },
               'config/philio/pad02.xml' => {
                                              'Revision' => 2,
                                              'md5' => '8e1fe2169622ea923aff37663ee762a922dd90d2600fecf6f95808917cd414187d2dcbae6d33a97508b09d5cbfbf91413d3ef0284d875905f2e611e34069e393'
                                            },
               'config/philio/pan03.xml' => {
                                              'Revision' => 5,
                                              'md5' => '69ac125e867e1523ba7cd4e7ed1e7e8a4fbce0d48dca53080db404a833c1bd6446ae1014871a60f4756f5fd789dc0f314a2c23ea3467464665e61766778124ff'
                                            },
               'config/philio/pan04.xml' => {
                                              'Revision' => 8,
                                              'md5' => '921f304351c137d6d652cd81d9ec757ff689e4ebec2aa65e31538ff069858619b67f33e663c5ef68901ec47d442ae4a8ed81f84fbd218cb76d6d0f956431c58d'
                                            },
               'config/philio/pan05.xml' => {
                                              'Revision' => 5,
                                              'md5' => 'e57f208a8b5d5037bf9a1d1a8991a8936e3302944b6572dab297f15f086654e4a24b059171ca9bbc1f7cf835afadd568000cc6b8cc20a0c7e8de452118817193'
                                            },
               'config/philio/pan06.xml' => {
                                              'Revision' => 4,
                                              'md5' => 'de37b536016da639ee85bf9e1f782e3b1d7458d2f1cbf71c31d851f62cd0617dcab0e481ff787139f8b5bb7d8f8a3aebec61281950c172665616c9fd32e3a767'
                                            },
               'config/philio/pan07.xml' => {
                                              'Revision' => 3,
                                              'md5' => 'd38c538a03cd694dc2c5b55488d947b7e3541c99fb852ca3fd0c2f422aed746626ce34d8387244aaeb353bcbcdfda5087815b8d823839756cfee45c324d7abc0'
                                            },
               'config/philio/pan08.xml' => {
                                              'Revision' => 7,
                                              'md5' => '6f40cd915cbf21b17d229218e374e06931c17679066d5a9b66a3be20fb7f1f126034828484ea0b34493a6bd2f690e0ce79886b563dfe73b7d2d92477cdb96f56'
                                            },
               'config/philio/pan11-1.xml' => {
                                                'Revision' => 4,
                                                'md5' => 'aa358cc989d2e2d476bc0229750ad7f963fc07edc0ad9acd9b14f0e08fba41a1ed858d5db360195dd77b34799a610a774c2a5210eff0ae29c5de570ce3e560ae'
                                              },
               'config/philio/pan11.xml' => {
                                              'Revision' => 4,
                                              'md5' => 'bcb431b0960b2c0731437a8c6f88a43a32586c45dea68c43245bd51f1895d5a8b7ee875d77ee07f2ab510a88487f4f910c38aada574cb27396b70617ff1f8757'
                                            },
               'config/philio/pan16.xml' => {
                                              'Revision' => 5,
                                              'md5' => 'a7fefd71f6bc5ede497d62d300ecfb3e5700c0cce1c55068349881fd6ad31ce08c19a0760a935033d42ec6407853b65d1d39f49d5047eeb69a6a0d05cd57094a'
                                            },
               'config/philio/phpab01.xml' => {
                                                'Revision' => 5,
                                                'md5' => 'ee5564aa200257d255d4a630e4a329e33fbc0a202f0e0ed64f3e8933f760f8fdb5d248a94bf21ebcf20affd30fa5fadaa652cb01b1470496cd1b18a1d196740e'
                                              },
               'config/philio/phpat02.xml' => {
                                                'Revision' => 7,
                                                'md5' => '2934c2c8f14d96e31c6b978a4f0d6514eb40fcbf6bf4cf88b0298661f7aa58a3f552d8d7071bc096f61d2f2d81d7af8e4e3e2a281306c12bfe1957ef210173c0'
                                              },
               'config/philio/phpsg01.xml' => {
                                                'Revision' => 5,
                                                'md5' => '2fc5c66f6abdfec254f00814927a5de34ac80a32d433781cdcce2f3756726bbd22c5c52e38af2128c0c5d478ae767256c3e257010170d39fae8cf6e8f17a692b'
                                              },
               'config/philio/pse02.xml' => {
                                              'Revision' => 5,
                                              'md5' => '2660f6fafc0f5d1929d6fc4896fe7da6da4d1bc420d8f98d1ced1ce5c492819239c1296d18965314b6119e840cadb226677add587e1cc6eab01d7fa4ec312578'
                                            },
               'config/philio/psm02.xml' => {
                                              'Revision' => 8,
                                              'md5' => '61de4f16428eb7b039dc52080318783485c5ef1281f6e8b9b966ba668fa9a34c5155fc94e1a32def1cca869f832c750232608be17c007305386e491177411aaf'
                                            },
               'config/philio/psp05.xml' => {
                                              'Revision' => 4,
                                              'md5' => 'c11ff9ff5577b4b78cf5c9501053be6b23c53ccdcdde42b06b5e042001cbb5f898e855e3d8769bb5af6f5aeff7738f2d955d638d3609caa988b28c8beefcec1e'
                                            },
               'config/philio/psr03-1b.xml' => {
                                                 'Revision' => 2,
                                                 'md5' => '47648ede1096a03001221a87b148e05f226dfdc160ab84731c299694b64f5a982503a25c1c5cf2905f0654df08024d05c44010133648ebf5ab4358cbe7e34736'
                                               },
               'config/philio/psr04.xml' => {
                                              'Revision' => 5,
                                              'md5' => '02d630345e20cc163797e73a0299c2f1f678854e1bbec6475c694167ba95e38b9dae3933e151a56a0457d7548757bd7ac45b3f4acadde7b671f396f04079f454'
                                            },
               'config/philio/pst02-1c.xml' => {
                                                 'Revision' => 6,
                                                 'md5' => '464c0b4b141a2574032381b026c8e1a188c7f39f196449a3470de246591c0b75b842f1db09261e7ea8fe78d13718d38614ef2c04b311dfafb4f896772833eb5f'
                                               },
               'config/philio/pst02-b.xml' => {
                                                'Revision' => 6,
                                                'md5' => '4231162c58f286ebb12b0a6fd65fcfe1cee8d5a41f1a7565648dac2f50f03b327c88bf7932369c76ff17b7b2cabbc3f87e082e2978ee0012b47ba60c0361443a'
                                              },
               'config/philio/pst02.xml' => {
                                              'Revision' => 11,
                                              'md5' => '03450ce5dd6f64055d0ade348357cfae39a7bfde49c15fb94298489f56e303faf669dfc19bf51dd4da2e95d72dc7bbe1fe691848074c339d20377f1de337532b'
                                            },
               'config/polycontrol/doorlock.xml' => {
                                                      'Revision' => 9,
                                                      'md5' => '41699e435d7d757d17c930c7b6a255218ce13c9c0ffd7c813eb8d1ad9872fd5e10e08497833a96b1d5c8d6d5e6ac7cb4983e62f179930c2fd4963014748ae50c'
                                                    },
               'config/polycontrol/doorlockv3.xml' => {
                                                        'Revision' => 15,
                                                        'md5' => '470dffd2518ef1de4af71fdd29ead1afef79913651964dd328c2068e8e8d3539e61b5ed5c5ef3bbacd47590a6a800e182a0115f1dff6fb29be6b6bf47e302eeb'
                                                      },
               'config/polycontrol/keypad.xml' => {
                                                    'Revision' => 2,
                                                    'md5' => '355727d3cae60c0ee5bce2415bfc6f781d3b7ee00caf4b0693d51daac80efae1e5d535f2da189787445a091759d25e01072603476c3645f9e6b78b178d9c9fb4'
                                                  },
               'config/polycontrol/polylock.xml' => {
                                                      'Revision' => 2,
                                                      'md5' => 'd568bb68a43925c93fa91ae1e90be02a7bd122a96e45976024451d554e30bbbcd4b1c379eb7b929ca09086d6e2a2c3a50235193627b115358f104bb3f78a5861'
                                                    },
               'config/popp/004407.xml' => {
                                             'Revision' => 2,
                                             'md5' => '9aef97d5a39d568f37918b440777fd2cd95cb0f094dc1463fc846d3ccfd6a9834b0890409e6ee7c3baf18a058ba90540c03eb04e86b54f30d8ad3183db88daa5'
                                           },
               'config/popp/009105.xml' => {
                                             'Revision' => 1,
                                             'md5' => 'f342fff90c90bb58c7b2982fc2ac1c1dbc81a62de8ba5e955714efbacfa2a90950df81bbd5a255771bb43820a5b3e65fa6abf83863ef19787590cb540dba0a99'
                                           },
               'config/popp/009303.xml' => {
                                             'Revision' => 2,
                                             'md5' => 'a5d8cc2a490a870b0c4e8bcdaae57d2efc4e2c3cf632da50950a7e16a23cdea02389fe078aab9441eaf29d9312f808d00d6173c78aacaca000693cb88d1a3f28'
                                           },
               'config/popp/009402.xml' => {
                                             'Revision' => 4,
                                             'md5' => '76fb11bdec34c53312c01e694e798cfd05516215f82a6756628b47628a832f9f29852adb0d33f6783e3706bc35b132c44b9be7631049d91077a434ae148d5f41'
                                           },
               'config/popp/009501.xml' => {
                                             'Revision' => 1,
                                             'md5' => '749c31c6f0a959da709f13b331f01abe31bdd5c9f93a584cdff75ba40ede6051b777056d01bd42fb4e34e4728ec2f5454fcd8d634ded05209afc66450412e013'
                                           },
               'config/popp/012501.xml' => {
                                             'Revision' => 2,
                                             'md5' => '44af7415b92881839701d05860bbd9b1a4f3d1e1a249c2bd0dbceaa4f1e4f704009adf51b33242e8b81ab41a7766c2a0fe3c2b27e71a592c21a659d0c74d24ed'
                                           },
               'config/popp/123580.xml' => {
                                             'Revision' => 2,
                                             'md5' => 'e6f1179ca889975925b64d57dabe01c7c9a6ed85c2d904765d3e3b076d9271fe88a8e20512a40119d113ff12660361194668773712af6c57de0d9c6e7b26abb4'
                                           },
               'config/popp/123601.xml' => {
                                             'Revision' => 1,
                                             'md5' => 'a62805b4ce498ea1010c49d9379f78bad95599a7acc465f2e829b6d6aacc5c72a5eadf12f357ca86ffbbe86bc241d0d787a0cd2b7d90b24c481ca774dd6944ae'
                                           },
               'config/popp/123658.xml' => {
                                             'Revision' => 2,
                                             'md5' => '7a156ae6ee0a11a5a22edd0b0be003173c37f8abfa4e93558c0d78c0c15a48be962a83a797423bd75e2fccf1b6133020ec5886da5cf81721a726fdb525ddd11f'
                                           },
               'config/popp/700045.xml' => {
                                             'Revision' => 2,
                                             'md5' => '9f5b536c1f6716e9171b9cb6f6778f0f609ef33321bb8b3ecbd890a66d428048fe05d7cc39b4fcce7a1c2e16273ec76fda322af74e87cb7bb02ec951f342b6be'
                                           },
               'config/popp/700168.xml' => {
                                             'Revision' => 2,
                                             'md5' => '1edd75ada9a0c8be1e77b48629a4e07f724a5755f32fa80b0471709043dbdac923a028f3698eeadee2ee948b039560c0e99dc500165e26f1bbb67bf5a4788729'
                                           },
               'config/popp/700342.xml' => {
                                             'Revision' => 1,
                                             'md5' => '8134576c997489d04fd02f62dc94815f2e9ab24ab0110e0632102d24f7e1e2015180abdb8365346bc1607aa27d5e8216e02a151c3501c7b7bd3fa8b33c961817'
                                           },
               'config/popp/700397.xml' => {
                                             'Revision' => 2,
                                             'md5' => '89784ba95b9219c52c8f63826514c480fbbd9fe84910789b0e3c5bd5a10038621fc68c392a8b759ad89a2c43aa34e823af029ff354651b86f65fcc71c098a848'
                                           },
               'config/popp/700793.xml' => {
                                             'Revision' => 1,
                                             'md5' => 'caceab22bf95c5e0e3e030befb73d612d94620cb3f11011509a7ac8d85a0b7771d24521385275918054334d7046ab98902f576d8c9d5ea98009e735d0413a331'
                                           },
               'config/popp/701202.xml' => {
                                             'Revision' => 1,
                                             'md5' => '737e201dcc7710e70727ad12ec7e93d77cd3b1a53c4f690a1c18aa343f39f791f56ab7543d18bfe77e10773c8899e7115aeb59e03875657b678d72508d7d1af8'
                                           },
               'config/popp/dwt.xml' => {
                                          'Revision' => 1,
                                          'md5' => '68638128d2fefdf799548463d04769bf7d911ad2b2d6240ddd4d7a6df7e03875808773e819839c84deb29a5a2fc3474c326e13a9335653f389a5ab211f57f644'
                                        },
               'config/popp/smoke-detector.xml' => {
                                                     'Revision' => 2,
                                                     'md5' => '5a0047adbd73b8bac7bb78d1a01c4e04a8674b2c6afff325d14b2e83710fa1e9008af3c6650368dd7e9c2694dd601b885cc8a64c1127fd1019ad401d12b35996'
                                                   },
               'config/popp/solar-siren.xml' => {
                                                  'Revision' => 2,
                                                  'md5' => '010d56d45a25cf13b51b1953554f0ae4dddbf52f18dc03a3c1f85a264ebac8d065d7f226c12e2cffcca5b42d0fbda10208ee3156df78c7930b7c8ba023722be8'
                                                },
               'config/popp/zweather.xml' => {
                                               'Revision' => 2,
                                               'md5' => '89c31bb70e56b887ec4559b2d4bc450bdf40490fb9b496f37e337265539e638c0bcdcc128f6914c3940f2d58cf51655deb1ea7876c38d74ccc2e89af7e1240df'
                                             },
               'config/prowell/zw-702.xml' => {
                                                'Revision' => 5,
                                                'md5' => '0f18166b3561a3bc65c5f53f8a26fd2776b6adb2d01367a7be5ef11800cf3bb1877ec2e8ba6db6170c6faa9ce4654ece1259e4d9095354da2595b8ff4b100aa0'
                                              },
               'config/q-light/q-light_puck.xml' => {
                                                      'Revision' => 2,
                                                      'md5' => '0e726ac3a95dade8cef628abc82fe71f6a9b22b6331d6844d548e14106e7c70b8100cbc2e6a9e8b99c70614269da30f15f56d0db8d410e092113a3c7bb284453'
                                                    },
               'config/q-light/q-light_zerodim.xml' => {
                                                         'Revision' => 2,
                                                         'md5' => '4d7ea7bb60f06aa3a79a1e7327530e5e5ea5cb99213684f09626d8f7204ac5aa03069ec4728b5c8eff44faf7d65dc6a0ce2383e72f386fa0417af1f359141ed3'
                                                       },
               'config/q-light/q-light_zerodim_2pol.xml' => {
                                                              'Revision' => 2,
                                                              'md5' => '09b34de566e3854dea8839bab6b7c3d45e4732a3c27fc7ed839fb596dc1dc80331019e83822faab3cb46a8abae18b080ef29c328e77f55dc3796455d48fbbcc2'
                                                            },
               'config/qees/reto-dimmer-plus.xml' => {
                                                       'Revision' => 8,
                                                       'md5' => '944ab5c363ba7722f0f870782bf9d20bc75040fa21820db080040b538794f8574140ff0960ca218273810e596df193f76a7ee2fb4412f8ba2b2cce7fa18fb431'
                                                     },
               'config/qees/reto-plugin-switch.xml' => {
                                                         'Revision' => 6,
                                                         'md5' => 'd1f4c2dd9454ae4b1edc810c6d732bf042447334700deb17d9fb82d7330544e376d055c7e96a75a88bd2911cced8337c3d76041946ebb6e011b4b68d3d780dcf'
                                                       },
               'config/qolsys/qz2140-840.xml' => {
                                                   'Revision' => 1,
                                                   'md5' => 'cda505a60a5855fa591303809c3d6e7bb1d471a274522a014fb42571e7e81c551374f5227b8c4e544553f981b8a44d2176786aab59f872ef62791401ed39a902'
                                                 },
               'config/qubino/ZMNHAA2.xml' => {
                                                'Revision' => 1,
                                                'md5' => '080174f8dbebe8e5e80bb84601cd153946b7a014450bd04eb52cac0351dcf326b6b5c139385a42c055e1f01a09a41e1baf19586b66fe20e975ab6e7ab5b87e8d'
                                              },
               'config/qubino/ZMNHADx.xml' => {
                                                'Revision' => 9,
                                                'md5' => '510f98884bd31bfb09f356abcdefcdcb4456fb1edb54c6d20e673878983744d98a06a0b643880e842678bbe76d9272ddae4469606dfa57ab7546f26531f5d64b'
                                              },
               'config/qubino/ZMNHBA2.xml' => {
                                                'Revision' => 2,
                                                'md5' => '35bde84eae9bf56aae8a8ec8710cd96c066d9caf087ec1356c3fda124e82bed5406af2e72b627a45bc45e1e6c91f8f0d9af9368e80fcf5973d9be2ffb5e191cd'
                                              },
               'config/qubino/ZMNHBDx.xml' => {
                                                'Revision' => 5,
                                                'md5' => 'e7997e9c51a66d078d37e5501191a2a36bd7faa8b98dc8967043b68e9e97621c5dc5f797640ee4c50a3ae4389d38ed87e6e3a94540911549298f366aa8ac5cd9'
                                              },
               'config/qubino/ZMNHCA2.xml' => {
                                                'Revision' => 2,
                                                'md5' => '94f11e408312da4a3104d120112bb697bf53a9c5877f3eb73128e480f23e217aa72bac2bc0752f2595a68d26dceb22573beb7f4a98938149e73facd854e21114'
                                              },
               'config/qubino/ZMNHCDx.xml' => {
                                                'Revision' => 8,
                                                'md5' => '70c37e94bb435fb029af0b55829db7e244ec7beead5939bc19c25fe525ebebe677a974d1d920699ac74b1a4b62643f5818b317a07b78f00d8ae792cb4da73e11'
                                              },
               'config/qubino/ZMNHDA2.xml' => {
                                                'Revision' => 4,
                                                'md5' => '7883b97dc7151ac7c550f56adbafb086a548613a14617da51232bb1e199a97144f89205622555efdac851e2fde437e2e00e65066c591ac1f1d622e7b57a1c59b'
                                              },
               'config/qubino/ZMNHDDx.xml' => {
                                                'Revision' => 9,
                                                'md5' => 'de18029a1539e10dd15fc85ede084182e1cfcbc78325602ca6e5b428884f6db6ce1bebdbea331a8ca0f4ba133828c09f13ce6c1f8486871a5ca9c17258358ba1'
                                              },
               'config/qubino/ZMNHHDx.xml' => {
                                                'Revision' => 2,
                                                'md5' => '190639b81177c88bd4a340e96d83578085f35ede860d7bc613bc879e4baff907c951d498696a52d84659936714855efae2a62e183d279957e3a8bda14d949a26'
                                              },
               'config/qubino/ZMNHIA2.xml' => {
                                                'Revision' => 2,
                                                'md5' => 'f8dde99fe36b78571b75faf9ee7cb3c2d0112d86a0cfd33a6037ae96811dff066649df14fdf88a76a7b77d3005291ef72704a49f23a7a40e24dc7665d5c185d4'
                                              },
               'config/qubino/ZMNHIDxS1.xml' => {
                                                  'Revision' => 2,
                                                  'md5' => '061416a33033dc5cd68fceb1b06a690fa02c5f6c7804453a8d28173d3869b54b7067f87e30eca380330514ad1c078931c338563cf7af6f3da98916134d97d3af'
                                                },
               'config/qubino/ZMNHIDxS2.xml' => {
                                                  'Revision' => 3,
                                                  'md5' => '39e39c091d03726768865e889d20390d30af0cf5da390e49adff1928cc79030a2d59d9c1436942140c2ddceab49c70505f2963e2f54397e3cdb751a174cc3122'
                                                },
               'config/qubino/ZMNHJA2.xml' => {
                                                'Revision' => 2,
                                                'md5' => '3545c580bbaf7b12b70e0386d13ff196320ce959767de031e2363858ce20d3cc0ade40928d17dc8f1d2be5177a73da2f51efd65c26c85c9a2735bbd23b4c3377'
                                              },
               'config/qubino/ZMNHJD1.xml' => {
                                                'Revision' => 3,
                                                'md5' => '32b118f0bbf83efcb068a27bdefe63777fe8672e69df478aaa066910ebb5af23cdae79bc9c31eced97abec78ffe0616ba3dd76eeaca86babe2984e6e7c18d523'
                                              },
               'config/qubino/ZMNHKDx.xml' => {
                                                'Revision' => 2,
                                                'md5' => '9c131e49681ec7db225248b21304ae83faa24bc4b811dad961195757cb70c01127482c12ce480e9778dadfc40357f1c9abe346254edde8848ec9803df9378221'
                                              },
               'config/qubino/ZMNHLAx.xml' => {
                                                'Revision' => 2,
                                                'md5' => 'f30b0c98515367bcdb9b5827838268789b8e4167bc0bbfdd3c9b7cf1838e4e8d54c9c1a88c942409175ed9291216a6f3a0d0c19807235283e9ecc8df4829647a'
                                              },
               'config/qubino/ZMNHLDx.xml' => {
                                                'Revision' => 3,
                                                'md5' => '5024808b8551691103b25c05fe37ae3b49499a38fe0491bcd492accab0eb346b7e810c3132cd67e1920ed0d971f07dd9303a3b774276aab38ac04610fe5dbd50'
                                              },
               'config/qubino/ZMNHNDx.xml' => {
                                                'Revision' => 6,
                                                'md5' => 'a10317520ca58616369d1d7782640ffeb84fb778c781f3bb39e7d6a0f22cfdad7aedb65b781f632e36c2c9837188019d00bb8b6509bc022719a64a77ea2c6277'
                                              },
               'config/qubino/ZMNHODx.xml' => {
                                                'Revision' => 2,
                                                'md5' => '9e267442a84763403fc4c9ba6088fa59a067e1a5a362300efdcae287697426a53b5b705fde59ae5c106091923fbe51b2856e9c9bdc7bbe9f9601d7dde7878e8c'
                                              },
               'config/qubino/ZMNHQDx.xml' => {
                                                'Revision' => 4,
                                                'md5' => 'ecf378103c01da6f196ffc99fdfe30ab93dd71d1b08e89577cc123664dcfa331a9116f2a6dac65b1d75bf76df45b5f44f4f09c041b0d410d1497d00a39d8f4f2'
                                              },
               'config/qubino/ZMNHSDx.xml' => {
                                                'Revision' => 5,
                                                'md5' => 'a65c7430dcd17dbe5f1932ffece29cec38b684636c2db1931222c7c042e3e6808a049b149db78b9e3a3b12145da078416b8331d72052cfd0a149b8499242d10c'
                                              },
               'config/qubino/ZMNHTDx.xml' => {
                                                'Revision' => 6,
                                                'md5' => '75568a1a5e7119daf2d493b4ea6e7ceb59e065fa9325f933cd61db7334dfc792343946e0dae62b6bc84f8f598d55890aa9e2392419dce0cfd4eb58b6d23e7801'
                                              },
               'config/qubino/ZMNHTDxS3.xml' => {
                                                  'Revision' => 2,
                                                  'md5' => 'df04a24a50282278c6deb7e885702d97ec98a2b4ac2998212caa7c16ddf961b590168214bee1c4ca76512a4386cf9b3199fe129757e4af5a725cc1a2a3d79090'
                                                },
               'config/qubino/ZMNHUD1.xml' => {
                                                'Revision' => 3,
                                                'md5' => 'e1b8ae48d7388aefa2464f7e0e51eb23a68f65e8d7d4b35a4c3af29524fb2d53d40e1d861f1d4d798282bd1c916e854f55da894e27dd6ef43ec40c13b3a56610'
                                              },
               'config/qubino/ZMNHVDx.xml' => {
                                                'Revision' => 5,
                                                'md5' => '84d8b8e248e7494d1b5ef403cc55c84a9c7e32c484b878c7d1103b89ba58fcff3a7dde495bbeb9d85c41dd2a029cd56da45502a4297f5c7897a9b9b2f5ca2af1'
                                              },
               'config/qubino/ZMNHWD1.xml' => {
                                                'Revision' => 5,
                                                'md5' => 'f5833225b7eacbb94d422c08baf8b5b490425a09b15efedcbb08a92700c9918f926b1ecc1b68fdbc0cf1cd460a26f57806f9ed5a625f3147dd2859091ccf99ed'
                                              },
               'config/qubino/ZMNHXDx.xml' => {
                                                'Revision' => 4,
                                                'md5' => '318e982feee6e6df7c03da246678861e51eedf93463e134476af6fe5a0905624db9807b0b961147baf98982fdb4942a7ddf987dfeabb27241a39cf0e61d5d6ab'
                                              },
               'config/qubino/ZMNHYDx.xml' => {
                                                'Revision' => 3,
                                                'md5' => '16a3c8fd7a16b89e67fd98751b34f133de7058e410eef2ee6ec76f19ca8ab6bfda4e52fd691b453bd64bb9f13768375e438a753c8ff54ef433a9989f1cf58595'
                                              },
               'config/qubino/ZMNHZDx.xml' => {
                                                'Revision' => 4,
                                                'md5' => 'ca3b0bf60934b0454f40989634f116d0d4c486ff21db65d3cd2e0bedbf68aa1bfb8578337c8dfa250da807b2588b8331cfda2464a9c54fc8b9717d801d866538'
                                              },
               'config/qubino/ZMNKADx.xml' => {
                                                'Revision' => 2,
                                                'md5' => 'ab2ef82408481add2f186cdff6d5316994da84f7d1f25727ec6538909d3b54503c44e90a0ec69f69fd9fa44a6e12fd7cdfa290b52d6b2af30ac5fbb99ca0bde7'
                                              },
               'config/qubino/ZMNKIDx.xml' => {
                                                'Revision' => 1,
                                                'md5' => '437e4f7ed4ef2acb48885ad26bb2cdd374994d01e3d6d7f4ebb0003cb61ae6457ce96e4e9b44c96f4e464e9cdce74f0281f5929992054d62de2cf6bf4344d01b'
                                              },
               'config/quby/qb2.xml' => {
                                          'Revision' => 1,
                                          'md5' => '4104820b132cd14a69370bb2fbd53e4efb449066a5af14e34e26aa58e24622b55ae0f9a60227fb41b3f34fd473d07e265072649cd84e580890b081a96b8c92d8'
                                        },
               'config/rcs/em52-zw.xml' => {
                                             'Revision' => 2,
                                             'md5' => '665997cc9ad56208b97ad149daafb416f34794ab75ec470f419acbe7b15c20ca7510f4676f880a1effe8aa5642ebe3e31c84c618ccf3dbcd2c524e8f51dbe9a9'
                                           },
               'config/rcs/pm12-zw.xml' => {
                                             'Revision' => 1,
                                             'md5' => '49da27e755cdc5b06ce24bdda26c67bdfb968cb4b3562298b1394129768326bed2b8f9f0d972397c4c1b6bb98e101391f57b51aa47ebcd29e4a119504e98e13a'
                                           },
               'config/rcs/therm0005.xml' => {
                                               'Revision' => 2,
                                               'md5' => '9ce6aac1e07d1ea8b13f9c654fb9081152b3cb67dfe94a37afb681c1262cbb465e1801b0e2687b724e9cc888cfd35d71b390e4a04cadadabfa2bb3a602a5109c'
                                             },
               'config/rcs/therm0007.xml' => {
                                               'Revision' => 2,
                                               'md5' => '7c3ab99f982cbca19f26b3600abc65272950e253ed60777f32a501293e5643810b8ba7e172466e675455281c2a35bdea390a589d8d88fa5eac02703d4a6da504'
                                             },
               'config/rcs/therm0009.xml' => {
                                               'Revision' => 3,
                                               'md5' => '235f10fcbef7aa54b4bf933a67bcd8009fcdfc9cf66d2b6608f5027901311baa53678ac75506e88493f6027714ea8e9b8fbd42ffa040056428c49bd35a4ed7f4'
                                             },
               'config/remotec/bw8120eu.xml' => {
                                                  'Revision' => 1,
                                                  'md5' => 'ed31f96f6d1f3b33a38d3ba6030aca32065ffb9a12c3447082a252698fb12753a425f96ee7c7039270cb7783be2686f02dd8e356695eb0d6db27d10385c6b8ac'
                                                },
               'config/remotec/zfm-80.xml' => {
                                                'Revision' => 3,
                                                'md5' => 'e3b6afb43fa679b8575f94b04caa71d8942ee15ddaf3fc70b15ae194af4d1b38ee710b3f7a0aa2ca9df19f2eebf4611a8927018a98639d3113399614c0704fec'
                                              },
               'config/remotec/zrc-100eu.xml' => {
                                                   'Revision' => 1,
                                                   'md5' => '5b840b10226c7f8e158623b9939ed2c8eee3aa1516de6a78c3f19ffd89fac6fade7acdd6da5a7aedd6394c019ead43902a586351f233740dfaca13f0e2a291cc'
                                                 },
               'config/remotec/zrc-90.xml' => {
                                                'Revision' => 2,
                                                'md5' => '98ec165810b4b80a4d1e22957432046b7d61dcd6f4ceed69059d81ef1924124ac0f146a17192564b82011a37943aab7852ca97a512ef2dc8bbd1ce8a06f831dc'
                                              },
               'config/remotec/zts-110.xml' => {
                                                 'Revision' => 4,
                                                 'md5' => 'fbac42632e85ac10571db822206b25d8c793e3a1c5e16783f822b094c68411f3742eea8d7b3657a2937f6c406e8184f624b80967acf3c1e31b8bc881dedc359c'
                                               },
               'config/remotec/zts-500.xml' => {
                                                 'Revision' => 5,
                                                 'md5' => 'baf19a0efb011787fe52ba1d4947a9a7affee275b48752084d343bddfcdce9c1e95c1457ba18d56652256d2ec93a9ddcf81c025ec760a3d20e351248b02dfc91'
                                               },
               'config/remotec/zurc.xml' => {
                                              'Revision' => 4,
                                              'md5' => '3ffabe2c9da2cd2f4f625682584003c5cdb4302e09a074783c718526b796eb394ed7dd020594167751f46a18894dd54b39d9c4e3b06c5cf64fcca738b4aaad4b'
                                            },
               'config/remotec/zxt-120.xml' => {
                                                 'Revision' => 7,
                                                 'md5' => 'e7545d88ab5223f20078134b437c5e4f5c4e85a8201d92537cb159cc829b8b3fa17b84856cbe68a90e10793c155c4c711cf1675136ef82cc524240c44b4711c6'
                                               },
               'config/remotec/zxt-310.xml' => {
                                                 'Revision' => 2,
                                                 'md5' => '5de09bb88d9c21d33dca3ba693a7ae886e9a4476e50966861b581d22902636df68981a069debbec830380576f14a6676d7fd302f165553c9ba558a3803b8c991'
                                               },
               'config/remotec/zxt-600.xml' => {
                                                 'Revision' => 4,
                                                 'md5' => '55a6ccde16e43ecdeb440406354d761ae34cc7743d6cae4946e928e82826f8d4aafbfedfa5428cbde8a5eaa216c24b6c4417bb04edc28d118763b3c7defb8c1e'
                                               },
               'config/ring/PIR-SS.xml' => {
                                             'Revision' => 1,
                                             'md5' => '59652dc6da375fc15e84a385f1d90799e3fc7d6a6295d5f2eb6b28d2d965029a6eae376a21e326b3ce9d85dab066a46282db1a7edaeea29344d075d880c87601'
                                           },
               'config/schlage/BE468.xml' => {
                                               'Revision' => 2,
                                               'md5' => '4b373a2ecad0691860087e425fea93ca9914330abef2b1b90ee39b4f8b6fd7298a832578640873ba6662383801e04601a8335062f20f4f787eff432c233ac31c'
                                             },
               'config/schlage/BE468ZP.xml' => {
                                                 'Revision' => 2,
                                                 'md5' => 'cf44b4f428c8013422e2acc14b08bff8c2920e01bcaaef16ab7f655f14d38b6aa678d041bcf0910a44a90aea88b700634d6715df434e3870d70cc8226d0d4fa4'
                                               },
               'config/schlage/BE469.xml' => {
                                               'Revision' => 5,
                                               'md5' => 'aef83d8b45e8e4e4e66a4cac2c15f42bda6b1502dea3eca462854b387720571b11f6bc43b8c2684aa31886ab3c1e29d5e167308907080ecc6cf1e273b020bbf0'
                                             },
               'config/schlage/BE469ZP.xml' => {
                                                 'Revision' => 3,
                                                 'md5' => 'b0d05fedf2a1624f715fa0bb19927c29dc57cd3e17dea0697f410c562aece8405f968536f64f6de2a0b4d373ec39aeb13d2de77adcfdfbb7667e5e52b5137d8f'
                                               },
               'config/schlage/fe599.xml' => {
                                               'Revision' => 1,
                                               'md5' => '43f87fe9fd2b68691706d1cd0e7287c0a0340664071a14d0af6be62594b83ce4f8b0c335faed4201ff06a97745a3609c7df2412cca8394b70b2790346247e18b'
                                             },
               'config/schlagelink/41.xml' => {
                                                'Revision' => 1,
                                                'md5' => '48cb8a0b222d88bbdae8fe708670cf50f65a2eb412aca5ac01e21b330809a65e917963a63f7a969e5dd0250b2705363a2173f0641b21de44ce3d78f751c01156'
                                              },
               'config/schlagelink/itemp.xml' => {
                                                   'Revision' => 1,
                                                   'md5' => '4f3be313a7ae86c458518f7269cc51cc1df19d5900ae319c160c060dda74d57439c1d7f4b1ac881caaad1b726c3349a9c03a6c9d88103d864c31512c434908ab'
                                                 },
               'config/schlagelink/minikeypad.xml' => {
                                                        'Revision' => 3,
                                                        'md5' => '8d4411fdc3a3e9b9f943be980cead9e614c02953c82b6066466db7838da7079c5ffbf000fef4a28d8a52a6286bf9811a9c2dab8c79f3670feeda80cc398df4e7'
                                                      },
               'config/sensative/strips.xml' => {
                                                  'Revision' => 15,
                                                  'md5' => 'b9d3afd0be617a7a5d87ca36b07dc07ab3fd8dd2e31ffa99a519d4b94ea3ffd87b83e900c97e46a1fdb0dbfbd7b19a388354c1b8734fab5f96b64bad2e222fca'
                                                },
               'config/sensative/stripscomfort.xml' => {
                                                         'Revision' => 14,
                                                         'md5' => 'e76c9730441ff8cd2eba5b52bdbee17109157076813bc628b873abfedc23a62d2a44b27e5f2b3919f82cabe4df44f75f1abfd30494edf2198ffb88a23bb55b63'
                                                       },
               'config/sercomm/sw-clp01-eu.xml' => {
                                                     'Revision' => 1,
                                                     'md5' => 'af10355b77d03b65fadf93f853057ded42d39a421df623b45dec230e9b55b34aef95eeded78e70212c02ae9e71745b45e63978706a3093d14a7f391a9177b560'
                                                   },
               'config/shenzen_neo/ls01ch.xml' => {
                                                    'Revision' => 1,
                                                    'md5' => '27118871f8fd4290219a3f2988620725e14515fe70545b90e47940f78cd8f41ab72675a8401848d9899a0f712dafa52d8eb5ece68d633cf3556bb3b2af9f6a19'
                                                  },
               'config/shenzen_neo/ls02ch.xml' => {
                                                    'Revision' => 1,
                                                    'md5' => '54536587d5b748daabf86c94f72a62e6558c67a244f4da46e4c9dd63ba369b8c240a7f5f678ff58ea23dacf11913bfa1a23a11db265e715a089dc2f5e3fd3d7b'
                                                  },
               'config/shenzen_neo/ls03ch.xml' => {
                                                    'Revision' => 1,
                                                    'md5' => '28310b3ed41fa108d60236abafc5cee2a0db2d92d9de756aedc227746bc80c9958adfe38571c63381bf5c5a23ac54b5aa75bf83ea600e82e172cedba03074b04'
                                                  },
               'config/shenzen_neo/nas-ab01z.xml' => {
                                                       'Revision' => 4,
                                                       'md5' => '11df6cacff870c04677b5fc3a3828281d6e59506d09c1696ded074a4a607b87f8f96a42277dd409f64d3f8a91ced972f4ada74a32bfd304e07c19a1bef427a2c'
                                                     },
               'config/shenzen_neo/nas-ds01z.xml' => {
                                                       'Revision' => 4,
                                                       'md5' => 'dfd1992f3edf1e2b0c8e4f4afb6d99575ccfe2ea7c0042668fedccf540993fa39743f9bf969a5038d57dca3e1ab0749d28e1cb0be35272c71248b82625f99c09'
                                                     },
               'config/shenzen_neo/nas-pd01z.xml' => {
                                                       'Revision' => 5,
                                                       'md5' => 'cbfd1220724bf3a460a69f6f278903ed790a8bf2dfd704e7a3d1e4c6467d1898a636ecd08bff6f8c1b855706268073648e8fb96f015bec3eec2b035c243089ed'
                                                     },
               'config/shenzen_neo/nas-pd02z.xml' => {
                                                       'Revision' => 3,
                                                       'md5' => '2e766627891bbf6bc2a188f6542acbea522b6bb0515c9179fb329a095fcdc9e381efcaa2ec712adfa60bc41f61d7c493ef90f3533760c8cfc0e6cef8bf5bd0bc'
                                                     },
               'config/shenzen_neo/nas-pd03z.xml' => {
                                                       'Revision' => 1,
                                                       'md5' => '22f20d5c0eb8ed0f074b929bfa85c4d29ba3c22cc9c7e0ba5ca245a0ef2fbc1397a99aade3869aed5e7b3a80e2afc949701c67ffd005539af8ce9ace28c59b68'
                                                     },
               'config/shenzen_neo/nas-rc01z.xml' => {
                                                       'Revision' => 1,
                                                       'md5' => 'd11ecf14ca8722b1e59f5cb5b20303be9bf66786e9a1d18038f2f0c760f8aeca673b31b993bda0369ed662cc96dfd3b314e8aff94e6fd8b1f2e981f51d90dbef'
                                                     },
               'config/shenzen_neo/nas-wr01z.xml' => {
                                                       'Revision' => 6,
                                                       'md5' => 'ff8d4fa4f5296969721ed7f4a70fb471eca86a227194456a9efb4390b97a365840d171e89d683916e2afd722256e34063dd186f530770d26e110e0c8c3d6de0e'
                                                     },
               'config/shenzen_neo/nas-wr01ze.xml' => {
                                                        'Revision' => 2,
                                                        'md5' => '09b5e4644764a9d6fc5482d100ea24d81ec17adc3a436fc7ad0a11259a9b7a770cb7a29b01b6027df1a984ea13a9dde264a49acdb425597260c0699920ecb33d'
                                                      },
               'config/shenzen_neo/nas-ws02z.xml' => {
                                                       'Revision' => 2,
                                                       'md5' => '7eccf1cbebc601996e0d6a552217c0b1dc8883cc78fdddb088303888d15832f7734d08f43c0991e8c9535a9dccc1e4b6f509802ed972477b4e45d499f45bbd5c'
                                                     },
               'config/shenzen_saykey/sk-3007-05.xml' => {
                                                           'Revision' => 1,
                                                           'md5' => '8f7ab98b4ab3f08f2d56bf834a8dc001973d58b06672ad049426a332b32bfb8072817ff714e22e89f57bcfda113651eb809c8d0e9010f035176feb5050af4bef'
                                                         },
               'config/simon/10002034-13X.xml' => {
                                                    'Revision' => 3,
                                                    'md5' => '8bb9641949c548b619a32d4169dd3f3b14367fd98bcc0168ffb6402fab467d0821f1a011e5be2987eab93ccad87692aaea9a63ee568722dc05e69c4a22359485'
                                                  },
               'config/simon/10002041-13X.xml' => {
                                                    'Revision' => 2,
                                                    'md5' => '0235c61b4520955df553e5ff62cefbb1a9afd866c63152503893d7bdcd98e9cf7d3a5f6dba69d3b307508ff5eca5cd33acaaf5e1716b89fdad748a9658af7445'
                                                  },
               'config/simon/10002080-13X.xml' => {
                                                    'Revision' => 1,
                                                    'md5' => '1a3e7b1f9a01b6f74c66c28754902b29aaee0da9ef780f720f5c3a41eab26d41b5998eb96fd94420c291b72331e2f4982cb092277d90d209fb0501ece3c613d7'
                                                  },
               'config/smartthings/pgc401m.xml' => {
                                                     'Revision' => 1,
                                                     'md5' => 'a4e6e5c467601d118de320aaba5443876d46288e5eac6a0eda63bda9df4398efeee59385724c9ea007d0e3c91b8f7f6025157257a8995c79193a24938e8b1c7b'
                                                   },
               'config/smartthings/sth-eth200.xml' => {
                                                        'Revision' => 1,
                                                        'md5' => '96f42e76742addc39b55aedb2c9341e15c3c9b90c6a5640209c5c47e47f93e3be3a2c588f20f7030b0cd83002dae36e207b0361ad320fd91b656638979ec519d'
                                                      },
               'config/somfy/1811265_ZRTSI.xml' => {
                                                     'Revision' => 1,
                                                     'md5' => '7def694a6414e50226cf75191573d1fbe6a277cefa3170461e7f35301b968e28494cbd9217871ea6808206b9b417c696facf068f7a40892cb790d8b47d916fd8'
                                                   },
               'config/steinel/is140-2.xml' => {
                                                 'Revision' => 2,
                                                 'md5' => 'f5538ee6fa326e3f433ba8ad930b38dd8468db94991e8697555ff64c5546f47bd8fd086347e4c80e7f921206bc11b35238a4c78e73d6ea1e751b2f4c4849a884'
                                               },
               'config/steinel/l810-led-ihf.xml' => {
                                                      'Revision' => 3,
                                                      'md5' => '87ec6dd62e0f09a1c81645fdf0d54272791232633a2824f7571e2c44817cd418c4a5cd34b32141f36b8faee28eb93c63b22f514eb9d073d6d6055e24b99fa7c4'
                                                    },
               'config/steinel/rs-led-d2.xml' => {
                                                   'Revision' => 2,
                                                   'md5' => '9f3767724904d6ce85e7880dfdfec9c1f851638e0e35045790cc35589d0c9cd653fa176c48a7b818b5b8218c861e2903eb8adeb313a6d4e8bb9a33a61dc90976'
                                                 },
               'config/steinel/xled-home-2.xml' => {
                                                     'Revision' => 2,
                                                     'md5' => 'abc03eeac10da39b8eb39afb7709ad9b44c819e6e0d43364599702a2d03f31bda2cfa395d72dbb5c4ece0e456370a1d39be41c5f99edc6fe3951fe512fe4162b'
                                                   },
               'config/stelpro/stzw402.xml' => {
                                                 'Revision' => 3,
                                                 'md5' => 'd50042a91f9b2fa3e64d618b8caa2f64ea8ec9c74e7fa82840556dc4d5a8ce1b8d8de840c008ff36619d0cb31393f066dd8a7c286af328ae66ffe0d6b5816221'
                                               },
               'config/sunricher/srzv9001k12dimz4.xml' => {
                                                            'Revision' => 1,
                                                            'md5' => '6b8efae2405b4520f0825ea4959244b607cb52fc20b9b0d288e57626057484089968806e94d85e0bb45b35ddfa24622fbf3a5e9a5653cbae419bf94be56a5572'
                                                          },
               'config/sunricher/srzv9001k12dimz5.xml' => {
                                                            'Revision' => 1,
                                                            'md5' => 'd14a319efd47406428b3cd0ad80956677c101dc153047aa431883ab88ba949bcdca9bb34a3d8bccaf093e80e4e49938380483f9cec54419138bab69fd9b586c4'
                                                          },
               'config/sunricher/srzv9001k2dim.xml' => {
                                                         'Revision' => 1,
                                                         'md5' => '41d10f53ad831e0c2fc8f41fbac2c190f16b367c62b26477a2eb14e168e39af1adac020c25a1852544e142baba6e0f459429fb5f9fd05942e368039b08e28a4a'
                                                       },
               'config/sunricher/srzv9001k4dim.xml' => {
                                                         'Revision' => 1,
                                                         'md5' => 'bf389f5cf7a510d2a12729585ea31ffead4f8a38ff7a4fa75c9aeb9ad7f6b1c748b5846b3e4270e381c266f091294c98431c7e7ffff582b4d8a3f2c73e54f460'
                                                       },
               'config/sunricher/srzv9001k4dimg2.xml' => {
                                                           'Revision' => 1,
                                                           'md5' => '1885a9182c782e2dc890aba1e3ad0b6b1f7f409aec258809f21dae57e2c52d6e299eb1afc85c7ab86b642d59378fa50a445195b41432239c03c780885a67df25'
                                                         },
               'config/sunricher/srzv9001k8.xml' => {
                                                      'Revision' => 1,
                                                      'md5' => '3bac22970afda1d7629827057b92df49076f16258e76ee02674f0aaf0046a847642edb2c794740f2b8b1e9f38d0c2ec3932259b2803ff416f461757214bd0686'
                                                    },
               'config/sunricher/srzv9001t4dimeu.xml' => {
                                                           'Revision' => 2,
                                                           'md5' => '211998372694c7f418d774c3dab739339f07167bb37faa972ce076e4de2391dcfe369ea1ea335d35a9db66f9dce34ea0ac3dad054f2f734c864e1462cb0f5d1d'
                                                         },
               'config/sunricher/srzv9001tccteu.xml' => {
                                                          'Revision' => 1,
                                                          'md5' => '9d5e9dcce650ab14636ee926ff6fbb2aad0ee2db3d661192c1d438184656b942dd1a68a14eb6c98337bb2fc021ad36e9755c1e9661b631cd83606e708d20212e'
                                                        },
               'config/sunricher/srzv9003t4rgbweu.xml' => {
                                                            'Revision' => 1,
                                                            'md5' => 'a8754c4d9762da7d89d509475ce8f495f3e6d8a857c0dd38b10c0afbef1838ef96e417426edafb67403a011bc388c0dc80454fd64de935d9de38f642dc7bb9f6'
                                                          },
               'config/sunricher/srzv9101sachpeu.xml' => {
                                                           'Revision' => 2,
                                                           'md5' => 'cfa47e28a8463496354a30d2998b5b11dab834b2ffa1b8e91a687d2ec4e9e41ef73d38d058dd60911aa69cb1164808da94b88d627744250e5abd576ea5f8d1fa'
                                                         },
               'config/sunricher/srzv9101sachpswitch.xml' => {
                                                               'Revision' => 1,
                                                               'md5' => '3851b6d24fdb58fe341d96c8faa16ed3f584e6a76b741ff8623b692082004602199196458bf1c123c5b1a54f1031369d6ab12db18925d240e277b27a1e307fdb'
                                                             },
               'config/sunricher/zv2835rac.xml' => {
                                                     'Revision' => 1,
                                                     'md5' => 'ab598e4f8d3d9b654023428799d1a381f5fcd8d1cf1c97bde4512b8f310be7f026294f7798eb17cdcd07072058be5c8514fec23f5ef713dfbd3d4a5efaf4129d'
                                                   },
               'config/sunricher/zv9101.xml' => {
                                                  'Revision' => 2,
                                                  'md5' => 'adb7779262cbea1eb2832f78e67b253cade102bcf7fd24aa14db965dbde11a8ff073ee654c7bf1af0c2c4f44507b97feffdf142ed8261ff163ada4d766b0d906'
                                                },
               'config/sunricher/zv9101fa.xml' => {
                                                    'Revision' => 1,
                                                    'md5' => '1831cf691c954aa9546e99e5f8218b2d05d2aec3c850ee0bbf543947fbde7bfcf20b8e47fb232b4e43d2c6245aa15c94602b1efe48b1553b5daf75a6adeaa9cc'
                                                  },
               'config/swiid/swiidinter.xml' => {
                                                  'Revision' => 3,
                                                  'md5' => '66525f843d8663f34af93e65b6979059e294139474aa3f63974f1ddb5e29c431e87ae0deb220a40169028a5e9e7c8553d2b24587afb905703ff14ffb0e6252ab'
                                                },
               'config/swiid/swiidplug.xml' => {
                                                 'Revision' => 2,
                                                 'md5' => '1de9d7c988ff7753ddf936270a4a2abe3e1de1d5e7e546da3f7c02619dec1f875029af669c9607f398f2634833d0b1f40a34e72cf3c8b2898a644e46f980930c'
                                               },
               'config/technisat/03009496.xml' => {
                                                    'Revision' => 1,
                                                    'md5' => 'cc4037b25215feb65c2fe73adc2de319107224b6350ffe1d35273f176386247f12c38d82169b460cea87c148fec6554e98d021b55e46eb6eb13225ed92676b9e'
                                                  },
               'config/technisat/03009497.xml' => {
                                                    'Revision' => 1,
                                                    'md5' => 'ebbc8bba06019394b7dedd2cab4d4369a28760f94e1e34a21cac0c63a0b35e06a8ac40bf7493fb332f130ed19f674cc5bd9e48bda0dbf375da9d01e4ad53341e'
                                                  },
               'config/technisat/03009499.xml' => {
                                                    'Revision' => 1,
                                                    'md5' => '916b52f3fc07fd3d1ab2bf291212227db65f591b3a0c7fc70f47db572e1ab1d9f01d9815b1f597686666dd1abf719c1cd1537f5aef165ff044bd40fe5b8314fc'
                                                  },
               'config/telldus/tzdw100.xml' => {
                                                 'Revision' => 2,
                                                 'md5' => '00dafcf5a0bb13180d8cae532067dbd8833c65374d800fe02134732413c02ea4361a2597bfe4bb0466d0bdde93216cdea5474b8aecc3a9d644212f989401bbdd'
                                               },
               'config/telldus/tzwp100.xml' => {
                                                 'Revision' => 2,
                                                 'md5' => '632f66e9679859f3709bb56fd682d027b4076069e0ffde81fd5c90b01e5d1de5eaa4626a9dcba71257aae8abdc4454b50f4540802a273f4a1fdcd7fb53834d77'
                                               },
               'config/telldus/tzwp102.xml' => {
                                                 'Revision' => 2,
                                                 'md5' => 'f68f1a70eccd43240a3f87b647237abb39a5e66e33be3ad413dab356be16c6a4b6391cdfe3cd62d0bf02a0b4c10ea53d8724981040d7911d29fe3db560418cf7'
                                               },
               'config/there/800z.xml' => {
                                            'Revision' => 1,
                                            'md5' => 'b065d0460c3da5e6bab88657b36d0c840db877c3c0c89c26313d7fd4bd12f7f57af2045cf89bcd689449989f0902f3ae3c6487fa9842dc45ca4538931e4a134e'
                                          },
               'config/thermofloor/heatit-zdim.xml' => {
                                                         'Revision' => 1,
                                                         'md5' => '29fc827fce0ac074d0508e2b677861d3d795f7000a5650596cbd6c4f7eaf30b4ed88915f82a0cf0946a2d302bb5def71f258e0b960a59b16571aac1d3ac13ec2'
                                                       },
               'config/thermofloor/heatit021.xml' => {
                                                       'Revision' => 9,
                                                       'md5' => 'ccb695b1d42cabdee7c16337e69ddc495f7b7ce6bdb208be7f2158c273c566957299a0406037539830b47cdcc853f20f015a3c91976dbf9a76db672fbfd30faf'
                                                     },
               'config/thermofloor/heatit056.xml' => {
                                                       'Revision' => 3,
                                                       'md5' => 'd248ea9d79f6da656599bd9237cedde63af5d5789075d9dce1e355980053d8c25d7439a9de79778280f6086588b595f1bb91313e2ca0e42b9bf850c84c78a925'
                                                     },
               'config/thermofloor/heatit058.xml' => {
                                                       'Revision' => 1,
                                                       'md5' => '99b5766881cd43d7ca0bd73e3492c11fbbdbdbfc74a7783ba78e44aa6ec97b84d85ac675bf04ed33403abe4e2a9e741a25264d8a7699261038e7b9f143624336'
                                                     },
               'config/thermofloor/heatit204.xml' => {
                                                       'Revision' => 1,
                                                       'md5' => '874663630d7aa76d3b5a0c4161cd8ead079ad2fe2dcbc8e9fbf8e6f6cc9acc21083e3441e3b36f6427459ce208cfc209304f3dca22b364e88adec579c79c4174'
                                                     },
               'config/thermofloor/heatit20a.xml' => {
                                                       'Revision' => 3,
                                                       'md5' => 'c230bb573e64439be9d40720f4c5a72e901018078ab9d778aaac156666e248686706fe9d81f7b19a9ada774d9284a8a05c4ef1ef2aed9fb5a762c5c05ad1547e'
                                                     },
               'config/thermofloor/heatitz4.xml' => {
                                                      'Revision' => 1,
                                                      'md5' => '57e5d7ee681bf0379054de7b35cb233d8cb2621d4c1741a85278c116a49ae4dfe483e79d605a9c8b0ff1ee4fd2154504bc65327524985cf868b05330df1ac41b'
                                                    },
               'config/thermofloor/heatitz8.xml' => {
                                                      'Revision' => 1,
                                                      'md5' => 'b55218c2be64c855325a1f781e259d016ca1adeaf0fab563e58ec6a5b0131f5fb88bfedb810cc40555d0e95e90a5c26ff2ff26d870242be4e01ed85c5868bb7c'
                                                    },
               'config/trane/TZEMT400AB32MAA.xml' => {
                                                       'Revision' => 3,
                                                       'md5' => '84e5b345ec16db7d5f5c042815674ccc0ed3eba634ff2be99fbbd6b429fb27828a9a2353281bc2979ae43fbe0a86eebab4030b571d1cb03021ffeb678b7a2f04'
                                                     },
               'config/trane/TZEMT400BB32MAA.xml' => {
                                                       'Revision' => 4,
                                                       'md5' => '79a3d5ac283db2152c07a4ea52077b69ea83ea0b82e01265367130a649bba9c506777ca0d226ce8d8f43d4b296d1315ff4fac3030b90f3b3f9b1419b186c3fc7'
                                                     },
               'config/trane/TZEMT524AA21MA.xml' => {
                                                      'Revision' => 3,
                                                      'md5' => '46e5a829940d1de88207f121808a62c7526871d0740875ef2976f43eebaad9e629651c266bb458c8843da0b0e880532b59d707f93b3e57f2eec4dfbfd04b5853'
                                                    },
               'config/vera/vera2.xml' => {
                                            'Revision' => 3,
                                            'md5' => 'c50512474aef869c8f849d9ea2d42bd28dd89de9198c3bb6bc95eff66e67ac50567580ac5a3cc9bdfbdb49e9c1fe036d4e6e9a4987a1135dc5d2b3d0d537dbe7'
                                          },
               'config/vision/1701.xml' => {
                                             'Revision' => 1,
                                             'md5' => '2e37f21db47a1c100f6631e34105942ae05691ac224e955e9e46352ef8560e6890a59028573d202d8283684d5851b82be04e7b7d6baa2160489f2068c44b43c8'
                                           },
               'config/vision/brg1-433.xml' => {
                                                 'Revision' => 1,
                                                 'md5' => '7f9cdf21fd4ffcc3b7827c024564774932878b74faf99090321c4c9ee4f33c3326a66fc07a233e35ca058198af676a588f6f41e31506bbd1fdf14c59c2459a22'
                                               },
               'config/vision/zd2102.xml' => {
                                               'Revision' => 11,
                                               'md5' => 'd7308c12bd68905b955e4c729d96e0b3279e35a6fde798c6650f077a61391fcac0514c2ee54933c30c5bb1c73cdb85b00ae79c93fe7be775702070d2c84eefac'
                                             },
               'config/vision/zd2105us5.xml' => {
                                                  'Revision' => 3,
                                                  'md5' => 'f520919cd7c02a48643a747d677ae891a96960ba84a4eaf90402a7d8a71f801fc924115f82190901eb658e49ad22d84ce5e7d407240b69be011b19373d10ab1d'
                                                },
               'config/vision/zd2201.xml' => {
                                               'Revision' => 5,
                                               'md5' => '3186992dc8f959af67ab8dceeedfd6831649dbddd1d15350a854467d6f0219bb4b6187a7a7995a21133f6d58abc6d77129dfd2a34301d17e8a7ef57b04ac1429'
                                             },
               'config/vision/zd2301.xml' => {
                                               'Revision' => 4,
                                               'md5' => '5dbdf01ac0aff9cfc9de47fd4bff6d26642b39a0f5b9a98f9590250f637510370ee3e00963cb04b3d1303bcb74228f3b7d2f307105f69cf6233c4fd9cfd4809e'
                                             },
               'config/vision/zf5201.xml' => {
                                               'Revision' => 2,
                                               'md5' => 'ae0d16547c69a3cd390ef6604cf68d2b1645e5448e8bbaabbd47c0aa5b90403b21317aef9b2a72f59a48e99169aa2a5c644b3b075c7a067a9a4c199c9bb184b0'
                                             },
               'config/vision/zg8101.xml' => {
                                               'Revision' => 2,
                                               'md5' => '04753ab29b0e8827df53af191b9ea264a510c8b50265ffc75d4574d4d299d70fd790a1ae104c22f579ad56fffbf546cc2efbbf71e1c6ee3b6bd3eebdd3e788d2'
                                             },
               'config/vision/zl7101us.xml' => {
                                                 'Revision' => 1,
                                                 'md5' => '9ad8dfe8ea6f9c603a9a960103592fdd5988175b4cba7cc14b7b3728f5aee1d431d097f7728535078ea1da1866924490409fb016ce12ab17c52ee2a3d2ba14d7'
                                               },
               'config/vision/zl7201us.xml' => {
                                                 'Revision' => 1,
                                                 'md5' => '3aa000512b5312b89d6f7e940e632f39fecdedc5c6f1e11b1f87ba64aba6cddb4c6d96f0e27d8600f35840132110be105badbfaf6ee0c021f11c19b96d4627fb'
                                               },
               'config/vision/zl7261.xml' => {
                                               'Revision' => 1,
                                               'md5' => '6765ebbdad546c3073673446a63a7b2bda080ec606ea6fccfedd4a49d76d54c1e48fc3c030eb2e44060751012dfde67b564d6c68d9faf40673d846e45b914e47'
                                             },
               'config/vision/zl7431.xml' => {
                                               'Revision' => 2,
                                               'md5' => 'd8437300f7533463a987685da39e0412fb06ab2615532125d51530c0aedff578164ec5cba8593b3bacdb7f15623ed11981f5a87169cf6d6068dfaac45810382e'
                                             },
               'config/vision/zl7432us.xml' => {
                                                 'Revision' => 1,
                                                 'md5' => 'b4f4a7ffb44d5d9f74a9c3003b7cacaf1f28162555ac8134b187804369cdd23923e20e67f0a58141a79ac920a52294bc1ab560dd498530c3944507e144777054'
                                               },
               'config/vision/zm1601eu.xml' => {
                                                 'Revision' => 4,
                                                 'md5' => '607da3bf3b0504dcefd2d6fb9312b6c3d21c1cabe6d1acd77b595aa112b0545fc3ebbfece0089796e9ab0c0b41f254ff28ba2e9f63d4f94615c8251064305dc0'
                                               },
               'config/vision/zm1601eu5.xml' => {
                                                  'Revision' => 3,
                                                  'md5' => '0f55aead2c32ce164f7b85ce9a7ea7d718d152fd8840ed48446d662f32144f6f706e17411f6fb5048577bc98c4e6fbb3f4974f6924ed0370f08f8cd44681cfba'
                                                },
               'config/vision/zm1602eu.xml' => {
                                                 'Revision' => 2,
                                                 'md5' => '298b94cc8f598b57409cf5db86304998053639cd0d74a44dae05f5eb69ac4c91ce7e034a1295242fb2784b52271c2d885675b72e8693650b79cd19c437387113'
                                               },
               'config/vision/zm1602eu5.xml' => {
                                                  'Revision' => 3,
                                                  'md5' => '3e86f5e2fd0bd4a9e2ce3c433e017909efbf006ef6c542328907584531bda2f060264e2fa8c30a9b9d9ae644b772d67bff969a7067f8ca5669c789d360ed75a0'
                                                },
               'config/vision/zp3102.xml' => {
                                               'Revision' => 11,
                                               'md5' => 'df1f51d8eede5ca5f9fccd106a2b194692280eb96f383ebdfab4035632bccb3b6a8e0c1a0d44f3abbd7b18e9fcb3a91befae4cd35d7659937eff93116ae4526b'
                                             },
               'config/vision/zp3111.xml' => {
                                               'Revision' => 6,
                                               'md5' => '54c3b06afbd284c83a935d5c18ccf21340d81e82188e5d88d1d52ffb655e0e5713aaadb28d9fbea214898dec7e2213816f3ef26dbae8aeafd923029b0ad8c46d'
                                             },
               'config/vision/zr1202us.xml' => {
                                                 'Revision' => 1,
                                                 'md5' => '30d2db0054dc86300fc2fb0cee751cd14d017781764f7894c9e5b1873bf1489ff6da0b5f99a29dc6ba5905a6e98b73544d4be7d79824c43c6e8ac9b261f42aea'
                                               },
               'config/vision/zs5101eu.xml' => {
                                                 'Revision' => 3,
                                                 'md5' => '0de921fc8bc657273b35f1b25aede7c0581ee93c0ea21ec57d4b1e61e405a88ed8a433f1ae465d2d0fc67f2e121ca274869eba7095e56f2e9a7b27c95f59be0d'
                                               },
               'config/vision/zs610eu.xml' => {
                                                'Revision' => 1,
                                                'md5' => '372e2a37557c006447508e63779aa958c8929369eb36c42c6207e048b28bf0c3322ed21f4a0ef8f58a5f0273e0799fd0b7f3d09fc2e0bcc944fb775888470e92'
                                              },
               'config/vision/zu1401jp.xml' => {
                                                 'Revision' => 1,
                                                 'md5' => '6c3a3747736a8dbc94d55649dfac4757ed1e7f178e17dcb88b0515ec105b97fd51322047d36540fddf38a8a8663f4c95bc2518dc022e4c6eb4a1aac940206b04'
                                               },
               'config/vitrum/vitrumI-Dimmer.xml' => {
                                                       'Revision' => 3,
                                                       'md5' => '238254ee2cc5feb7effc709529fd6b4811416284cc61215fda1384b72ccba66314b152af7684712044f1008a6b7c063ebcce7bed8872c1e657b6d1f8c048c18c'
                                                     },
               'config/vitrum/vitrumI-Switch.xml' => {
                                                       'Revision' => 3,
                                                       'md5' => 'd417c83e11e28dfed63f1b1d685ed8c662c1d9733ec7d1bd1a3d42d648ed70361ee4312f1408cdeedeb5ce8d984e3e7b38f4a11f194dc35eacf359f6121c6040'
                                                     },
               'config/vitrum/vitrumII-Dimmer.xml' => {
                                                        'Revision' => 4,
                                                        'md5' => '94048824ccffd27bf338bec81a6ac3f4d1b8c0d1c7af307ad1059986f99daac77522976762d51c13fc51e4710c2f6ddde1194d0502364600afc396c3f22d4104'
                                                      },
               'config/vitrum/vitrumII-RollerBlind.xml' => {
                                                             'Revision' => 3,
                                                             'md5' => 'd75c8a6739a61a0aa1c1ff6c18a95c06688322ccd131aace8610270d31fa676c4c29d48107643a7ac735d39e1d5a77ad8465c31c47dbb2a7886eba551e8a7c9b'
                                                           },
               'config/vitrum/vitrumII-Switch.xml' => {
                                                        'Revision' => 3,
                                                        'md5' => '1809b19960cae19a6a0216b9b63c30fac4fe14ec6f0a5a8f7b6346dff0461f6102d6ecb5e2ff069163e2b58b15b9b1ed9980623905a735273ca59b18f1915ed7'
                                                      },
               'config/vitrum/vitrumIII-Dimmer.xml' => {
                                                         'Revision' => 2,
                                                         'md5' => '76f9677eade9e7eef265a6f907b4caf36fac9b6cd076a4ec92622f154416d224cd3e7747925edd95401d95cf1871a20d3d227a8f46fd7c6e090e757d1bbab080'
                                                       },
               'config/vitrum/vitrumIII-Switch.xml' => {
                                                         'Revision' => 2,
                                                         'md5' => '76f9677eade9e7eef265a6f907b4caf36fac9b6cd076a4ec92622f154416d224cd3e7747925edd95401d95cf1871a20d3d227a8f46fd7c6e090e757d1bbab080'
                                                       },
               'config/vitrum/vitrumIV-Switch.xml' => {
                                                        'Revision' => 2,
                                                        'md5' => '76f9677eade9e7eef265a6f907b4caf36fac9b6cd076a4ec92622f154416d224cd3e7747925edd95401d95cf1871a20d3d227a8f46fd7c6e090e757d1bbab080'
                                                      },
               'config/vitrum/vitrumVI-Switch.xml' => {
                                                        'Revision' => 2,
                                                        'md5' => '76f9677eade9e7eef265a6f907b4caf36fac9b6cd076a4ec92622f154416d224cd3e7747925edd95401d95cf1871a20d3d227a8f46fd7c6e090e757d1bbab080'
                                                      },
               'config/waynedalton/WDTC-20.xml' => {
                                                     'Revision' => 2,
                                                     'md5' => '8fe2947f5d31a45af7828268702bf711c46263cde3347ce3d6922558f17c98edc1e2aba13f17a4881f45d0dd0ac04977d61b3d417251d491b35e2f708fcb02cd'
                                                   },
               'config/wenzhou/sm103.xml' => {
                                               'Revision' => 2,
                                               'md5' => '0544e08b5f873a7db0fa70d8771a7d6ab7e0ecaabccf7159fa56e5d4f65a6585e098763beed0cf8fb019c5ca10738194a18f73f66a5c29bd570cccd4f736e77b'
                                             },
               'config/wenzhou/tsp01.xml' => {
                                               'Revision' => 5,
                                               'md5' => 'c724909421d7301bb7597c4360b536965ab40649a7db2a054fb19cfd2c29efa18ccd104217510de5814c1e75b387873a042ce6e0650a8a6f23219656ce29cc69'
                                             },
               'config/wenzhou/tz55.xml' => {
                                              'Revision' => 3,
                                              'md5' => 'e0e3de23861dc7ff105f07dbaf1d24524364357fceaa2bf4b55f531b28e25f34ccb3f2af802cb1befe5bf41a6c0182f0865bb165c1d16482a68e6c046349b9fd'
                                            },
               'config/wenzhou/tz56.xml' => {
                                              'Revision' => 3,
                                              'md5' => '731e37f2f19957d94f40921c7eaf52c9a304676ea91684e3e59c09289b560f17c0ad9079fd9b1dff5054f40382d28cbfed1666bfb7f98b8d958928018c91a016'
                                            },
               'config/wenzhou/tz56s.xml' => {
                                               'Revision' => 1,
                                               'md5' => 'd59911b92fff93130529f8c226086cdf87f13bb80e32c52adabc91d1bab6030015ccc6ed67c9dc1abdd549c239464b1729921f17ca9e4c45fea55ed135d52f00'
                                             },
               'config/wenzhou/tz57.xml' => {
                                              'Revision' => 1,
                                              'md5' => 'f5010718afca7611e7c7318942c0d01211706a79c746ba0c7e2f3df5102d79b9edf2181e071f8134bc1f56b44020f87815b4e0a7b01dcd6b0f8af11ec92aac2c'
                                            },
               'config/wenzhou/tz65d.xml' => {
                                               'Revision' => 6,
                                               'md5' => 'c142e5b7ca34ce4a6f4cbe242ea63587711cbcc454dae6ed28c923a894e11c97f06442523ffac17120c14376674d8eef286115960aac716383ae96afa0b15e4a'
                                             },
               'config/wenzhou/tz66d.xml' => {
                                               'Revision' => 4,
                                               'md5' => '33cdf081b881ef7aa341f5372fba065de24dafed60e3aafacabbd25d6092314d97bb56d89fbcfbd2e120531f99f94c68cd66892f12e26371689c6a07efe1b513'
                                             },
               'config/wenzhou/tz67.xml' => {
                                              'Revision' => 6,
                                              'md5' => 'b62b4bf4d4b4634460529385eb1427e7f396dfa29cf510a34e1cdb614cfff959ccf8bb5c5604b20bc012955581884efb8808e4c9d0d777976974ffa4f2bdbde2'
                                            },
               'config/wenzhou/tz68.xml' => {
                                              'Revision' => 5,
                                              'md5' => '1692f252e441eaddb2efb274f9b6e9b43a60496f074c8e911c0b088699db1833164278bcffc2de8cdd2a0377f63ecd2c8ffb46655042350cd0db86731619a9ae'
                                            },
               'config/wenzhou/tz69.xml' => {
                                              'Revision' => 7,
                                              'md5' => '6cab1b3be95dd92fca2e77e4c6320cb6783519302b711502fb5ba9012d8bd0c958c4759b7e3bfd613714f08d0b96c634aed3485a1217bb9277d4e2024666c05c'
                                            },
               'config/wenzhou/tz74.xml' => {
                                              'Revision' => 1,
                                              'md5' => 'c468eb5e6431d0b66ff94aa18bbdfd225ef03a95dead2458078dca813074e34b206c949bb685c05a9767f24b508a22e6a1f1a702f1bd591256d1f236acfa2e92'
                                            },
               'config/wenzhou/tz78.xml' => {
                                              'Revision' => 2,
                                              'md5' => 'c796f0198124f0fe0f76e7e0f97956464f6360648ec188c09d54593cc41041b0a7b45ccc8416bb22aca8cd644b22976ab87ff7f121714a42f72d3414a5300d06'
                                            },
               'config/wenzhou/tz79.xml' => {
                                              'Revision' => 1,
                                              'md5' => '2bf67e52c7ea08ed1669c002b5d80ca5101bf88c0c0565c1798d177f7b70a21981770fe89a36d07588c2e562a7728b543ae7e64167ad431a6028a6897dff0f3c'
                                            },
               'config/wenzhou/tz88.xml' => {
                                              'Revision' => 7,
                                              'md5' => '571fe7897815e47fd1b640f2bdd741b9daee276510e8348bd6e9002e018a8e16c67b00c94ca6f3d0ce15c847c61ae2eaa0146772b7a8c330aab89f31935ed3b3'
                                            },
               'config/widom/DRY.xml' => {
                                           'Revision' => 2,
                                           'md5' => 'dbc331ba0466621612841ab0934432f3c8a7f8e1ba8747047c171690458ba373fc426d217749327f972de6e933d02270abd135a659f096b80968f55fe3d49848'
                                         },
               'config/widom/UBS104.xml' => {
                                              'Revision' => 2,
                                              'md5' => '6843a6c3d929b4e54a1751853942e8cea1651c35f39722138cd21ef47746103881cf18242518f9c459087950fdf29f051ec90b56f844b1290a47db87d8a2c47b'
                                            },
               'config/widom/UME304C_S.xml' => {
                                                 'Revision' => 3,
                                                 'md5' => 'cedd8b8d8c43c00c9213bb2aec31fca162f048abe3543a7da214bf4ae65eab07429ad6ed9f4c973aa0da220d9243e348b8b4351367fc856b759cd275fb2fb1b7'
                                               },
               'config/widom/UMS2.xml' => {
                                            'Revision' => 4,
                                            'md5' => 'd883982d6a5c8c9051c7b91f6085e305eec436c156acd84a29ec4828a2d59c09dd40713761b1af9715a255f54bb9e9f43ed62afb9d7a632a7b68262c08c7bfc0'
                                          },
               'config/widom/WDS.xml' => {
                                           'Revision' => 4,
                                           'md5' => 'd990ef6c9e1876d3980827d7e4c084eaab69193252d3bfe118a87b5307e0583eee1f5454ba2e46e89b805802274f857fecf3e9bd5797b3d59745292729f1d6d8'
                                         },
               'config/widom/WDS2.xml' => {
                                            'Revision' => 3,
                                            'md5' => '65c40370ac24ad380200889852a6e11bac19b9602f55dbcbf9b60fbce1836402cae2bbfebc9c5fc70bae76696fc602e0e4f405ae6f7b6b8dc280a287dad5d63a'
                                          },
               'config/widom/WSP.xml' => {
                                           'Revision' => 3,
                                           'md5' => '51173e77f7aba3abd136dab21471d3331dd5a10b6e91bcf8b7196fc3406b2047cfaf4e29fc01e6d021e994ee94654e69568aea3054bbe74f31d0af2bd416a230'
                                         },
               'config/widom/WTED.xml' => {
                                            'Revision' => 4,
                                            'md5' => '810972a874be37eb108bad40e4ddcd4b55ed3a0deeead8e011cbfeb051df44015a6af4e298d4f206f4ee08fb83dcb7a29bf01c56d069c9748821235b4a6c36a3'
                                          },
               'config/wink/wnk-mot1.xml' => {
                                               'Revision' => 1,
                                               'md5' => 'ae12eda098b6ce28ea5dc3614d24217dad04f2ab61bf3c2da40dd23ad8d5ffe4cd65b7544f29b8ecc23e514f90df168152d133ac12c873657c0b09e44a77fbaf'
                                             },
               'config/wink/wnk-sir1p.xml' => {
                                                'Revision' => 1,
                                                'md5' => '352c501c9d64d726cc42a4fa095b659d22f83e57bea8062b247e35c0c30358a1e321c82a511eb45fd633fc0d3205f38e9a7353e8ecf5f00d572b2ec3c0776059'
                                              },
               'config/zipato/MiniKeypad.xml' => {
                                                   'Revision' => 3,
                                                   'md5' => '1137446900ed79f792ef14c677ae4e99aeca62b977ef3acfcacf114784f6ea82f09471d7c498c977cdc92228cd3e2903afc445f0782186766c7ae21f2dfdf5cd'
                                                 },
               'config/zipato/RGBBulb.xml' => {
                                                'Revision' => 3,
                                                'md5' => 'f0e8b19dbd8492ebd4751bba9855b96592b66bfe06e6a8788831e35e89a46f14f5376651995f26c0f966e742ca880cfabb26af0696d632195711f554949cde7c'
                                              },
               'config/zipato/RGBBulb2.xml' => {
                                                 'Revision' => 3,
                                                 'md5' => '3ab581bd5b844da008afc3e601f8486bfd9b4e89f627d018b815955a4cee2a537eaa0ef2714ad4ec2e1b9ce69064e4942a29f1f8703f19181333e13b9ebc4c58'
                                               },
               'config/zipato/ne-nas-ab02z.xml' => {
                                                     'Revision' => 1,
                                                     'md5' => 'ed86cd99980acd98951775be9759aaf72bd9641b1e773bb52ac4a9b4d5a0469cf04fe4ee3f722b5645c8e00268add952b41dc461c816b8ecde9d65f30f1d01bf'
                                                   },
               'config/zipato/pan04.xml' => {
                                              'Revision' => 3,
                                              'md5' => '73a6ceb8dfa58662bf133853184b7786947c388d9764cb4cc7a0d1ff9f02c1f6faff90ba930d6a96da589abb4c779003e1eeccedf9a663c3aa76408cd3e65d8d'
                                            },
               'config/zipato/vszd2102.xml' => {
                                                 'Revision' => 3,
                                                 'md5' => '3a083cdd5300ea8233f80836cf92de77f94789d3621a23911c103d8789ee0fbe46ee50f233e2f6109e0407e9b304072008cfb1efe7a7108194921cfd4e905511'
                                               },
               'config/zipato/zp3102.xml' => {
                                               'Revision' => 4,
                                               'md5' => '9b6e2104c590a66f620ce51e77f1318cb413f690600c932ded4d650e2cf822a085eb2ebb4f3293f6a48cb3c408d15b56e8496923143a5500921fc37b76bbe18d'
                                             },
               'config/zooz/zen06.xml' => {
                                            'Revision' => 2,
                                            'md5' => '3272685c18a9649d5b938ec972f5d4fc8732fe16a5f2d5e44c42a8023f2051e1844316320a0bb11bf5521dd0a854c8899384ca629725ddcbfec89432382d8ea1'
                                          },
               'config/zooz/zen07.xml' => {
                                            'Revision' => 2,
                                            'md5' => 'c96f925786747bb098e22f5ecb671dc52d51736dd1e8c9a83ab84a77bcb9abe6bae0da1f86af32970da18b2f2f3e987bd2ce4bd1cfa5444f702b5ea32e2dca72'
                                          },
               'config/zooz/zen15.xml' => {
                                            'Revision' => 2,
                                            'md5' => 'fc33bd7bbe32980ecf49082d92401742b4c19a8906a736a99feb4ad5208cecda504f443aa3fcdb21fcea2de6702db39d876215fb3a2e827dfa7c05ce15568ddd'
                                          },
               'config/zooz/zen16.xml' => {
                                            'Revision' => 3,
                                            'md5' => '55ba12c1055f187247ebc19314fc2c883023127712cfd38d3bf9ee2e802eb31ee28b61276c122c69e79e6832ccd67bf55a5363a844e7896b23cf900b49619428'
                                          },
               'config/zooz/zen20.xml' => {
                                            'Revision' => 2,
                                            'md5' => 'ac2c564441a145b501c401ca5fbb62806ae9d69a354bf2abebce04f50e6017c10d3f5d3465975ac771cb047b31d4bca8e1fde9f5c910a36d0bb958c3c1b57826'
                                          },
               'config/zooz/zen20v2.xml' => {
                                              'Revision' => 3,
                                              'md5' => '24682aa795ae957a903d0b7f75dffa0262dcf814c5373eeb3fd09f6ef434713de998a70f928a0eb6d0c511d6f6011ae07dcbc2ea84b603b73820516daf4396b6'
                                            },
               'config/zooz/zen21.xml' => {
                                            'Revision' => 3,
                                            'md5' => '047323e2ed1a3e5340c052d40737fbdb2d2790e225e002f7d58fa3ad32f592da3e2a8cc0f3dd6cc6f06f7b6b505378482be7125db0a335e56abfd478c1cb398b'
                                          },
               'config/zooz/zen21v3.xml' => {
                                              'Revision' => 4,
                                              'md5' => '4ae74d9c845b8404d9b87e42f30283452762f82842dac619e7f3ffa05b91dc191351c950caba575c2e05b60e9a47cd66d2ea8c6f361a8c15bc9efe939f81e434'
                                            },
               'config/zooz/zen22.xml' => {
                                            'Revision' => 2,
                                            'md5' => '5516b28dbfb21fa8057cf83e04100d7e27a74d6bffa5c8203924fbd139ffee8536552307cab4c29dc92f4d762c99e357eb5f86641bae733fb226d67fab9b09a5'
                                          },
               'config/zooz/zen22v2.xml' => {
                                              'Revision' => 3,
                                              'md5' => 'ea4ce1d9800d69e6e04c4ea5317a891575ee49f751f66754f0371bf9894b19504b90b3c8e80c509a8f458d4e989111b21facc9d0cd6740dcddca1e01dc678039'
                                            },
               'config/zooz/zen23.xml' => {
                                            'Revision' => 1,
                                            'md5' => 'b5609b50b35f91a81c21293680581f6a5bfd69cadfdc7987d41f1a41380553d7250fc4ac75d00b2057cf7ec54f5a8479bbe793682e2fcfe207aaa301889fce6f'
                                          },
               'config/zooz/zen23v3.xml' => {
                                              'Revision' => 1,
                                              'md5' => 'c8f21e0f8cbd05de6c68eea2afa733f4590928c8605b589cfcbcbc66de34f7df7d01d008430c602e5cf37e2c8ebd9fcb62a990bfea64be487033ed1312528599'
                                            },
               'config/zooz/zen24.xml' => {
                                            'Revision' => 1,
                                            'md5' => '818d5a9b417d8e06cb5864ec4859d82d30d5d2e6e91bbd4672ac3fd84b20585b8c8529c327e0ac49359276674bf7e3cd15f0ac4f812896bf334c24963f6abd18'
                                          },
               'config/zooz/zen24v2.xml' => {
                                              'Revision' => 1,
                                              'md5' => '7d82148b7087c8f8fc0e22d5e2a6a26b0bbc8c9085e413e772536fc7f323a7137ba6769fe8ac277528325e42b23771b82a521f8c5f38b22d16e75fd102a4c1ef'
                                            },
               'config/zooz/zen25.xml' => {
                                            'Revision' => 1,
                                            'md5' => 'a1518c737c0eb0b63610dca95ebece7df7be426b8b435fb309314f110c77ddb90146d0b03888d2ac03959b2bfd6d181edb7b71cc59c798aeb7f5fa341c4f0d4d'
                                          },
               'config/zooz/zen26.xml' => {
                                            'Revision' => 4,
                                            'md5' => 'c416e8c6296c859c66c9b5817d2a0f4e2d805830019c215e95b4cc160bc95d040f974ee074c96a2c1318c790a91b152665372d2bdb1dcdeef86eef935f741c17'
                                          },
               'config/zooz/zen27.xml' => {
                                            'Revision' => 4,
                                            'md5' => '8ab077ab311e67b716860e7d96baea98c08409fdfd12c94e96c814c72e54581d4a418adc97ca25515f6fe9ff36b29abcbfd40a3c00e1220030d0db570d427a9a'
                                          },
               'config/zooz/zen30.xml' => {
                                            'Revision' => 3,
                                            'md5' => '97c43b277e9ebdad3e538426470242ddf856e571495ffefe0b64cf6d89c1d654412bfa59a12a89ec0970637ea8cc473d6693802bda28f2190176a007cb9b0f10'
                                          },
               'config/zooz/zen31.xml' => {
                                            'Revision' => 2,
                                            'md5' => 'a4ee0ec974ffa1fe6c1e46f0610ad8a2623504b1f52b5d20efdcf665548ca4229d0c9a6c782e5da97b4869dfd2f38b5640f6748424b91f8516dc7cffbf5a0799'
                                          },
               'config/zooz/zen34.xml' => {
                                            'Revision' => 1,
                                            'md5' => 'f154011eca83ccbd89a8e236929f5dce54aee450886f39e1392c6a587c6db2fcab5a5c5937e338ac35787b3b5f664cd748048375c59bb44fe94df98a942a413d'
                                          },
               'config/zooz/zse08.xml' => {
                                            'Revision' => 1,
                                            'md5' => '78ecc6bdf19ce151d87a328949b4ce16e59bf6fd20212d4a7fd23da700e177259b8903bba5150f87c71f7d6ec4b140855c5337b5053cc358b0e2e8c5c41885dc'
                                          },
               'config/zooz/zse09.xml' => {
                                            'Revision' => 5,
                                            'md5' => 'b50183e6c2dc5b4b9678ad3cdd96198e14eaabecf9fcb02783b5027d6cfcc34761eb1ffcf7667e5775b989e624138bfedda4dd5f43caf95d33c5a3d85653fe63'
                                          },
               'config/zooz/zse18.xml' => {
                                            'Revision' => 1,
                                            'md5' => '463b089a041215ad5c2f2576648a86d2720477f4d1be2e9f3c8914a9c97e8bd31f1b9cd7300019ffc99224d8da0b9fcac78f2f134fbd6f1b68f3027f2392b753'
                                          },
               'config/zooz/zse19.xml' => {
                                            'Revision' => 2,
                                            'md5' => 'b7115353998366bdeebc3f5bd1182429f1c20e0e229ca5e22eb7c6d5fb0e617f5af16faac078ed29c17db01c6e1338628a34d3434e8adfcd1cc08b8a59dcdd2c'
                                          },
               'config/zooz/zse29.xml' => {
                                            'Revision' => 3,
                                            'md5' => '0729a5e7b22ffb12c69f1ac58471a9098cceee7f88adb2f86955238a243c92178960e6d7e24c255d7e35ca09570dd60f1174a98ffbd01ccf2c1de92c8e28c675'
                                          },
               'config/zooz/zse30.xml' => {
                                            'Revision' => 2,
                                            'md5' => '16731dc5b294943714a42063058ccbbcaa230b5fc3afd675b9ce340dbfd6466f22ffea32b6d055d8ef5bac341bd86123b490e62509c71f97e0cd3a35a8e23203'
                                          },
               'config/zooz/zse33.xml' => {
                                            'Revision' => 2,
                                            'md5' => '0484e37ea12b75ce8b33c7501a01c8fd45c2176e0c696ceedc3699a94f71e8bc08ffd425336f58e202c8adba41799a4af0c39d6ca109ba501b5f2fdcffb301a4'
                                          },
               'config/zooz/zse40.xml' => {
                                            'Revision' => 4,
                                            'md5' => '1e0ed06e4dd0df87cd985a28f0f1d89c32da3f4568334aae4ed0cf8c525910d43b63a8f4a426d5ee1c71328dc75f58fe0d900d24594f19c7b6ef337a77452d4e'
                                          },
               'config/zwave.me/004001.xml' => {
                                                 'Revision' => 1,
                                                 'md5' => '2c21b7cc32d607fcd6d52cd111dd083607ec2ee55317aa272a373b94aa7c7b78b21b84a98d9a658d89c2233e087413b9e20c7354baacef8a90db5662045d74a8'
                                               },
               'config/zwave.me/ZME_05431.xml' => {
                                                    'Revision' => 4,
                                                    'md5' => 'f6cd0740204353d2dec8fd5e67077f5b7ec5733aff9e4e503c03915c8788f1c03b0efbb8ed70564d238f7e26efefb1cd1deb0c0bb8da210cb791268a4799f222'
                                                  },
               'config/zwave.me/ZME_05461.xml' => {
                                                    'Revision' => 2,
                                                    'md5' => '4e05c806c751e12377a794db656f71237b85ba40d033061476b23b1d01578dde05a64a88aca5e5aa807df7d75387d6c961d6dd0f1b5efe40df8d05706d171ffa'
                                                  },
               'config/zwave.me/ZME_06433.xml' => {
                                                    'Revision' => 4,
                                                    'md5' => 'a287cd866ea81ee15fc83c90dc6bb3eb535d20f2e125697a97a468b73133aa4195674a0b72e118afc0618b11b7201dcce48e7ab91225df704fcd74fef19f4504'
                                                  },
               'config/zwave.me/ZME_06436.xml' => {
                                                    'Revision' => 4,
                                                    'md5' => 'ec35ca48a16152672c4aa51e07df7d31ef6e38b00fca9868bd5983a3e1a6d293247c90715e6e9e337b4eb0fcdb2a93a74fcf152038d65f5942d0e546dcc84c9f'
                                                  },
               'config/zwave.me/ZME_064381.xml' => {
                                                     'Revision' => 1,
                                                     'md5' => 'e148ecf81796136f400a5753cd6f9ffebe3ce7c13bdfbeeecc91637eee63af3dbecaf6ba3f781080011c3151994d25c128810b80253bfda858e75dee7f313c0c'
                                                   },
               'config/zwave.me/ZME_064435.xml' => {
                                                     'Revision' => 3,
                                                     'md5' => '1625ec4dcadb0ae4d8b949997385f4abe0f185cc3b615abd38164a2cf4b5761eaac9bdd6dba2e713c7cd4a9e866ad0b2f0ed41216c7591a3ed46057930627be8'
                                                   },
               'config/zwave.me/ZME_KFOB-S.xml' => {
                                                     'Revision' => 2,
                                                     'md5' => '84e5940a1b022d8da95bfe9b067e17e66767fec7da22c1a1eb350fb3cf18eb175532fd062566f3c62b7a77e211f539ad17467c762b476c237cd1322fd52f74bb'
                                                   },
               'config/zwave.me/ZME_RC2.xml' => {
                                                  'Revision' => 2,
                                                  'md5' => 'bfa124a8d90e7fc44894600c87a61831533dd38a39af56190580464bbaf15665b677a7386266d050f607d138d672b0852c57fe4a1dc0ac188bfd26c2cfb437c7'
                                                },
               'config/zwave.me/ZME_WALLC-S.xml' => {
                                                      'Revision' => 2,
                                                      'md5' => '1eb2739365ccfacb4720a2c9698e8980a1afa9391486294870d577174bd4a3cdfaf8f235ae26215c9498990c81d7657df263c64a94261b0725f3fc3649f3dc36'
                                                    },
               'config/zwave.me/ZME_WCD2.xml' => {
                                                   'Revision' => 3,
                                                   'md5' => '90b00f6c25ecfabd71029590bb0d5a20bd2265297d01ba15ab11e4f9f2dd60d63bdb0cc1988bd03c1b1e3420622848bdc80c7b039a7b31c2a50627dd3c8d1e39'
                                                 },
               'config/zwave.me/ZUno.xml' => {
                                               'Revision' => 4,
                                               'md5' => '74246cca8439213f22c8000f53c8f7599bbed8ce05fb24f8a28ed5179e1625d66584e5c0511a9ce2d464173816aad3dc9563f72042960ca2f129b36d4e48f6ef'
                                             },
               'config/zwave.me/iTemp.xml' => {
                                                'Revision' => 3,
                                                'md5' => 'c5e295ffeab7af317db7d2a4a7b619d26dcf253e2a442c626564902bc0a99f40f009a309e1b25c87edd00296e080cb7c737a0abb7eb67e50f9544b0a5f8d2403'
                                              },
               'config/zwave.me/kfob.xml' => {
                                               'Revision' => 3,
                                               'md5' => 'c071ad553d96f6e79fa728e477dd6a12c9ddb0a029f69657ee65a2438bf9fdf9c9ee3d57084e6ddfb35a346a54bb51a8c4708642b40968041df0a336a2cba0c4'
                                             },
               'config/zwave.me/popp_kfob-c.xml' => {
                                                      'Revision' => 4,
                                                      'md5' => '91374eeabd5950ae498de528ee67309d78f87bc3f2d18b1cb73e06f4d16f660eb0099e583397e7003a0a5796d7261f5f5ec029ba67ef683319d35c20da4cd3a3'
                                                    },
               'config/zwave.me/razberry.xml' => {
                                                   'Revision' => 1,
                                                   'md5' => '5cf581246a71ff451015e9286788a0398788494bdb014ea7a77efd3d4b36e6c7b5ebc9ce2e05471b35a59539ebb5927c75575d56bcb34d99a2e3507f492eb3c6'
                                                 },
               'config/zwave.me/zme_raz5.xml' => {
                                                   'Revision' => 2,
                                                   'md5' => 'cdfd903cab9349c17a53d25ff8210d42a5f9197ebbe8fd3e654dc5caedc12c40e96bcb3fadfdf72ce3e05d59c99de58fd21858be5ca8c2c820c8d315e3415149'
                                                 },
               'config/zwave.me/zweather.xml' => {
                                                   'Revision' => 2,
                                                   'md5' => 'f40e1e4cc7ff539af041862b90ccf3dc74b602fab35a6e74a406694ee29283077d3b1cd418b52fcdee30269e75e9b07155024cb5f62cb1bebc5fef8012492ba6'
                                                 },
               'config/zwp/PA-100.xml' => {
                                            'Revision' => 2,
                                            'md5' => '93335c6b61d2f82b5bdc62d2c48cb3e10bf2bad3ea39c9e0e7a82d191e3b74b23937f6c12f473fd5243983382337b23b652dc64f663c74fcd3f1a99be4e58ec4'
                                          },
               'config/zwp/WD-100.xml' => {
                                            'Revision' => 3,
                                            'md5' => 'a5bceb54540c63bdc1f03a6f26ff79f1bba74af878895b8f70cdfe67fdd6165c366b1cea29f44a5773549655012aafd4c8cd35fa78180ad30cd1b39de36357e6'
                                          }
             );<|MERGE_RESOLUTION|>--- conflicted
+++ resolved
@@ -1920,13 +1920,8 @@
                                                    'md5' => '4d34aeaaea917c229bedbb737e4de1550b2d7db5f9e61566a1c0a39966b6442d381d01f93714e12aae1404797d36854274cc4063dd7424b00d27da238b17a36a'
                                                  },
                'config/manufacturer_specific.xml' => {
-<<<<<<< HEAD
-                                                       'Revision' => 133,
-                                                       'md5' => '9a33048d3e2299cdf722a5af8ab110bbe35b3f198708df681917f06b1c87a4e9f48de1b42e0d2276f6b7f64dac75c1737b62d7d0dac574634ddc88f6c02437f0'
-=======
                                                        'Revision' => 140,
                                                        'md5' => 'f23de2a4391dcce351b44190fbe0fa1ec69d45391e621bfb826668a9e679a1bd65af038d27ed147233c5923bc09dcbd5fa229f8e7179a1e8c23fa7cc289d02ac'
->>>>>>> 7c24b22d
                                                      },
                'config/mcohome/a8-9.xml' => {
                                               'Revision' => 1,
