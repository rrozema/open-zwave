%versiondb = (
               'config/2gig/ct100.xml' => {
                                            'Revision' => 6,
                                            'md5' => '4fe343964064e151aac9e1b2ce76574da4b2d1ba9e9cb86b7986a27e611ab5d88a7df0005f4d04b43c39aa64e08c299ac077f9f6c85cfe5af5b46c4f3c622e77'
                                          },
               'config/2gig/ct101.xml' => {
                                            'Revision' => 2,
                                            'md5' => 'b2c96148fd6c97c1e7a0d07126d2a7a497b49b56105e00d311dcf885d204f44bbd0673a15b0041c894098cca56b8ccfdcb072946557bbd64877552beeb0e21c0'
                                          },
               'config/2gig/ct30.xml' => {
                                           'Revision' => 4,
                                           'md5' => '783218e85cb8eadbb47fd3dfd1d9dc60ccd7f1bf63fd585d8fd1701cab9f3460b78afd48c30ff88bd1e6754e0f215a1f607e6a8d838b92b25fe8dad5c106ea9f'
                                         },
               'config/2gig/ct32.xml' => {
                                           'Revision' => 6,
                                           'md5' => '3fc0dc93e116998e2d5d3e33d26dc182611a8c0c0ca031503b66fa45e88d39a6be0d53bdc0d7efcb6f371338ae70c393d5378f1e06dc58ec8b1ebf3fe17d44e2'
                                         },
               'config/2gig/ct50e.xml' => {
                                            'Revision' => 2,
                                            'md5' => '9c53edcf0c9718202fb57582c4f292dbd8d754b90c3bb06680aa4a03f7d981be96636035134c680f33d99ab5b3341698a05f8f70652e2489715606287f8ca221'
                                          },
               'config/2gig/ct80.xml' => {
                                           'Revision' => 2,
                                           'md5' => '8d38a290a107a1777a2b4d319ae9a393ed0e2b44ec2720e9ff778088a1bc9a417d3a128ef557b9ad568246754bcdd41c19c90c3cb6775a48e16544f787ed54b7'
                                         },
               'config/BeNext/1poleswitch.xml' => {
                                                    'Revision' => 2,
                                                    'md5' => '3b76f4656bc5d544507eec34e0fff51472a363b55d07b10ec06208d46be9bb8ced3f4baed01cd4ed97fd5f9187048eef62963c95c03134b2104f158b09592cdb'
                                                  },
               'config/BeNext/2poleswitch.xml' => {
                                                    'Revision' => 2,
                                                    'md5' => '85a950d189684ef3797d9b043572e82f9661a29af90dff49a62a6e8e0672952442b13f113e6b9dfe69ac19141addd097e6664e8f02006f553960cc9a3add3860'
                                                  },
               'config/BeNext/AlarmSound.xml' => {
                                                   'Revision' => 4,
                                                   'md5' => '8aa7047af5db54a1a47792a5a5cc63148f83a6b7dbe9e592a8a99bf5ebac4313528ec089346aea61438ff7ecb420273838f11ecd7fed7b97092b5f5eef97463b'
                                                 },
               'config/BeNext/BuiltinDimmer.xml' => {
                                                      'Revision' => 2,
                                                      'md5' => '748984dd23e65d0e9ba5e3a392cc3d85ad892d2ba1d19cfa7dcf73097dcf03aa0cc64b5a424619d0a04c6533a448698d81e3c6b0ace5fe1ced9e0deb08542da2'
                                                    },
               'config/BeNext/DoorSensor.xml' => {
                                                   'Revision' => 4,
                                                   'md5' => '8ebfe57d88e12b732d66a18dd5c1bdfe31eda56ba4a174f09a7ccfae12eae2e378c74c4050d3b59b3a3323e312c7286fa80ef25406c721d0bace170c30c6ee9d'
                                                 },
               'config/BeNext/EnergySwitch.xml' => {
                                                     'Revision' => 2,
                                                     'md5' => '5f21579b7171abadad0c495552ac171378e4530f0d54ec0c1440e1b019288234e6ebde6c210a132f355435959c3082ead05a559c8277b1dd7e01513c60b0c970'
                                                   },
               'config/BeNext/HeatingControl.xml' => {
                                                       'Revision' => 4,
                                                       'md5' => 'd1f4f2efc1544b406b40cd4a8d7d45ab2f15cacbb1f35b484a4b3dffd2d18beae46abf14970993d246799fb2df26109893b6f824304fede8ac38d2fb2c51fc16'
                                                     },
               'config/BeNext/Molite.xml' => {
                                               'Revision' => 6,
                                               'md5' => '45ba6a2c4525a2609e843cf21e186762f30f9d4c0e1d3ce57da5685c55127df5a66987ea00c44364a543be57a30025c3d125e091bb03ea06e1528adf54325611'
                                             },
               'config/BeNext/P1dongle.xml' => {
                                                 'Revision' => 4,
                                                 'md5' => '8c0e0f218bb6fcece9001601875ec97de1db64456c1c1126c539499dbf73539afdb8fe7549ebfbc186158f4c246a30e523a9905962eb195cc2ad7a7605acf095'
                                               },
               'config/BeNext/PanicButton.xml' => {
                                                    'Revision' => 3,
                                                    'md5' => 'a28d1e807284459bc308026d21eb66b83b5f010ad8d155d1c729a1c1106389ee9f591ba7b633097f495d33bed8559e79aa8db822ac0ccb7f09ee4fd9705716a2'
                                                  },
               'config/BeNext/PanicWatch.xml' => {
                                                   'Revision' => 2,
                                                   'md5' => 'ac6e5f893d44d59a9d583ac9cdd8d3ea8a96a9f27b3ad288cc87a9634c00e68339bfeac1e855cba5a94b2b6e0f1b39fe38240d0911e78d9d8374f2368b260ee5'
                                                 },
               'config/BeNext/PluginDimmer.xml' => {
                                                     'Revision' => 2,
                                                     'md5' => '3f2f85b719e0ca2f87f0e95eb3bf1968de6416a369fb3eded5ee92f97ad8935ba4a76585b163c41778707ae1af73e6919230c93614c4e7d049e388d864773157'
                                                   },
               'config/BeNext/SceneController.xml' => {
                                                        'Revision' => 2,
                                                        'md5' => 'f8a6cd6c2b4a7dcca25543b18a26301f0fb717671a779e937988428da8d40bb957af81c8e3011adef397ed3416a89c8d910f6c374b9ecc0e1968e88a3f0a3723'
                                                      },
               'config/BeNext/TagReader.xml' => {
                                                  'Revision' => 5,
                                                  'md5' => '86e9af8a741a2a97cef4a2fbe8b46b558fd9903fa845cc6a09f3002b6e8d8593fbf1d89b9bd899a4cf5749411af35141ebb1fe7ddaad965eb4b8dbe49172bf42'
                                                },
               'config/BeNext/TagReader500.xml' => {
                                                     'Revision' => 5,
                                                     'md5' => 'e67743d1ac01fe4c07366f15806a7209a2ad458411b7a4c3dbfe0dc2e350c87b39dd72bcd7d676656d85b4fc13771aba34cf7690fc8eec0bbde116e19ca90a0e'
                                                   },
               'config/BeNext/mydisplay.xml' => {
                                                  'Revision' => 1,
                                                  'md5' => '5930fbe8cce26fd6dd82e44ab57aec2db4cc1d0e2d2715af28cad9f35ca3b022fd94c5e3d2c1ab14b127a75886da4f295fb16ff4cfe5f5f5b985a02eefc4f009'
                                                },
               'config/BeNext/mygate.xml' => {
                                               'Revision' => 1,
                                               'md5' => 'eb39290e2085eb7493a88fba0f53782a588539d81810442fd1575d5065263e24b23e4711a2fd5df0bf7cae7ff380c605d785399e87aa658cac3f155a1d2ae667'
                                             },
               'config/Localization.xml' => {
                                              'Revision' => 12,
                                              'md5' => '3947ce48694ec51a18c15b5ffe9b02906df9929c44fd5ba2c4d3a860ea1f125e3255b7cf85f8a1be7334a5335b8f3615429a1a0a3fdef78157c00935eaa98a5b'
                                            },
               'config/NotificationCCTypes.xml' => {
                                                     'Revision' => 11,
                                                     'md5' => '219e944370bea857e14dc25789bca29dde4a65f72b9d9b39a9ab187437cf80c70a876b399a45fd89f90b4da27f2ce3359f61f90d5605c4d53a14effb3ca28343'
                                                   },
               'config/SensorMultiLevelCCTypes.xml' => {
                                                         'Revision' => 4,
                                                         'md5' => '36aee27cf7888627f6d7a35604f782976d043aceda82cf1c90a830e19e297fae5ad7ac36de480a4c36af71c5ad94a5c7db52b2817cfc84cb760fcbb83bcba6f8'
                                                       },
               'config/abus/SHRM10000.xml' => {
                                                'Revision' => 1,
                                                'md5' => '65df614d199c1b62a17a141801d6723803af54ecb5fd0fd591a731ef8a80695f61532a484469dad55c100373d188816bb1642cb48f5dda8e1e9e81c40edfa66f'
                                              },
               'config/act/lfm20.xml' => {
                                           'Revision' => 2,
                                           'md5' => 'f4c1366e3f7ee171137d2688de970a6e4ae2d4939c22267eda205405ce5e397c731cda516bd76225bab830e0c4cb998a4da44e249d468e88593a0151c41157eb'
                                         },
               'config/act/zdm230.xml' => {
                                            'Revision' => 3,
                                            'md5' => '32b87c4f243f83783ca721429e0722ec0b8e502996dd8cba17afccab11a6d73c4b5b4b4e6fbf11146e6998d1ed714565a6ec3461ad6b0a9ca05e28e65645cb06'
                                          },
               'config/act/zdp100.xml' => {
                                            'Revision' => 1,
                                            'md5' => '326fce3252167b44133df2be23528b4aca1586c30fc4c028abda4eb8725d0a1f8705f5a17369ad3303de4684b713c638b1b7e50b0aa2d4e8867d6d0c8027068a'
                                          },
               'config/act/zdw103.xml' => {
                                            'Revision' => 2,
                                            'md5' => 'd62d1c261b6d4b002cf4897f486c11959c877c46b7f8e40b5d3d36161e394eb9a88a45ca04b6726fae366adef1a30cd508dd2c9c58da282caf48e29762798591'
                                          },
               'config/act/zdw232.xml' => {
                                            'Revision' => 3,
                                            'md5' => '11bce1049e1a2d8e6404d7bed073cb7621ed522d24f4cb5418399ed2f33b614d928cab6eb856722de1cc4a251d7ec0fe78b3a3cf3076c4b074dc344dee8a3da7'
                                          },
               'config/act/zir010.xml' => {
                                            'Revision' => 5,
                                            'md5' => 'baa9da225651ef1a50f889aed86ac6f136b1fc54bbed8c43326559eaf65521b4b098e51c4f870c41c2da057b482a86969095daac30aad0667225b10b5498721d'
                                          },
               'config/act/zrm230.xml' => {
                                            'Revision' => 1,
                                            'md5' => '91e81981210fcc70fb877270b991ca31fce51b9c7b6b572b7db02b28ad033f30173803e9aead08998dd5adbe90a94af6fae55bad09b50850d71f133615223c69'
                                          },
               'config/act/zrp100.xml' => {
                                            'Revision' => 3,
                                            'md5' => '9ea2450a9c6bb7f1b871d020a04abf8c8c1907884b93bb2c8433226d5ee3fc5915022b9229c040c65e9ec34387f1ceb6590f6299d08d5ca76e6a4f6b94d0508e'
                                          },
               'config/act/zrp110.xml' => {
                                            'Revision' => 1,
                                            'md5' => '53777acb25cebd3379f8d7a06057d6fe0b52354e71679e105e2a4ff66aa046a8b4a9cd853c3ea7249a87d3dfec36d015cf18a75a0a416a5c60e1dc14ef81464d'
                                          },
               'config/act/zrw103.xml' => {
                                            'Revision' => 3,
                                            'md5' => '56be44ee933cb0e4fcd59758fb49af06aadf0536c7a372ba665037092b628c5888783b45411aa4c1cd92ac99ba450b0130955598f8846b534598864f333d1db7'
                                          },
               'config/act/zrw230.xml' => {
                                            'Revision' => 1,
                                            'md5' => '8396a52fa0dda4e5d29b7a8a218f2fc07c8fdf734c43d916e9db558216450d435660aa7a3f0a432801108541095634dfb193720ac2fe005d895e602734dc121a'
                                          },
               'config/aeotec/dsa03202.xml' => {
                                                 'Revision' => 5,
                                                 'md5' => '0979e94319ead0dac6c7a9cdd7907b40202785de948535b5bb73ae2cd46c4d29ad97fd5d363dca65a6b080c0a9ede2390d015db935faaffeec84987f9e4eedfa'
                                               },
               'config/aeotec/dsa22.xml' => {
                                              'Revision' => 1,
                                              'md5' => '3ddb4ae3f695f1952b10592611eb98cc4c261ef4224cd681344d462283bb4732bc46bf103048708cbc43cd5fd5d9668148aa60d242dc35664973b555f14520d3'
                                            },
               'config/aeotec/dsa38.xml' => {
                                              'Revision' => 4,
                                              'md5' => 'f174aec88220486aa47af5d8fead4efbdf26c1ccdd8f5a6d6bc18609350d859589fdced0cfb1a07a949c3a227fbc2807ccd6328e74ee2d3368cf6d7e87ceed8d'
                                            },
               'config/aeotec/dsb04100.xml' => {
                                                 'Revision' => 3,
                                                 'md5' => '20fd36afaf508a5224785de53c4a5fbd252cd07b37ebc12fea5393c90fb3a3191bc60f2ef712d2e32a3236e2b435b5e2e38c10ed4172eb2970fa88f9da96caeb'
                                               },
               'config/aeotec/dsb05.xml' => {
                                              'Revision' => 5,
                                              'md5' => '7937693b67248dd6edfb79483fb99d1bc6dfedac63c4b143ecbb775435ef2bdf4676c885a5f4796e0ff0a7af8124b21c6bdf4015d2fdb9db9ab7699d4b7023be'
                                            },
               'config/aeotec/dsb09104.xml' => {
                                                 'Revision' => 4,
                                                 'md5' => 'fb7263fd5cfd5c64567cd8740930ae30a0f2529f24c851c2f98c851ab8f1e643f187a3ed345567300ce4dcc7f6137f9c6894ee07aa58959c0aed5401771451c6'
                                               },
               'config/aeotec/dsb28-zweu.xml' => {
                                                   'Revision' => 3,
                                                   'md5' => '378e85fb9fd12363865dc1fea1be23ea2d3699896e178c4a9ed32a0346c5aacec4ea25eda557365bd93373734bd389dc9278bbcfdceed4b1fdc0c518998c446a'
                                                 },
               'config/aeotec/dsb28.xml' => {
                                              'Revision' => 2,
                                              'md5' => 'cf1a42993bccbece425f82a4c38b2ea9afc25c815c20e9d6910616007135e15df7e542dc3ec025d040273f2c0056709d20819d6171ea72dab452b38ff94c4837'
                                            },
               'config/aeotec/dsb29.xml' => {
                                              'Revision' => 5,
                                              'md5' => '8cf1f981a5cf9607e560d3b3f3b23ee9145a16361fb97dbad6d32fb3428167bf73d76562942092eaab26f6970d6ec943e2779d434ed188d8a3d7531a445e089b'
                                            },
               'config/aeotec/dsb45.xml' => {
                                              'Revision' => 2,
                                              'md5' => '16f6b34bcf084cd4febdae147093a2456f65bb5a999c98eb19006664a1e2d30dbb6c76f785d340da40bb1abace3161243f53669e109102b80c30b92f311839b6'
                                            },
               'config/aeotec/dsb54.xml' => {
                                              'Revision' => 2,
                                              'md5' => 'f7be82de3668551d30335226875e9f899b80c2f9ace847f8391586b77856828f1737992b711fea1dfcdf198acc32468c695ef00a7e37f1a308ef6fb6950e57ac'
                                            },
               'config/aeotec/dsc06106.xml' => {
                                                 'Revision' => 2,
                                                 'md5' => '052dee67375c3d6a155197019da3dee753ccd485d419e85e4071ee5bd43cde8f79e397df4c3b951a19c5f13059a2ff3091f8ae82dfe82b406a6ab88f3d0fa5c8'
                                               },
               'config/aeotec/dsc08101.xml' => {
                                                 'Revision' => 1,
                                                 'md5' => '09e3b194689ed0e6299999897f6abf295ec66ec3c63bc58cc04745ef0c0bb64c378cbcd828609741241aa3fb822baec07435a3dcd5efb7575e390be780e010c9'
                                               },
               'config/aeotec/dsc10.xml' => {
                                              'Revision' => 2,
                                              'md5' => 'a408eb0f1de9aefebd3b47fbb18ac37d6cdecb279379d33a009f8625eb398eeb15dcaa70135ea32e6097ec08e796b5e47a40552ccba49b73fac9948fc3caca5b'
                                            },
               'config/aeotec/dsc11.xml' => {
                                              'Revision' => 2,
                                              'md5' => '442bf8b1c4eb469d23faf31cf4f7615b97bc3f809f96e888ffbe2a058cede252fa47703493ea1628f21d12df606528cb3e4b2f28562c9b1960b29c35fcfc66cf'
                                            },
               'config/aeotec/dsc12104.xml' => {
                                                 'Revision' => 1,
                                                 'md5' => 'b87f4a6edcaacab02edf19bfd695ef33639634b5bdaed27e6627ac2125999825ee722e7b621aa25da10523676f958cf2665c66970656bc3a41449ffe5f242614'
                                               },
               'config/aeotec/dsc13104.xml' => {
                                                 'Revision' => 1,
                                                 'md5' => 'ef5dd72ffeeff633a1c3e4f800b030d15d08aee39f8d986b38b1b62dec3be5b86239d86c9bd68900b415181b3f80dcd39359719229d31e4def3025a21c61a9a4'
                                               },
               'config/aeotec/dsc14104.xml' => {
                                                 'Revision' => 4,
                                                 'md5' => '17a2282e85a8c55c9594ebcabf655e639e05c6ff9c5fc34d735212d107cd5bb2f02de79a9d9208116a8233ee93283e5e06e56a582e225162be1745560e2ebdfd'
                                               },
               'config/aeotec/dsc18103.xml' => {
                                                 'Revision' => 4,
                                                 'md5' => '32d7bfcef911dbd9809a4acd2edc9ee0d024467b2f976f43e7c48ced7fbe00091ce325cbd31a09229e210e0ecc0723120e9781ec4ca8f29cebe80c1cb1b41d5f'
                                               },
               'config/aeotec/dsc19103.xml' => {
                                                 'Revision' => 5,
                                                 'md5' => '7515c93b6868543dffcae100ead92a9e6d9f9627a6673bb69c57099ceece2f3e8c8c93afa5031e8b7fb1b3f29c33cb4d6573913ee59efa2336fad2f86420a100'
                                               },
               'config/aeotec/dsc24.xml' => {
                                              'Revision' => 4,
                                              'md5' => '341394bce4e1c61175b6acf0fd8f9b299661db2c40f93d4138e897084b3afc3ad04798cd074d8bfa910e35a2b7629acff05479577c9c3cf7f764833233f4fcf5'
                                            },
               'config/aeotec/dsc26103.xml' => {
                                                 'Revision' => 4,
                                                 'md5' => '9adb08a2bc7b6d2b24d9e120c78e77a6d686bd6191dfb41b80fdd2da2a2d151a48c3b63c9f43cb09ce25b2acd9853b89d980570fbed3b5f2d8663773388cf3d4'
                                               },
               'config/aeotec/dsc27103.xml' => {
                                                 'Revision' => 4,
                                                 'md5' => '7dbc08625869c04da00c72444804e053bae36ee28f3207413fcc40591929001a69e59dfeed59eb80482c5fa5ef55d490efcf945dfd339fcf911700ec5f2a1f92'
                                               },
               'config/aeotec/dsc35103.xml' => {
                                                 'Revision' => 2,
                                                 'md5' => 'f5d464374a3466fc7bbf7a53858afc26224007de129cdc115171ddbf609a12282bae1fcac01f33554d9029918ba37a63b89d84f935160214e5d84b178b4715af'
                                               },
               'config/aeotec/dsd37.xml' => {
                                              'Revision' => 5,
                                              'md5' => '85d86525fac9158fc4fa41da95217e52dbb19eafe45a5fc02ae36f63e6ab0b7e1d7967441de798ab36f223b41f672395d6012e53ddecf25f06b7a6ff9225c256'
                                            },
               'config/aeotec/zw056.xml' => {
                                              'Revision' => 5,
                                              'md5' => 'd84b9d33348e972fbc0e9d7afcccf8a9baf3ab216600a93461ba27276a16d93f2749b909640942ab4e9b9c5e6aca977df9d73a84851d25055c08973560b3b70c'
                                            },
               'config/aeotec/zw062.xml' => {
                                              'Revision' => 7,
                                              'md5' => '216ceb7f2224557a2c6cfd8b7e35a14c42777eaf9aa14e266c3ccdf3791c2020c3038bd4d9198bbf56d309f537004c6a9380511de115474efc371652c55193af'
                                            },
               'config/aeotec/zw074.xml' => {
                                              'Revision' => 5,
                                              'md5' => 'cc2f4eaea28d3c4eca92e8d354890f4dabc5f2b6bc93f92e82237a7ea243bba0e0bdfe1aa154f6b0775f846a14c0e8fe86ec9e634c1e8339c357eea80b150a60'
                                            },
               'config/aeotec/zw075.xml' => {
                                              'Revision' => 4,
                                              'md5' => '437c6d307461be670fce0b2f16f0e1634890cdbf4f5ccd43f34ff237bd68410b1bf6cf8e6a6eb029e2deb3af565a6d5c61dea6543920b20845a84dc9b8229de6'
                                            },
               'config/aeotec/zw078.xml' => {
                                              'Revision' => 5,
                                              'md5' => '09020a57df80e03f421bf3df6603ec5fa6e0fd50242faa53e2e8f9b3ac8e966e5735eeebad82106b458ed21a3bf8e40263cf8e6469d3c452f62a55e0a6e021f0'
                                            },
               'config/aeotec/zw080.xml' => {
                                              'Revision' => 6,
                                              'md5' => '78618600d24ec5b5079f23575d0559b863626162259177a93e31ff1f78540764f54ff9d4e38e84195de1709798d4a44f3efcd5c4e6cae7aff564e1c26255dfd0'
                                            },
               'config/aeotec/zw088.xml' => {
                                              'Revision' => 4,
                                              'md5' => '76a90cace1499ce28ec2cb7334fe3a4e1baf890732f2b272c60b5b0627c15c89ec72bf3e86ba1394aab8e0ebe6eb39e86677540af28579016430c85baeb3d311'
                                            },
               'config/aeotec/zw089.xml' => {
                                              'Revision' => 6,
                                              'md5' => 'e7839e6376516c3a932c2f8d32ad64d60df5a890cd5e669cacb10fb75ae0621947e3d9cb00e00de7b4bb026f8c7e4be1cc25b59336568fa1d23dd1885126b1e5'
                                            },
               'config/aeotec/zw090.xml' => {
                                              'Revision' => 6,
                                              'md5' => 'eda5882a0b1e3f78c95e51496307d1867a1b3dc756a0b24f705155a3a1996659e67b6af65e60bd4b800548b4b1b6bb57ff591140f2062027545612efbf2a3cfa'
                                            },
               'config/aeotec/zw095.xml' => {
                                              'Revision' => 5,
                                              'md5' => '64029aa66434ff853d0f5b54dbab6c5ab5039f9307474a6a28bd2405fe318c98f4d3fda8a718fdbc9d8765f8ce7625f6b0f9d245491f90b3559144dc9535fe0b'
                                            },
               'config/aeotec/zw096.xml' => {
                                              'Revision' => 8,
                                              'md5' => '6d1e18b9e7a418ff6eefd323b2928fc1320f034cbf93d5c10be66a2794f99f57941c67364ee5e7d0b8a15491fe5bcbc856e859be16735ec6781899f1fc1d22d7'
                                            },
               'config/aeotec/zw097.xml' => {
                                              'Revision' => 3,
                                              'md5' => 'f9cdfc4713dd0352b3e5069a21cf8a6a6d36014611b3ba482fe059195016111c6ec43d9ed99d1874381424970e5939e0fff6796bf8412e8c06bf9c16add43919'
                                            },
               'config/aeotec/zw098.xml' => {
                                              'Revision' => 10,
                                              'md5' => 'adf310294cf46f0d5e1a833017eea6039c841b500479bc57176648e13dc27e4525591d226b60ad2ff6461483b7168229fea7885bf0d84e8c3a5169e17668dd7c'
                                            },
               'config/aeotec/zw099.xml' => {
                                              'Revision' => 5,
                                              'md5' => 'c4775cc1e44d3580cf6cadede3c1dca34dc94d9cb573888775ded7da5f224035853690d715ce8c7de0031d1e5df637d0da1ff7c1c86957755f09b65bcd4677f5'
                                            },
               'config/aeotec/zw100.xml' => {
                                              'Revision' => 24,
                                              'md5' => 'd7844707b29f8fe526d94aca4b1a47a26a3639e8d4a681199bb2775024d2f273c7be634cba65062d1ba2000803491af6aa654bcf33969e7ab870ffc80ce6f673'
                                            },
               'config/aeotec/zw111.xml' => {
                                              'Revision' => 6,
                                              'md5' => '8b12f9898911caa9368f6086a5c113b787bd6d14bf3101af07d187f8f1be8acd7b9f060e5de6355e0b1eb5d1582ca8f1fd2643a9bb3f530a04aa25077ba0d6b3'
                                            },
               'config/aeotec/zw112.xml' => {
                                              'Revision' => 6,
                                              'md5' => '5e832838a7292144bee049fa0cff287a4de781c55c1afa5a5471d98a00a22c6a796eef7b80bcb6ad6ca15b0e72a78e90ac6d82943aeeccdd8fc78befc3b2358d'
                                            },
               'config/aeotec/zw116.xml' => {
                                              'Revision' => 6,
                                              'md5' => 'aa24312b86df1e10ddedd71c0aa874f1e44fb49192b0481e4b973eca5a86d0e12071733ca51ad42f50d3ff09d2955952d3e0c11b2512770046795aa6ec9d7c88'
                                            },
               'config/aeotec/zw117.xml' => {
                                              'Revision' => 5,
                                              'md5' => 'f06c4a37004d923c5131b5d81da83a3b035f8c4869cf7460e00d709cdf132ca98cda8b6d6c8efe3e123b1abae40ba2b21edb6c43e4d355c8ab0c9a893488d073'
                                            },
               'config/aeotec/zw120.xml' => {
                                              'Revision' => 5,
                                              'md5' => 'dc9b411f14b53925f973925c79fe180d7627f605cee4f45dd53c09030b3a4e234d83b2402bf4ed348b522f69b60a02bbc318031013a489853cc2569fbc55c245'
                                            },
               'config/aeotec/zw121.xml' => {
                                              'Revision' => 4,
                                              'md5' => '32a745da8b1a4ad35c19526739550747d4c243b93360ee64045435ad04e45e2e4148e12ed2c4f08c11efd076d39e4831395eda05651efe160fee24457b957bd5'
                                            },
               'config/aeotec/zw122.xml' => {
                                              'Revision' => 10,
                                              'md5' => '4c874a1d73359dd30743161b0665edfd3c7b9b16d5e4781ab13a84b5554ba2d03f9fb9480345f5192637abdde80867c4862388a10b2527c8207041999a4b4626'
                                            },
               'config/aeotec/zw129.xml' => {
                                              'Revision' => 6,
                                              'md5' => '372fa89d8aacf685983efe977fdafeb25715d5397d44922ae8075b5fd2fa69e74fb4afe45ca365fd0c464aea1bd0651a93e5f0518c25a6bab98d86edf21f3861'
                                            },
               'config/aeotec/zw130.xml' => {
                                              'Revision' => 7,
                                              'md5' => '9e98b12590da0c343fc75ebc18b1343e4df9120f292d46700666ba53e41ee99e6a6b196a2cf4e3b5a567a844499264e015381638c418d1d9adeda9e7117e599b'
                                            },
               'config/aeotec/zw132.xml' => {
                                              'Revision' => 5,
                                              'md5' => 'c3a5e7f00a8b3514fb9de7b12ecfba5f2c4f85529ef5266290adcc4c01be9e5009602fa3dee17d5787715aaf57a04434b8d6f6f49d49e9279ad5b21becf549b2'
                                            },
               'config/aeotec/zw139.xml' => {
                                              'Revision' => 5,
                                              'md5' => '971cf4eb4f6323c3f983c171b744af227d2f59a13665303b1cd3b76f62111cf5cb179bb196b0fdc33d90d608716490106cc9d75946a715c35140400f628f64b6'
                                            },
               'config/aeotec/zw140.xml' => {
                                              'Revision' => 5,
                                              'md5' => 'b64f170b079ae1340bd4a74ef3a88f0cdf66281fa28d656b46f408b183d04c8e6a67f584f90dd6f8b2aa1fc2b2039e32b936f6f947394d28002b3d3a2a47cadb'
                                            },
               'config/aeotec/zw141.xml' => {
                                              'Revision' => 6,
                                              'md5' => 'c9546f9c8571b995f501506ce5aea97e892e67f1aecc87713b2be9d561218fa97005f6da47409218ff9f3840f942bd83f69555af3b1860b45b133b72e5c392eb'
                                            },
               'config/aeotec/zw162.xml' => {
                                              'Revision' => 8,
                                              'md5' => 'e64095e89500ff3b42d49c0cd92dae23d278091eb4eaf536d593d0cf1d887eb28f39c90963775341a7a72599de22b20ed96da31a29b328bb1328f13f69c425fe'
                                            },
               'config/aeotec/zw164.xml' => {
                                              'Revision' => 2,
                                              'md5' => 'ccfd9832b957c32bcdfeee2ad8802dc577e621df4d71ebfcdc3f166d67a5af5da9b789ffc53163fa2f62183ac463b29a8845fb7a8c3e7845d264bb8f7f6c2828'
                                            },
               'config/aeotec/zw175.xml' => {
                                              'Revision' => 3,
                                              'md5' => '1ea7de2ad02c49d24bb0c5d86ddf91cb09d37e3d9b3f64d9802f33f6d5626cd8cf33a18c1d0775f5622f075979415c461a846630ad40212d41998e8a4a970b8d'
                                            },
               'config/aeotec/zw187.xml' => {
                                              'Revision' => 2,
                                              'md5' => '154d350bd8009ee6af5e6a28515bf9e2255e9f91a61c2c69108af544307d2291164ee819e333ea7f1064ae21507037c99a0550dbc2540c1106e973c204367ce0'
                                            },
               'config/aeotec/zw189.xml' => {
                                              'Revision' => 1,
                                              'md5' => '9fce017a9280d9419cdb71e47867fb849ae88873930e5edd6eedeadd317e6cd71953c3db3e1944c90ecd298ae1c19164e688412e7a163611375848b8625d664f'
                                            },
               'config/aeotec/zwa001.xml' => {
                                               'Revision' => 3,
                                               'md5' => 'e63fd65924332e173ce34701ba86502affcfe1e5088cac0aeaa5755a0c1e73e335727b5bdc4730784c407f8022766fc0c220e8f07e36df8e6a44ca636abf67a8'
                                             },
               'config/aeotec/zwa002.xml' => {
                                               'Revision' => 4,
                                               'md5' => 'c32dbf9c909ee50b3d38f14594f163cb2e5b49873cf1cd551c3d1a0fdbfb7223466c2e70d14d1b95de5467797f6fc2141b0e8859fe6c3e2fe3231abd0aae1dce'
                                             },
               'config/aeotec/zwa003.xml' => {
                                               'Revision' => 4,
                                               'md5' => 'a02624ebe5092fa4bb9514c85ceb1b0e43dbc91203ab48c0608d13f3276bd48f331fed785d8b5ef2cae1a2af2ce40fb3d258b9c1aa9d36eb808b584e2383ecb2'
                                             },
               'config/aeotec/zwa004.xml' => {
                                               'Revision' => 3,
                                               'md5' => '0626cc10287e159e0a8b597dc07e7f092d1ae9af4c1b8ce796ddc12370981ba4c71589d04b4549936c58f690ee8b614619208bf3268f915f32602d1e2d6aaf9b'
                                             },
               'config/aeotec/zwa005.xml' => {
                                               'Revision' => 6,
                                               'md5' => '3c3441f59134243043aaefc4f01d1e8478580e03ac82a6a532f721c4d8320e5f8bf5404c93c25bcb853198b590353fb53deb364c39444fe9ca7fe36b64c218fc'
                                             },
               'config/aeotec/zwa006.xml' => {
                                               'Revision' => 2,
                                               'md5' => '08a55ab00eea7eb0fae63af644359667467bf0e31b22720bd21abb770c3b45cf0c3320039a67c8c6a33b740b8455beb1a67c9d4fa2f440cdc5056fee50f07a01'
                                             },
               'config/aeotec/zwa008.xml' => {
                                               'Revision' => 1,
                                               'md5' => '12234e354ac9b5378c93c1f5c32d642d29ff45ed6ae907c13d2a51c385f4340a1196a59b3419dd7901b48c592cb1693956e9d6e687b173d9d7a492221bec4a82'
                                             },
               'config/aeotec/zwa009.xml' => {
                                               'Revision' => 1,
                                               'md5' => 'dea1ef33d8f6ee2abbe83a0aabd9c9e22e4a9d86e0715f1ee90c8851ed135ff27521ddd6cc308cd09648e2aca4a498903054fd5ee66f3338098f9ce81fcef2f3'
                                             },
               'config/aeotec/zwa012.xml' => {
                                               'Revision' => 1,
                                               'md5' => 'bcfcf5d1a552ab8a8ac6ab7586f3de4cd7189d72a11e60bbad6b0038eb33f1d4acba164b625e7d8343b712aa27752fbe9f17f5ee9294ce82599e7abdf6c675f9'
                                             },
               'config/aeotec/zwa019.xml' => {
                                               'Revision' => 1,
                                               'md5' => '5238b4e34afaa58b71c9b6c6e857b5b1a63e4645322cf0324cdc3556202dfc5d08979f5cdecc7989b851eb7db9aae6c2308bf7c3e7f56adb264c1f395d05e4cf'
                                             },
               'config/aeotec/zwa021.xml' => {
                                               'Revision' => 2,
                                               'md5' => '1337565d4bb52206d7c29f16a04957d09e9f800da716907a5190841f6b69901f5fde754d7e9713d0ac97f2ef6ab7b563edb3f3fda6981e58757e5f2202ab50e0'
                                             },
               'config/airlinemechanical/zds-ud10.xml' => {
                                                            'Revision' => 1,
                                                            'md5' => '028c79db0efa85f50283cb57a22462dac7d2e7024851b5d715ddb7f715d0012b8f993829ad542639294ab266b3017fb31a62ed8fec929dde8f401dd276dde67f'
                                                          },
               'config/alfred/DB2.xml' => {
                                            'Revision' => 1,
                                            'md5' => '3277bc3318fabba8c77c47592c791a2679fb4e96a0f1e9b21c38561d2fb624452d9397b89ce9a51c3eb6d39d20444a3cc8af06cf46cbca218a52c2c7d82dc8da'
                                          },
               'config/assa_abloy/ConexisL1.xml' => {
                                                      'Revision' => 3,
                                                      'md5' => '87fb792063b7985b730a185e5be07e8f98d3662069b8055cd4cdd1a5f7623edd9d18f25ef5ca9c45c5489d48a91f97da914026b845ba9ed57bdd99752d985ff9'
                                                    },
               'config/assa_abloy/KeyfreeConnected-plus.xml' => {
                                                                  'Revision' => 4,
                                                                  'md5' => '800ecddc35ebfbd336d3bcf8880b769d4c1bf5e333085d24a38ed64fe372bd128c2bac8ad3fe6cc7929e2531c8a0d0672b2c02276e57b547c70599810ca73ef9'
                                                                },
               'config/assa_abloy/KeyfreeConnected.xml' => {
                                                             'Revision' => 2,
                                                             'md5' => '4252c298eacb7e31a79c7c8fcee5e2d40b56d9bf865c8eeed53e3a29e8695508d38ffb83f558a41871e13af346c65cbdbc8a7de6caf7c5a1a67af59b5fb384b3'
                                                           },
               'config/assa_abloy/PushButtonDeadbolt.xml' => {
                                                               'Revision' => 7,
                                                               'md5' => 'a39dc67ada1bb3ea32c5be977f635cb4e5758e5006d54b84ef8cb9c8bb91a830718e94758b5701d07af4c17ec3c83a68af34069aaded0e9096f70311e15ae2c5'
                                                             },
               'config/assa_abloy/PushButtonLever.xml' => {
                                                            'Revision' => 1,
                                                            'md5' => '20533ba6551380cfb41ec7ef2e1dcec8c1b2d5e23b5ffcd87285c5a0945556989200c7bf25031cf8bdd3b39ae2c6a514565698acb3443c6bd6a3ed7ba583dbf6'
                                                          },
               'config/assa_abloy/TouchDeadbolt.xml' => {
                                                          'Revision' => 13,
                                                          'md5' => 'c29a547f859db492054de260d6d575cedfcaecd00aa612974e848e317cfe498eea5e95723e0e01f90ac8ddd8179144b83fe744b248cf54d2e19fc97a52cbfc68'
                                                        },
               'config/assa_abloy/TouchLever.xml' => {
                                                       'Revision' => 2,
                                                       'md5' => '922bb2b622dcc7c728da2fdca4d8e9bac4f3db7af115b259dcdf616addedd5a6b67dbecd5400d0a11335d8bc86b4444c25bfa755e84854988c7476c34ef986fd'
                                                     },
               'config/assa_abloy/nexTouch.xml' => {
                                                     'Revision' => 5,
                                                     'md5' => '56cacadad65e06642795966771dc7ab7058c34207ca34acd340e593156db7c10de265fbadb75c0f31574b696ebc74e4329d661f98e8e246ab16c91a55ab38e0e'
                                                   },
               'config/august/asl-03.xml' => {
                                               'Revision' => 2,
                                               'md5' => 'c20731a4c1ed5261983c163c619c36085cab448344caa87203a45f89938678cd755708bf67bb0bc997bc61120051ae0355e4465f7e50a83420f4fc12e9752ac0'
                                             },
               'config/buffalo/hw-100v15a-zw.xml' => {
                                                       'Revision' => 1,
                                                       'md5' => '700da33bf896ed7250ae6e75b8f06885935c0398a3b60fcb96c28f0e8b61aec82bb83811a458893679da00db0864dea000f831b9128ff17a911e020bc93bf3ac'
                                                     },
               'config/building36/b36-t10.xml' => {
                                                    'Revision' => 2,
                                                    'md5' => 'af740c48ea2d7fbd46bbcb97ae6605dcf3f16bfcb8c8f785339a9baf3c4c41206310d309d85c9df803fee06bf1d958110cbb3a90d7088d945de39d46d430c852'
                                                  },
               'config/comfort/ucm.xml' => {
                                             'Revision' => 1,
                                             'md5' => '343e23824152ce111beb412a9b5ce0b40f90e12cad4fdc3b9e91267143e7dfa48f3b5901513401eb1b55bd986188c36d121c2fdd058f6ff91fcbb2c19f6fbfaf'
                                           },
               'config/connecthome/ch-201.xml' => {
                                                    'Revision' => 1,
                                                    'md5' => '7a51496417e80327d7412f3c47ecd1062e087b249a57a0d66d86dde4cef201e06f6316e381dedbaa2f74e002bf16409d0d3f01549a62838979780c585f4b1808'
                                                  },
               'config/cooper/RF9501.xml' => {
                                               'Revision' => 2,
                                               'md5' => '0d6d2fd4e186dce9e6883597e539ee7f7836eca827e561afd80952ba6d4da16a074670fa8e1415470d1a258de2ef006130002d320cc01da83b0508defd10f2b1'
                                             },
               'config/cooper/RF9505-T.xml' => {
                                                 'Revision' => 4,
                                                 'md5' => 'e66799ca1eb28d18fdde9ece6bdab8a00b583fed2f921e652dd6ac4e2f27f80c71ce1ba14316057314ae79a2bc6b4e31ff4e012242d996e905134f1c59123598'
                                               },
               'config/cooper/RF9517.xml' => {
                                               'Revision' => 2,
                                               'md5' => '79e0f21a4292d455896bdb3b87401bfd6f405a6a2a795c8b77a4a01513aefeb17b72ed4595f3f84c2463f17b386bd1ecea67ebbe547e5f39472abeb3d831b805'
                                             },
               'config/cooper/RF9540-N.xml' => {
                                                 'Revision' => 3,
                                                 'md5' => 'fdd961e3e81614537798f94194860876637b8ecc4274f9725bbbe1fa6827b1fc60e4dad7ba4f5178dade79fa9950cae8ad91a9f0599d922c140c59711a9612a7'
                                               },
               'config/cooper/RF9542-Z.xml' => {
                                                 'Revision' => 3,
                                                 'md5' => '9b2bcec41e4a46a2a2558960b03f5a3e66db60d40832542bffa053f49c0f08c70e64151d2619f1328df23089028a83ed70dc17af9125b2299443e237957ebbee'
                                               },
               'config/cooper/RFWC5.xml' => {
                                              'Revision' => 2,
                                              'md5' => '5e94896a472f7be22fe176de80f784d333bbf9a1afdcbed80094ecc1ae89c0b5cfcf47dc57731aa5312a87120b4d04934060ac3bf78aa39133118c6f1dc6d3a7'
                                            },
               'config/cooper/rf9534.xml' => {
                                               'Revision' => 2,
                                               'md5' => '3a127a530e1704602f95b10301cad6ec6fb7aa5eebeabae85610b3435d97242bc011435d8e0e603e3a4856f7b91ea29a6365593bb789fcf880efdffced4b1a28'
                                             },
               'config/danfoss/living.xml' => {
                                                'Revision' => 3,
                                                'md5' => 'e896b83443f6776d1a9e9ad52ccbd4294c0905d2c61f1f1029c0d51316e33278efa0586fabde67562e2ed1db7dd5f98b12580b43575d8ba167041b9b80dfb605'
                                              },
               'config/danfoss/rsroom.xml' => {
                                                'Revision' => 9,
                                                'md5' => '8670ab88a1a580c94bd5cba9bdfe217ba8cf980ceb15ec2fe28f8def9e6bb53131e019b4029b4cf193622775a68cbe63e147c83ccd39d1da981e550870448ad3'
                                              },
               'config/danfoss/z.xml' => {
                                           'Revision' => 10,
                                           'md5' => '67829f0390c36d3ce36ab30b108b1c470a3e233c81bc982758f8707c0872e27cc926ed27c2587fd65656c22b551a3c0421dbe4dacca16be6bc4f8079f176572b'
                                         },
               'config/devolo/connectz.xml' => {
                                                 'Revision' => 2,
                                                 'md5' => '61e265fb8396c5b7ca94019ec7c9912fb26d975f30a8bdc286f2d2b7eb63d75be28a9f2266d06d2a7d1fc222430b74e25a330246614141ddac617145ba08af00'
                                               },
               'config/devolo/mt02648.xml' => {
                                                'Revision' => 4,
                                                'md5' => '90a9dd3e7ad3fba28b73ac65425ca48640ffa0962c7bcb87e3a6b56661dd5fda87a89ca9e0c3fdf09bfc96f8319b8793e9cb8089932b0c8dc65c26e7131a8c99'
                                              },
               'config/devolo/mt02755.xml' => {
                                                'Revision' => 3,
                                                'md5' => '8b039195599ad62f4f511f07643743f7bde06359acadbc29790328483fab0ab0d5601156735849e1542e1b2f08fa5c90a241d1a7c366d773ec86f7c9756bd711'
                                              },
               'config/devolo/mt02758.xml' => {
                                                'Revision' => 4,
                                                'md5' => '14ff0b2c38401d34c8ee73b3070264d9dc5f7a8e2e0433df136b84e9590a718840b2aa4b18726eec7e40598b8f1bddb7a9f125ca17ffe1ed8f5eb3cc20661257'
                                              },
               'config/devolo/mt02792.xml' => {
                                                'Revision' => 1,
                                                'md5' => 'd61db8b2dd5102245fb5e73208c40af5431512b7e60e6d3cff8b98b35b4a1d1744542f5beda0eb8a4b15606e4004f111454504e6fe4dec070ac4a8ccfe07d113'
                                              },
               'config/devolo/mt2646.xml' => {
                                               'Revision' => 4,
                                               'md5' => 'f8715a93ad04fc6fca58e8f98d7d6d4608f62692cd825a61fbdc0bcf238e78845818fa848f33788f8d5ad3c031d969e403f96c49fa134921ed695cef73685940'
                                             },
               'config/devolo/mt2647.xml' => {
                                               'Revision' => 4,
                                               'md5' => 'c8591779bcb81c1861d4b1009450cd600b7c21dc11ba0660efb16ef725686dbccf2f5dda3a78abf66c0d84ed834280e99d29b0cbfd229b3741e1a5ce4f585ca2'
                                             },
               'config/devolo/mt2651.xml' => {
                                               'Revision' => 2,
                                               'md5' => 'bf1c18dbad944110d0b9cd6d4d796c77c7baaca3e51b7650f11ba84e981dc6e8de2d8a4be54e148592aeef2cb66b6751b39db4f11db5c31009de4804b51e6d05'
                                             },
               'config/devolo/mt2652.xml' => {
                                               'Revision' => 2,
                                               'md5' => 'a8f15a647bc553fe25af1f6dd85a43915880514e90991e3ca1dad164801b86aa2ec738f78de7e20967eac39851d34decb3e437ba083a22ca102da399bc8b6e3e'
                                             },
               'config/devolo/mt2653.xml' => {
                                               'Revision' => 2,
                                               'md5' => '54999716088a16dfb9e197b14af98c726c1f2e709cb4fb15aa29dbaf6bfd9247e236fb0e389398c25d4e74c87a488c2dbe29c0f19a8fadcf3998a7e890e9d053'
                                             },
               'config/devolo/mt2756.xml' => {
                                               'Revision' => 3,
                                               'md5' => '2907005d8044e82669ec68cedefc5b7bfa93e688221a55c8b1d3b41e387579aaf90126c60ee2fe2253a8b0ee014a8e0fb4ebe325653dce4f2a3759079570337b'
                                             },
               'config/devolo/mt2759.xml' => {
                                               'Revision' => 1,
                                               'md5' => '5c8c1066314553f11e30aaa335e19d366c1d222def7a6cd6487a0e634dbac718d0e2d86de21906a0c24dd077a6e847295a55243683e45f1a5f2dacdf22cb71ee'
                                             },
               'config/devolo/mt2760.xml' => {
                                               'Revision' => 1,
                                               'md5' => '1dbd17cf896b8241471c094ec0d450792a36af2e0f23d92cb82d2875253beb05e5bd909a43ee29c6c386b5b60a0e604c830e38a5d6828045224064138369e7d0'
                                             },
               'config/devolo/mt2761.xml' => {
                                               'Revision' => 1,
                                               'md5' => 'f5ec076e52b23e4ac0c0c9132f92d3315f20c752c024e60de4a05d1fc6caed280fa285b4f8f332f3d17c90124e1e84f3d42f50808419e0c2ebb8d38a7e356351'
                                             },
               'config/devolo/rs014G0159.xml' => {
                                                   'Revision' => 2,
                                                   'md5' => '5a998e36359d0db43cf66cfbd59ef3b41281d12f535cb7aa57d704abd77e4e771cea236e82c8eead4ba9fb74962b536cd4431c7f6b5482f8900ba58496cfb9d9'
                                                 },
               'config/diehlcontrols/766366.xml' => {
                                                      'Revision' => 2,
                                                      'md5' => '19811a36d8b2b054f026486178497b34b6c6e7819533aea8e865a57fea7bea01a39731cae1c407a7d983199ea8dae2eae7cd5ead407662ac79d35e25977c57e1'
                                                    },
               'config/dlink/dch-z110.xml' => {
                                                'Revision' => 3,
                                                'md5' => '573c19c68df079fae58fcb4a318be9e269dfa618c38357a65ff80365a47840b9fb0f703370bd3c6d5a7409d1155472564291720169824c6e3bacfecadce05294'
                                              },
               'config/dlink/dch-z120.xml' => {
                                                'Revision' => 3,
                                                'md5' => '057ea9034b5751fe492a27bf4deef6c5b73fd53406649552f8817fee341be6001bb776cb5012ae6f7d8f319ada161faa29243d32c8efef9d508b18ed80cf41f8'
                                              },
               'config/dlink/dch-z210.xml' => {
                                                'Revision' => 2,
                                                'md5' => '738b1bfcaa5f34d23eece8c2d95284c113abb0807197638d881f33afc49fe169036e68a702989bba4d64c49bdb038f6a764ff76e241884c25c339d251c4201c0'
                                              },
               'config/dlink/dch-z510.xml' => {
                                                'Revision' => 3,
                                                'md5' => '0168efb962c2470418b5fb8ff1f274b5619054523605eb79341ac32e8e1e09ca817cee00c4a30fd0df2e0caa74de7740469cc32514ed0f2e3266e0dbc499789c'
                                              },
               'config/dome/0002.xml' => {
                                           'Revision' => 2,
                                           'md5' => '67ed823369ab3c2446449ecd98206ac0f1c427ac66ac86b471866e3a879460f373ef33d7629a7a9bb045793894140b585c1b3079b6e8661f85ce55865151edc2'
                                         },
               'config/dome/0083.xml' => {
                                           'Revision' => 1,
                                           'md5' => 'df800a068d84b8f3615b232fafe6190ef9bea776c5c41f801ed127d1d76ee2decd5254b98966a2ea2b0b560a489d6279a61eafe1bfe7cc87b3e6335206fea102'
                                         },
               'config/dome/0085.xml' => {
                                           'Revision' => 2,
                                           'md5' => 'f02b0adcd4abb200640525a406f1eba3e246a5e8db82bdfd3f9f80531fa2cdec0e42d0a6ce140c3876a8e038d56f3a1e51ef9d1f5b4ae4cbec0160c958e5eaec'
                                         },
               'config/dome/0086.xml' => {
                                           'Revision' => 3,
                                           'md5' => '0f86f2e63e4c1695f4cd159ada100514fcd979a5d06f3e6c9b0095ba5716a2de68d5f4dcf20bc82383d9da30050e3254251a3005fb7b14c8c1e324b329a5fb6c'
                                         },
               'config/dome/0087.xml' => {
                                           'Revision' => 1,
                                           'md5' => '8cbb65b02e93448094240c732e1807d0a701372d94690a90fa410f75b0b9f8eec748d7e1f190f3250d271d972de4353eb507f30221678b597141caf4134326c7'
                                         },
               'config/dome/0088.xml' => {
                                           'Revision' => 2,
                                           'md5' => 'cd876175a0f5f4fad952b2bc97abdb39e82ef1b606f9f7f7303124295ee375dab7957e73535a750f9e6551479e4f48a8d55845b79a889dbed8d28e0218acd705'
                                         },
               'config/dome/0101.xml' => {
                                           'Revision' => 1,
                                           'md5' => '5ccce24dbb0b56cc6e5e5bbebc24e05da07750a24f64dd66a6a5cd5aec7d79a0ae59f854af5f4b40cc60806706f54cc007bb1c844346db0f91ac10c8e3b49a7e'
                                         },
               'config/dome/0201.xml' => {
                                           'Revision' => 4,
                                           'md5' => 'fee61cf3301b50c77758714649fa35f6d3bc3f1614124608577e3b47b897fc546fefb1a31520307f853c28726c5758cc3656d3ebe290b6ad858b43d4e99d7a64'
                                         },
               'config/dome/dmex1.xml' => {
                                            'Revision' => 1,
                                            'md5' => '70b90962ec3fc43b50b827f6ac2fd8b9d112b8c979e6e42588dd5fa19eaa909fb4a9f66da21f3f9200358f4343785c41d6d561f6d1933a0a6587403421380627'
                                          },
               'config/domitech/zb22uk.xml' => {
                                                 'Revision' => 2,
                                                 'md5' => '90c85ebfbaf16201c99bd09c957a408b944034a3626a5a5c2eced093e27e6e0a8afca3d8516d7f6ace2e3889b57e5fbe585219c74ecf7c8a127d3b860970c425'
                                               },
               'config/domitech/ze27eu.xml' => {
                                                 'Revision' => 3,
                                                 'md5' => 'b198727272486c632dbaf5b9c4df7dac0fb4c8c743d63f223980b764c75b747078d2754959d2a15281de83972275b0062cf6fad1ab2b83dc1a7788b2d74e0e74'
                                               },
               'config/domux/DX1CA-Z.xml' => {
                                               'Revision' => 1,
                                               'md5' => '7bc16a7dbe5ba0591fd65015e168075a191131d6ed80882d4e986dac2f0db163988f8b7dea228dd9b1cbbec994ae78eb60f7ee302f716ab3647d3e304357656c'
                                             },
               'config/domux/DX1CG-Z.xml' => {
                                               'Revision' => 2,
                                               'md5' => '431f30aa51b7c02581e67d94ff80f901e03436759cca0d1ebd4312445fbebc4904f3003298994d3b31fb7271edb78b0de5eab1c612898925549b702a150cbaf7'
                                             },
               'config/domux/DX1DS-Z.xml' => {
                                               'Revision' => 2,
                                               'md5' => 'a23fbfbb8197142d739590d81e1efc2e6540d6a3b0d061d7aeb33e2186e2fc544f6f9e8287b56fc9e33fee74b542fbc7cdb2c859c869d8043ba5ad8da45e3173'
                                             },
               'config/domux/DX1HT-Z.xml' => {
                                               'Revision' => 2,
                                               'md5' => '8a2954363a09e06ff6dbe2688482a16987af0794aff080fe25229786387efe805ad42e46dd8a5b2a59c205f4e9b9eef2dbe5e30f015dffc348b22f73f08d28d4'
                                             },
               'config/domux/DX1MS-Z.xml' => {
                                               'Revision' => 2,
                                               'md5' => 'afd42f05719619ee61728d7707cfb7f5ae0a26317c3c2b91a06d6c8f6d9ca66709e21f5dfe05825ed24e1adbb3597f9785d4395ea1419ab1a1ec25780bf7f5e2'
                                             },
               'config/domux/DX1SA-Z.xml' => {
                                               'Revision' => 2,
                                               'md5' => '4c57c0102cfae7a0a3d99c4a876c010ea600ff68267d8f3af9d6d93c4b23eba3eb6022edd26f0c3ed901ee69e83938c0dfc913ceb2e2e50f1d55ac015243b6bf'
                                             },
               'config/domux/DX1WL-Z.xml' => {
                                               'Revision' => 2,
                                               'md5' => '5e533a29c1e3da4b6c739cb95c4e8ecbbfb269280c45c3c826a5429c8ed0ed0b50d142914354a1e9c660d825b144e2d595621126b34f4d29acf885bd1ced5204'
                                             },
               'config/domux/DX2SK-Z.xml' => {
                                               'Revision' => 2,
                                               'md5' => 'db469a75eb48481db6cc3ffcfb6590a58e531b1090cb215b3db12b8492bedd270d6068d1d716b5eec26a0fcb201694d269c106bd22095dc4190e50c8f30f016c'
                                             },
               'config/dragontech/wd-100.xml' => {
                                                   'Revision' => 5,
                                                   'md5' => '4d7a77c213b0dea753512dcd30e3f6723f7d751d13801af9a0584a04f4182043275e3e47f268299ab44f91958356119c571a34d1022b70bf8bafc08fd717c67e'
                                                 },
               'config/duco/DucoBox.xml' => {
                                              'Revision' => 2,
                                              'md5' => '7911f42a45b59bf2081ccf0dde356696d7586388f69e660e80ef72ef17516888ef9d74bff4deea0f03d721e27e43c2ac31ccea40bcdbe178a2a8163ce5bdbc3b'
                                            },
               'config/duco/Ducotronic_CO-RH_sensor.xml' => {
                                                              'Revision' => 2,
                                                              'md5' => '506b64e578667ead9c2ad64c896c0e44fe30efb228e6daa0144995f7ddaee1f0b7692e1447ddccb16d55bd9a2589a57afdfe164ca04873e7faf8db9cc598fcb7'
                                                            },
               'config/duwi/05458.xml' => {
                                            'Revision' => 2,
                                            'md5' => 'aae2fb7ecd70a8670daf1f9a74a78e4a337da5e4477480607909a727385572371e7708e4cfcba1962c31231f23960db30dc182a74143f291366ddf9317b51e22'
                                          },
               'config/duwi/ZWES1000.xml' => {
                                               'Revision' => 3,
                                               'md5' => 'a2068646341b2563717c6a9ed279b56010de4ad2b8420105d2318020fd4ab35f97975ffbdfa69fb7167855287ad2f54cb402705ea30437ba86b6f3598ce25b52'
                                             },
               'config/duwi/ZWESJ300.xml' => {
                                               'Revision' => 1,
                                               'md5' => '180a94924d5a26af131b684cd2a55a9b529563a852d22be1b1d4e67fbf89b9052113789ced43d8d1ec2980fb6c03a135e6ae384c66dcc49128cd0d494ea9cfd0'
                                             },
               'config/duwi/zw-edan-300.xml' => {
                                                  'Revision' => 1,
                                                  'md5' => '558abcae454f44ba9d0de9f04903672e77492bb1f2a67b9d399755c93ef71a6326ff261fbbf42f887ea2db0336d578220de8bf36028b3337f970d6d3313b1bf6'
                                                },
               'config/duwi/zw-zdan-300.xml' => {
                                                  'Revision' => 1,
                                                  'md5' => '4a87e60d6056dc202812887a8c896b089bd439e259924b724abc2ceb4cd9afbd2c72226320ef4130a55bc79c6d1c5946fc6feca04e0a71b52f4bc50a698d0a7d'
                                                },
               'config/duwi/zwfb.xml' => {
                                           'Revision' => 1,
                                           'md5' => 'aba223dd3409990a731e8773259e6a68a893b862adcd3a99e008214c57771416120d42845bbbc5a99d4044819aac3121fc81c6610f0e48053676ff2c9888d91e'
                                         },
               'config/duwi/zwws.xml' => {
                                           'Revision' => 2,
                                           'md5' => '29a2b8e9eadf09ee7af8441cdf46d97ab8df6271d2f1cc981acc73a9f4bd7dbf1f53449c6f71d052fa130fed9c1347a5b611b81adc46f305d704943472f54b87'
                                         },
               'config/ecodim/0.7.xml' => {
                                            'Revision' => 2,
                                            'md5' => 'e334fccc67d01e2b271314e4749dfbfef299dee1dac04af6bfbc253b9fd676e43c0711322226c936ef6fdc026cca4c291ecf943fa7a6419fec816d5533e0abbe'
                                          },
               'config/ecolink/doorwindow.xml' => {
                                                    'Revision' => 6,
                                                    'md5' => '8e9343a7dfd2aa2e38539833b88c9240607d168c9345686946c0d509584550130b40a40ffdeef5e8c86ea1561a138106345459ac034e7f98dcc67ea418a0a859'
                                                  },
               'config/ecolink/firefighter.xml' => {
                                                     'Revision' => 3,
                                                     'md5' => 'bb3c0c3231ab9eb0a0a015140702edde90edd4f0a16794efbc10a9feb286d9573642c5411ebbf5cf917ef2ecc7eda16725b95e9106032bf2ddc885e4c478ac4e'
                                                   },
               'config/ecolink/floodfreeze.xml' => {
                                                     'Revision' => 1,
                                                     'md5' => 'affa47443b792317e413a8bc124477f533173a259ef9bb9e820ee9977db7cc75ec58d21332f912d65f015b46b4ed5ca0df8ea157ca03f91b483f07b6d0d4649d'
                                                   },
               'config/ecolink/motion.xml' => {
                                                'Revision' => 4,
                                                'md5' => 'abde9dec922634817550f559909091b5806e1f0d42f7aa400292ed8c9e6cf6ca0aaed1bb6bab30327053643ec7883333010783b2c3e7263e45421da8dbbe31bf'
                                              },
               'config/ecolink/sensor.xml' => {
                                                'Revision' => 3,
                                                'md5' => 'd1897bb925a8c3c1f94ee31c3ad8cb8532be3690331fcc477444035e16c9a4b6496be1fd621f1c6c7be7575d72e55229c77234eedd956c9cb9817139ef317c51'
                                              },
               'config/ecolink/tiltsensor.xml' => {
                                                    'Revision' => 4,
                                                    'md5' => '59094a94ac42598b888a8a6edc2d87f08b0d47b174246fd4d22f46a71ebc1951edde9ae30a094d5502916e8381bfecb1d67d86fb9d54c9bbf91968585cf6ff3d'
                                                  },
               'config/econet/ezw1204.xml' => {
                                                'Revision' => 1,
                                                'md5' => 'fcbf2492b919363361339a98d7a9bdfd67618b9655cbf1795d8688924abf331ccb31ccc9169d05d5a541baf40e73e753f5d9a5e30a8cfd7f7149d69484038aee'
                                              },
               'config/electronicsolutions/dbmz.xml' => {
                                                          'Revision' => 4,
                                                          'md5' => 'a73eed69c4692edfa8c192c3ff82849c84585689ff73f07d7497d1abbb5c8dc77a249c4e090f366d0ec8cbb8da63a4727758685e3c0012821f0918fe78b8ac5a'
                                                        },
               'config/enblink/ss201-us-w_1308.xml' => {
                                                         'Revision' => 2,
                                                         'md5' => '461fae3791a15189acc997f64255566573dcd51612028cb8d0bb9d189a249182d86336f977b62e434bfc26e0c89f15ef839ea0786ceda7d6cb32d8b452a05071'
                                                       },
               'config/enerwave/zw15rmplus.xml' => {
                                                     'Revision' => 3,
                                                     'md5' => '0089cbf9a8c7f27a9ed4b7af8e84e594d6be66a70e1c92f0b0d85fd222355f8b8c7a03b5c584f22e99ee7c65776122a92dc74a50bd156be616327774602ae805'
                                                   },
               'config/enerwave/zw15s.xml' => {
                                                'Revision' => 2,
                                                'md5' => '1300de4b8f914d8b1d2098cfb6cde5c5ba4f8ddfbb60d3a303b4301d7971001b7f088ee05aed4dd31b7138374fc14f07f322ea8b9b18889bf692e5891e944cf3'
                                              },
               'config/enerwave/zw20r.xml' => {
                                                'Revision' => 2,
                                                'md5' => '649faf0c076c9d76140c6d8e029addea7b2a82a0570b45780925d6ef435ff6478d0b86bad01078e1acb4761c71bae0ef85fbff28a8e1e1f18a587069ff7111bb'
                                              },
               'config/enerwave/zw20rm.xml' => {
                                                 'Revision' => 2,
                                                 'md5' => 'd1d8e3db4d73e61674548aaaad10ff1543cd19339b5888fe2a9885e932d3a2f09a88f9d93ff62f0ba036e8a5cc191102683af39ea665f10de43ab1f31e56f2f3'
                                               },
               'config/enerwave/zw500d.xml' => {
                                                 'Revision' => 1,
                                                 'md5' => '7d6d24d8557afcfed2d1fb8620772546730f5ec5d6dac0115f5461d3565d6890403783455e5e7d8010e326098b5cb7eb03b816df9d6557f46b6447e893c075a1'
                                               },
               'config/enerwave/zwn-bpc.xml' => {
                                                  'Revision' => 3,
                                                  'md5' => '39b03cf30d1e29f45854d2328f661abf76754e635e4b1f6279d90ace3b4b5c57fb8d883384520617a70e499b79390bbbb3bac3d53260da19eefda686baf0bab5'
                                                },
               'config/enerwave/zwn-sc7.xml' => {
                                                  'Revision' => 1,
                                                  'md5' => '96404c642f3741b36f865b0486bf7ca0dbebdea208da28cace87d10181be77c14d69b455aa0cecdd2a3864d9b0b741c999da786f1b5daf75e2c906da568084b8'
                                                },
               'config/enerwave/zwnrsm1plus.xml' => {
                                                      'Revision' => 3,
                                                      'md5' => '6725ee78062fb147fca3f41f1868bb520abf637684dee1a2cf39c2257fde1d98d90eaa6a2a35f54f768e013557889552b2458e72f37b81079e39b84053b39182'
                                                    },
               'config/enerwave/zwnrsm2plus.xml' => {
                                                      'Revision' => 2,
                                                      'md5' => 'f89f47cf55c773b388c2694738955d138ae819b3962a6a2fab1c1a41039bdce7d474a7fac4503a42f4ca3b35040ae0c7795cb790379ba963b188272a4d2225e1'
                                                    },
               'config/eurotronic/eur_airquality.xml' => {
                                                           'Revision' => 2,
                                                           'md5' => 'b5f0d3da21fb410fa81dd9f6863746cdb62037fdb750b0a8e0e6f1f73637581ad6ad330ceb6f7a4d4f774a5fd1602f55e410df66242e1e87245ee029b84ee5a3'
                                                         },
               'config/eurotronic/eur_cometz.xml' => {
                                                       'Revision' => 6,
                                                       'md5' => 'fecc7214a3cb7334806e38686fa9e4635caefff7a7bac8cf98af1b1a6dedefaa33a7a943f6435d5ae8d2286d39a69c08b3fab173ed29fd367de5fba6b321886b'
                                                     },
               'config/eurotronic/eur_spiritz.xml' => {
                                                        'Revision' => 5,
                                                        'md5' => '0aa11f27796457c03ca1de6842ffb31d7727edb6ceebc689fe7c03a71b29445807e331a6cac4f2140ae1e0cde9355bfed6a52312afe84c25c1f2b61004021776'
                                                      },
               'config/eurotronic/eur_stellaz.xml' => {
                                                        'Revision' => 4,
                                                        'md5' => 'c0756aa51169958ecfd63418b44423f557f31c1399f8cc5933dd487012272b8c9c92a8fb5a27fe87d78675b8a115c2ad00ad76dbbdd362c8f1da39050b4a4ed0'
                                                      },
               'config/eurotronic/eur_temphumin.xml' => {
                                                          'Revision' => 2,
                                                          'md5' => '53ac26d6eec78e7886ac95a6481bbd1d14f7fed6ad060a1aa2c5a6977a374ab2c395b592bef9ae4eac3fbe7e4af934dc31c45ba45fe39a19e94816f06e3db9a7'
                                                        },
               'config/everspring/ad146.xml' => {
                                                  'Revision' => 2,
                                                  'md5' => 'aadcf1eadebff5fa7d508e5970dbdb043632d9b9f1c106ae4d872b11127e8bbd67755114c016f52aa4961ca92069eafcb42c099ad8f919578b334015bcedb6d6'
                                                },
               'config/everspring/ad147.xml' => {
                                                  'Revision' => 4,
                                                  'md5' => 'c48e9fa3f0a31c8f082ed9fb16a08787251621b3902f15a13c78c7e319ff254c8001b4883f3721ee44bd0b5584679e2a98a68d7ec005562b08623ad5c7f1630e'
                                                },
               'config/everspring/an145.xml' => {
                                                  'Revision' => 2,
                                                  'md5' => '30235407eb3b18cf27ff7e105c0d87341dec592d5c05e217b6d4deec470066afc37e95f773c021ab9f6f85874da9b349bcada1f9be56f9377923b9767753fe62'
                                                },
               'config/everspring/an157.xml' => {
                                                  'Revision' => 8,
                                                  'md5' => 'f7afa8e9d7fbf522812deba0c11a1b5b15479e2896f7bb55df1099f83a4c1aabc64e08cb84b40849b0cb673c239501af20eff0672e63216794baf6eb3ad22740'
                                                },
               'config/everspring/an158.xml' => {
                                                  'Revision' => 5,
                                                  'md5' => 'beffd93d68274c31d2583838aa4fc014fdc1bf980bce07f98b8bf7fa6d8fef44bae85d1a06f24c5362f26e67a82022d842f545346d2e8c9fc3d7885d26d1dfc6'
                                                },
               'config/everspring/an163.xml' => {
                                                  'Revision' => 2,
                                                  'md5' => '36f97e69383ccb3b6428b9d0935d5feee86598483267e35bd1b0b9a54ecf4f112a92f35ef01cf5be79abdd81b0a401fecbe09ea2f639adbaf0e1a78d7afdc0d3'
                                                },
               'config/everspring/an179.xml' => {
                                                  'Revision' => 4,
                                                  'md5' => 'e39532bf66154389eb31e6f1f6da5915c40cd8dbb682152eaaf60931dd8ea4992be1a11a1b9ac58fadf40f965e3ea7de03e9deb34b7b1ba63bad9485dab53877'
                                                },
               'config/everspring/an180.xml' => {
                                                  'Revision' => 5,
                                                  'md5' => 'c1118724c848e37cb666af3cc4338314075f9013e1fb47caa2f8eef00420e80fe808c0335828154bda037891e0dc7b9769236c28dbea8e73240fd6d2daf9139e'
                                                },
               'config/everspring/an181.xml' => {
                                                  'Revision' => 4,
                                                  'md5' => '29ccf218506eefa4204ff5293d190a32026e9cd57e083a85131b29d575f1ff89a8991b4dd7eb79136abd58d42107fab32093f9b610f2b158b2e0a1aee3be92b0'
                                                },
               'config/everspring/hac01.xml' => {
                                                  'Revision' => 3,
                                                  'md5' => '83858d1a26350a75ee01bc46c2ba6bd0cd6ff281d549a22fdd9784f88a7bc8e60467e235e638fec024222252414ca151f0a5a3c0a0d1efa05f02a851cef5025d'
                                                },
               'config/everspring/han01.xml' => {
                                                  'Revision' => 1,
                                                  'md5' => '41d5fcf2548e675012a7d5510c5edd0489accd9429f7c4710dcec46678e95bd3ecae692242bb9da11618baf2fbbf1fb5e3373fc2ee5ca065be954a9ced07060d'
                                                },
               'config/everspring/han02-1.xml' => {
                                                    'Revision' => 1,
                                                    'md5' => '3ac5a3938d6536d9b99a260cc4c1fe9587290ea6e6aa38e93158df05c22d17d9a41ab3f5db639a653e1b57e6c701c234784ba366f79ec1d81ea1f9bb42280184'
                                                  },
               'config/everspring/hsp02.xml' => {
                                                  'Revision' => 7,
                                                  'md5' => '6579098c7dbeb3ba683016cfe27ef08805ee7dee2d9cc5e3b94e4df010d8672e0811d61fa70533061c822d766a849daf3fb66b1f18e87e90ad02862ed76ef8a0'
                                                },
               'config/everspring/lptdm1u.xml' => {
                                                    'Revision' => 9,
                                                    'md5' => '8cbffa88913207a3a149123dadfb6f9db9686886795862237723dd73cf75ca28f0e85eb57aa66ceffc21974ca40fe06f0a877605096cd5aa65e351a797af9d23'
                                                  },
               'config/everspring/se812.xml' => {
                                                  'Revision' => 6,
                                                  'md5' => 'ddbdd0af88bc20428667e30ba0e423e963d0d53c5fb741a5d9f0e2a962c7e833586ec3f19bbfb6571ce9475b26041c865a7818ec45fdbb25fb1b5021a6e5b7c1'
                                                },
               'config/everspring/sf812.xml' => {
                                                  'Revision' => 4,
                                                  'md5' => 'ae3e1c1ea273b60314aaf34a828efd3d7cc4e1c1c9c2144353f1d7340af646a12651d18689a48e96a3e3045dd5eb3591e053df56ead016077d50b284e305bab3'
                                                },
               'config/everspring/sm103.xml' => {
                                                  'Revision' => 5,
                                                  'md5' => 'b4db68039d5c8b96246750b126efd8f526bc8ed1a502fee3b0f5bc299076165cc26a727ffad606c3c5913900196e8a4119903b56052e8ffd9f98f64338519eb2'
                                                },
               'config/everspring/sp103.xml' => {
                                                  'Revision' => 4,
                                                  'md5' => 'b7005e1785178e4def11ba6d4148b7c3ecdf82cf3205f6c7752d8ca5e5ba46e2efe1dac837cd99f21963837e95a396bf2698640eb71f086745c3655348940355'
                                                },
               'config/everspring/sp814.xml' => {
                                                  'Revision' => 8,
                                                  'md5' => '1eb7a9708bd399b1d76a9b91b48e82367b141fdba05c99200038ecc3a425bc459c320bdce5ebbe8ac9496e1eddb5d9faac0119ff5cbe4046ae4553ac8ef397aa'
                                                },
               'config/everspring/sp815.xml' => {
                                                  'Revision' => 3,
                                                  'md5' => 'e8ca9d3c02c9b238f2a8198eb349389cc8b83fe9c95639abd361672a27b32fd901690c03ebdfffa6baf3f9dbbe76d8090fc7ff6baeb955d5775211f0e84a27da'
                                                },
               'config/everspring/sp816.xml' => {
                                                  'Revision' => 5,
                                                  'md5' => '2a6bb41379abd9b55599ad5bdc59c756c24ec41136f5fb797f8c69f35d32b04f81c1e79acae22567d58e2eb5cfd79678b13185b9762217733e41b04ba453bb09'
                                                },
               'config/everspring/st812.xml' => {
                                                  'Revision' => 5,
                                                  'md5' => '1c44712463c9a810bf6bf9dc55eb4427d76fd0370148bca22798bcc19a10939ab6e4ad04204a300a800d40c9e72a4df1dd5326497a78517324e22b7a5b8c7201'
                                                },
               'config/everspring/st814.xml' => {
                                                  'Revision' => 8,
                                                  'md5' => '92bdd7c1bfd0febe8e67fc4f0e156456ed98fd12a3e118346416527536faa79a77ce207bfdd056e809e76218a65483f6b227ed2b3748a7090605fdcd1ed30036'
                                                },
               'config/everspring/st815.xml' => {
                                                  'Revision' => 5,
                                                  'md5' => '1dd35980d8278ca67d8d81d9501d299dee9c3362797f4cd0614b9570ca39264e7d6ab20ab0823ad130449d361249b57c31e0c99d6e9ad6dc1a8f57f8df4f74ed'
                                                },
               'config/everspring/tse03.xml' => {
                                                  'Revision' => 3,
                                                  'md5' => 'ffe2ea7bb8e42515f36eae34c2911ce3a7130c07065088559a1766895eb95bf3e324a3cea09f3009c490d5a6b09a960581244700a662b37942d7a0389162bb06'
                                                },
               'config/everspringct/hsm02.xml' => {
                                                    'Revision' => 6,
                                                    'md5' => 'e131dbb42620861a8f91b6a2146b83ab32d0f721f733529bf11bf4d4961251c7d11fd2df79e288145cd2a5ba92dc761fe9b98c6c9b76e0f8beac4bfc7053fc68'
                                                  },
               'config/evolve/lfm-20.xml' => {
                                               'Revision' => 1,
                                               'md5' => 'e0e7192e0013c6280d2dc866cc5db6e4f4746fcc2457e13cf2f0fdc7d454e3924c790b5e832876015a11ca3fca6bf25dc979bd49d99e68575f9c17f442c498c3'
                                             },
               'config/evolve/lrm-as.xml' => {
                                               'Revision' => 1,
                                               'md5' => '648bb59f6ccc9fe8d61207f67a46898eb22315463b138c410ab5e20bf3a23c48154e50039d23cdc106bb1226ada35875072988e84227c767d1c475dda329d35c'
                                             },
               'config/evolve/lsm-15.xml' => {
                                               'Revision' => 1,
                                               'md5' => '375c317a73b812f1766db89385ea6810cef5eb5374ae5e68c01a00dd5f9ed6954b33150a55dd1950ee2c547d95cf0cb3eeeb5f1400c08cbfe399cdf58adb0dde'
                                             },
               'config/evolve/ltm-5.xml' => {
                                              'Revision' => 3,
                                              'md5' => 'c0dc3a85b7da4e3bd36a877f968ebe8f4315376349793d6d0f7e0d9b8bbbe1a888473c0261ba67dbbf6ada1f65459ef273e29e48643a30696a4ed0e2c0a674f8'
                                            },
               'config/fakro/arz.xml' => {
                                           'Revision' => 1,
                                           'md5' => '5983b72ce936031edbf95af40b9a1141b1a4b902d85387d1c93878a227cb850eba1616606f4acf2bb71d77d6d53943b43312ef960dd98586f6fa54c6765ecb0e'
                                         },
               'config/fakro/zwp10.xml' => {
                                             'Revision' => 1,
                                             'md5' => 'c841afafac7b5636e538cf14bcc2c6ae28e30ee68aa865887559cc46a94a628d091fdeab1af02fe2b6068baddfc64c9689c70948a604985515d96efaca5c7d71'
                                           },
               'config/fakro/zwrs.xml' => {
                                            'Revision' => 1,
                                            'md5' => '08b86b5d4ec15f2f1eb34441beea264589f7503a88213db36e02619cac3b191ce77dab68ea21c683fd6a6caae25cd5886c49b1b85452663c6dd2bc2c757a1843'
                                          },
               'config/fakro/zws12.xml' => {
                                             'Revision' => 4,
                                             'md5' => '2244930ec5075941e48029016e4d03f4003ed2c4f354dbe14422b067fcb09d2d083716e1ed583b5bec8851758cdd2f7c634c926280dcf4c97521a3983f19469b'
                                           },
               'config/fakro/zws230.xml' => {
                                              'Revision' => 3,
                                              'md5' => '38d4216b7e3fef3900f637ee4e173c241ccc734de5e1ae85fd5eed95e4ff8d2aef08ec5229aaeb3712905e81ce5fd725b45ddd8a8b959bea21d756cf72b9b5f0'
                                            },
               'config/fibaro/fgbs001.xml' => {
                                                'Revision' => 4,
                                                'md5' => 'addfa55daf406a745a852792ea34a1a6e83995d7ed3755789a7f29081833e1c12b5599b537dbf3cd36dd2d0d41d145f6174fda43fcc22b02361fd6dda7e1d425'
                                              },
               'config/fibaro/fgbs222.xml' => {
                                                'Revision' => 4,
                                                'md5' => '9e7a4798a3f538dd041de9528ae8d948b6852131b8f73f7b9db0443a3eea9eba5b3fa16ad3282b23a4d817f44c470258938282c402f2c079a0853d2a18052231'
                                              },
               'config/fibaro/fgcd001.xml' => {
                                                'Revision' => 5,
                                                'md5' => '94e7567c5a4c746afb36a90bd8f5879df6d8f95f6e2241d3fd50accd32b3c363aa2cc6454e51facfa5b17469385e9774622f7605566577692c02f40ec3eca2d5'
                                              },
               'config/fibaro/fgd211.xml' => {
                                               'Revision' => 3,
                                               'md5' => 'e579604d1d754bab281b4f701ca02b7f08a4b89692f4122defcd1bed87acabd1d73aa00d1f76986c6d4bd01ad2646a1369f305e793ddbcbc9e212cbe920de42a'
                                             },
               'config/fibaro/fgd212.xml' => {
                                               'Revision' => 14,
                                               'md5' => '21d87779df4aaf0c9619b9d3260b2e1500cda54534f89ebf272f154afdfb1fe2163107968376d9de8f43203e4a9ca45f0ffd1f5226d4690c443ca87edee630bb'
                                             },
               'config/fibaro/fgdw2.xml' => {
                                              'Revision' => 5,
                                              'md5' => 'bf766ffd85bf105faf0aa1e391d5d747d9fae52479fd52a3bb43dea64e5634113c730066ba200bd03e28922b7a1e04933edd53dc9c84d7f17164cbc378694597'
                                            },
               'config/fibaro/fgfs101.xml' => {
                                                'Revision' => 3,
                                                'md5' => '12015e24fc0e3ed9a40a9a36e372629d7a858917668b531852d52206ef0c52f438b70ae0c91310304ce004fbad8e0115fd875da1eb9ffef5c9323416f9d71cd3'
                                              },
               'config/fibaro/fgfs101zw5.xml' => {
                                                   'Revision' => 8,
                                                   'md5' => '28385ab08db45cb56171e3f9130f275fa3e68fae413150a8fe274e45988092e4316e8a727e208a9a75523719d66a187ba8387c1567ccd5e19fe7fe72a5ee7882'
                                                 },
               'config/fibaro/fggc001.xml' => {
                                                'Revision' => 3,
                                                'md5' => '050a8006717af518041d68f2055eb5adcc759c077a0ff55ec66218b7f049151189d0e7896b66e1bd72ce6e6bd42eb7a071f300096e02a3e92feda34a7ac588d4'
                                              },
               'config/fibaro/fgk001.xml' => {
                                               'Revision' => 6,
                                               'md5' => '675408571e8f8fc679fa60b304c79a103c12b4dd4880d896e45829387998ceed01379216c916bddea2eb7d9d5d1d4fa4cc0315e979a8275e6fce25b179535c26'
                                             },
               'config/fibaro/fgk10x.xml' => {
                                               'Revision' => 4,
                                               'md5' => '15b64a691b43a5c3a24753849d6721aa3241ccbcb6a6d8e5d43d2222ada1dc1fa0b08f5bdded9efc5de56391825be228435aacd6f7859b419ebfb4f317f0cf56'
                                             },
               'config/fibaro/fgkf601.xml' => {
                                                'Revision' => 5,
                                                'md5' => 'b477def6a8d30e0399f8b4917b6c8317fcb2658b24f702bf8c1591b54b8a3d0ff4bbeb9e9790227d1edf2341efa9e123669644e9ee39cda91e869d42f5f14642'
                                              },
               'config/fibaro/fgms.xml' => {
                                             'Revision' => 6,
                                             'md5' => '76242fb913189103b1a368f5a5e4329cd443136b0b38e67286867e4170cc75527549130b1683015b93fbce90a7c9f7a95b3a22d3913c322e4730f44078b1e1f9'
                                           },
               'config/fibaro/fgmszw5.xml' => {
                                                'Revision' => 11,
                                                'md5' => '0adefffe86619a91a05a0904132abd3e24c6d367986f082cd08ef0738d340814d209b631c32d1eab4752263f86086c2e0d4110020d1d1be456f12f4abe887ca8'
                                              },
               'config/fibaro/fgpb101.xml' => {
                                                'Revision' => 6,
                                                'md5' => '4a688fdca007e02f3ae2e13e11745ab591c4dd4e58dcc9f9034c2de91e694a506cdcc99c4059d94b1f154dde6fbef84d6f800c6189a0e11e75429a3e413c9923'
                                              },
               'config/fibaro/fgr221.xml' => {
                                               'Revision' => 2,
                                               'md5' => 'b1ac55805cb99bfd01a6f7a553fe9893e83f4bc1a4f299c0dac1a29e931c41c119a0a81522351e8639881c92225e05170134dab379836e40c36c7f3724377622'
                                             },
               'config/fibaro/fgr223.xml' => {
                                               'Revision' => 4,
                                               'md5' => '10d3acdcfb6738324afa2f6c4c0547f29bf04634fbe774bedeb5c160c547168d5ffa1dbfc8740aa4c12c5b928ff2e9d8ca1ca99c5f7f2a366b6e037371a32e69'
                                             },
               'config/fibaro/fgrgbw442.xml' => {
                                                  'Revision' => 1,
                                                  'md5' => '7e75383774d35228492d543a94cbcd4a9652e8cb6b934bab92dc6b1d5b634d518b70370c61cabe52c1ddcc55b741600e90dbdc0bc7982232b5ab641f2b914093'
                                                },
               'config/fibaro/fgrgbwm441.xml' => {
                                                   'Revision' => 5,
                                                   'md5' => '302c58370d2f92b94036178c3c7e09e2506c3cb31ad92b6989a3599de87f80b51d0f33ebabff3a9ce2ae81512be294287265a21c48d0176e5db80eaafd541fd2'
                                                 },
               'config/fibaro/fgrm222.xml' => {
                                                'Revision' => 5,
                                                'md5' => '9afa4db8e041a54de279744aa81394c8e00cc17b675ce8212dbe06c3908b2af3065ae4c4f26183abadf9060abe8e04c209d69eb727bd3ad576051553218baf13'
                                              },
               'config/fibaro/fgs211.xml' => {
                                               'Revision' => 3,
                                               'md5' => '801ee579a73bf981bd3c4b5000642dfdceef3fb0f4bc1f659dadad7dd2f42f3b234ead1d681bf2d0ab18339dbb6ea683ce65d91aedde49f04f836257e3f13fd2'
                                             },
               'config/fibaro/fgs212.xml' => {
                                               'Revision' => 4,
                                               'md5' => '6b9c4b6b47544b2acdb0820ae6e914b6f25b322e88b99e48392e6968d0e57203a051870bb87c3345132385e48d18597f829c4790d21e2b270babe9b92d9faea4'
                                             },
               'config/fibaro/fgs213.xml' => {
                                               'Revision' => 11,
                                               'md5' => 'e41844de98b9d3c13bdce42661f3126dd742e92e834255ba4926a69a305a9d6e0f629ff16ad7018b1b299e03294b21a7b2250e68278c3f2e2f8134c46ffa3119'
                                             },
               'config/fibaro/fgs221.xml' => {
                                               'Revision' => 4,
                                               'md5' => 'e0260bbc99a7eab473a1f80f9398602f6316c00f3f2177ea76bbaf240dbb831cfe7f2ce9caddec53a05655ac6e73b5c36db55f1218f8a0d2c2bd0a4c062c8f4b'
                                             },
               'config/fibaro/fgs222.xml' => {
                                               'Revision' => 5,
                                               'md5' => '4adea0927515ef9146d48192bf09fceb0132df7a8b770ebd89d5473b92a32c12fe500e47ba31acdfc28cfb520e4d43eba5b1fbe3fa49ef5331d8a433ca83de62'
                                             },
               'config/fibaro/fgs223.xml' => {
                                               'Revision' => 14,
                                               'md5' => 'a20bca0d2a4fbc249391a9e21197c4481e7d650d90cf6f52a9c10f6783b576b083a7979178ecff6e64e17a6266e197f155105a8b57c5346e404e99db3de395ed'
                                             },
               'config/fibaro/fgsd002.xml' => {
                                                'Revision' => 7,
                                                'md5' => 'caf23b9d5714c41757a472148801faff4face27a0b9963b74363bd2fc78827d2073f47f9e0f89745713d19234b48ea80ecdfe3e1c100a156962468403f7dfd6c'
                                              },
               'config/fibaro/fgss101.xml' => {
                                                'Revision' => 4,
                                                'md5' => 'b3ddc92e51ee5a0ac5eba30f3cdba72f8c8aa114b2b474f3d7096d0092ccf9ae8ce6042e8f6182f4a07129a891e6dc83517be0d5d67bda91893ec0bb210f0f45'
                                              },
               'config/fibaro/fgt001.xml' => {
                                               'Revision' => 5,
                                               'md5' => '64b989c2046a0c572b8e25ee2c3c595e1a5c2eb52e9c6a29d96cbe0c71b33d4a46bd640e551564e6794aeab9a5e7a9a011c0e7430ab2b52de518ba9cac81c3b4'
                                             },
               'config/fibaro/fgwd111.xml' => {
                                                'Revision' => 2,
                                                'md5' => 'bf6d95da83aad31068f0f62fb3abf1d03481f63dcaa347f8fe6a38cc8d4a2bd9a3031722f9a4e73cd6823dc151fdf30772c4c3b5d4f06bdc6df3120389091057'
                                              },
               'config/fibaro/fgwds221.xml' => {
                                                 'Revision' => 3,
                                                 'md5' => '91f5151dd35f34d1b51fdd98d75aea1a2bda0d9be5d34882ae666604492fa31af73d56e48a6e9644b1af093fa5acb1c884b135a612e7eaaaca5784689fbea729'
                                               },
               'config/fibaro/fgwoe.xml' => {
                                              'Revision' => 1,
                                              'md5' => '117d888dee07fa6b24bf1a69a144e631921c7f06ebdb0e90632560ecf45872eabdc82e2821d734f260585c660dfd47737c5948a44c9ed21674e13b8e1533824f'
                                            },
               'config/fibaro/fgwpe.xml' => {
                                              'Revision' => 6,
                                              'md5' => 'f099c34442fb3d67723c59cbec6b31d2d383686b583ac013607848e3d8dce2a9628dd96a10751a027cf8d18c4714b0272dab073dda20302b1dc5820f18273643'
                                            },
               'config/fibaro/fgwpfzw5.xml' => {
                                                 'Revision' => 5,
                                                 'md5' => '61fc9df991d5a091c0a05a92ea37c4f76d18e52d9cc9252418b5525a32f48cc8cb9815a42b05de2fa8cff62665db88094eb4b99114d5c157671337e12a8230af'
                                               },
               'config/fibaro/fgwpg111.xml' => {
                                                 'Revision' => 4,
                                                 'md5' => 'ff622cfe98037421901a2087f85d5d7272f3fc0e1c77c5b357708588cee4f4f47e61141c833c9b7af4734f2ae109dcf2e1e3d44bc6f6d4a39450ec5de8de5ab1'
                                               },
               'config/fibaro/fgwr111.xml' => {
                                                'Revision' => 1,
                                                'md5' => '14e1efc7dd30097da9adb3b5c69ea5c114ea63806004f553c701cf7833aeea730b4fc1cc30913b1cedcf1e2e88aa2f7785cef3384663df68a879a0a3a5b184e7'
                                              },
               'config/firstalert/zcombo-g.xml' => {
                                                     'Revision' => 1,
                                                     'md5' => '3aafd7c7283dde9c093a55c0c6e0cc0c8f221e9b06f647cc151b97a4bd4296c2715e89d9c62886d275f213376e2e3052a23ce05ed027a181f054459fdef0e3cb'
                                                   },
               'config/firstalert/zcombo.xml' => {
                                                   'Revision' => 2,
                                                   'md5' => '6550cacd482668a1c7561434bf094255cabe30b5beda26c406e2f9f5a772fb19176f2c0b28824f9015ee64b0d4f737f5f9b35ad2c133852f7286160ee337844d'
                                                 },
               'config/firstalert/zsmoke.xml' => {
                                                   'Revision' => 1,
                                                   'md5' => '419d50ff831000b5b2ad8dccc3841dd89cd1145186c7180d98d3b5071b02dd4b94ce8c12c1471ba7cfa4243a3e46c63779f5e31d1559e95f571f471dcf32c2d2'
                                                 },
               'config/followgood/swz-1002.xml' => {
                                                     'Revision' => 1,
                                                     'md5' => '3142c3cc8cd97d218a3f3a31d841d308ab0a51291fa2a57a3c13c3cc45cad79350d958463bd1667d596a99206c5759877a7423692e714437e922f9aba5bee6ee'
                                                   },
               'config/forest/fs2z5232000002.xml' => {
                                                       'Revision' => 5,
                                                       'md5' => '5d023a7e60f4becae275c45eca40de4772fa5650f13158727dede39a8011ba03000e5ad3941542279978f6348d3f85bfd45ad6b02a0185e612b1662f6a4bb25d'
                                                     },
               'config/fortrezz/fmi.xml' => {
                                              'Revision' => 2,
                                              'md5' => '8f7ad8fcf6fdf93c1228bde5f5ad12cdd4f6681ea96e2fba2e59da2b84b9a9ce5fbd288a1f3a859ccc640ad77c362191b3ded331a15c0cd15ba1007c4ca8d4c6'
                                            },
               'config/fortrezz/fts05p.xml' => {
                                                 'Revision' => 1,
                                                 'md5' => 'bd74c940439b0e3c77c83b9bd2a0d4af6744833f3e4dc4ac2726f0b319bec7b12b9ecd19373bf0b0cb8c094f039604e429826e46038043a11cc81023fe78c1fb'
                                               },
               'config/fortrezz/gdc1_fortrezz_1501.xml' => {
                                                             'Revision' => 1,
                                                             'md5' => '48bfe2a8c75fd3c17a87bb4405908dc9c835c131d7e8625760b93a8c8d4f3d6895cc8fd8483913bfad697d12811f42c82b9ee41168baf068ef2616d4bec65800'
                                                           },
               'config/fortrezz/mimo2plus.xml' => {
                                                    'Revision' => 2,
                                                    'md5' => '6016f3d62b2d67fc6c21749852db2bf0f158534a6aedeb5414e2e23b073ec505b86653725ee4ca69b61b0d2577b6c2cbbc09a390e00babc6d813052cd7c6ff84'
                                                  },
               'config/fortrezz/mimolite.xml' => {
                                                   'Revision' => 5,
                                                   'md5' => 'f8643c66c280f96588067d67f33ae3aee81243fe1ea5677ca8f8b3e0f21282cc968b98af61fe5a1772a6ac02f00ad44d9c130caf15552e49d40879419cb703fe'
                                                 },
               'config/fortrezz/ssa2.xml' => {
                                               'Revision' => 2,
                                               'md5' => '8b5fb147acc63d0dd5fbbb34acf4efbc4a2fafa63d1ee8970da52a216c912d75b35fee0c624eb97d64e8c8e4fa08998aa193a7b9f2beec6a354a2902309f72d1'
                                             },
               'config/fortrezz/ssa3.xml' => {
                                               'Revision' => 2,
                                               'md5' => '96196cd391eaf93e6b87da39636f574a4613c0581987f2a680f592b8d4493f967068995df52eb54b33930052392725b563b1c9de2c4acbdfa26895cad24c8f16'
                                             },
               'config/fortrezz/wv01.xml' => {
                                               'Revision' => 4,
                                               'md5' => 'e7ef958f3c88e40d69704871967293baa75c03b1118b80cc046c4ac3710b1cd1503a465bd1c9f475caede7a926062c2b72d811f4e26864e45b479983631fb59c'
                                             },
               'config/fortrezz/wwa-01aa.xml' => {
                                                   'Revision' => 1,
                                                   'md5' => '822a106d8f7d792f2c1f52252ffc941d2c27a17ea182c403b2fb212ab42d18e7083e079f2b250f45f587509c95b6fbce43ddfe1c02f66734084ba5d07a495c1b'
                                                 },
               'config/fortrezz/wwa02.xml' => {
                                                'Revision' => 3,
                                                'md5' => '4bab32e79691a880d38d91c7501f0cf98b6e2e60b7a2004ad332602bbd0f33bd8fc4861e4048953e2e9c469d765a6f9e6b65c3c212a0e3f6e9f5e1f4126655cc'
                                              },
               'config/frostdale/fdn2311.xml' => {
                                                   'Revision' => 1,
                                                   'md5' => '79f468d1f50721b8cbc723c77fc9902c727376cfed82099e821901ffb81e402d6e1213486fe9f0c2c6f8e39b3954327c1a87ad21a705036dea8927e84746526c'
                                                 },
               'config/frostdale/fdn2nxx.xml' => {
                                                   'Revision' => 2,
                                                   'md5' => '2cfaf444e663bf9f6bcd25d8c08ef14163ea9c938c106556ecb6bba22641bb47b066c323bba6c7db49f4f731ee12eda16648ab9bd8e0b3f1bf949bce8fd9cfeb'
                                                 },
               'config/ge/12719-plugin-switch.xml' => {
                                                        'Revision' => 3,
                                                        'md5' => '17ebbde5eba4998fad0e35f252461259606ca8e88d0eaca3437cb3ccabd36797b28671660bb7955349eaff19cf617d86f20318693d0766f7c56a14998d2c43a8'
                                                      },
               'config/ge/12720.xml' => {
                                          'Revision' => 1,
                                          'md5' => 'dad8cc08440a1f5abde69cb6649d45eff1059ed7a8e58ca297192f20e89941f8fd09d2ab491781ae0ea2fe840123f782a0881a2ae75e3d79f7e0de6f63ab9710'
                                        },
               'config/ge/12724-dimmer.xml' => {
                                                 'Revision' => 10,
                                                 'md5' => '24636225a58d3c645cb2f03dcae0745a89e0c6042f3f72b2998cf1c35978956ab4c45c5c72e16a344c49f38057b75ed4c3bed6efb6a050b4713ffb282c90e4f9'
                                               },
               'config/ge/12727.xml' => {
                                          'Revision' => 1,
                                          'md5' => '2f1fc4587bf2caf5d982f45535996a36bdb93adb7de8f089e9ca8bc042d91e45677bc2f5997d125b3eb1e93f533c00637ef6d7106a9c456878aa8523ac52dc07'
                                        },
               'config/ge/14282-plugin-switch.xml' => {
                                                        'Revision' => 4,
                                                        'md5' => '72ec968ba6c64f65c48fc8ef9fa33f623717bda452d0685547735dea6240ef4efde6a1da95f683cd5fe1efdfaeea834a13412482a305c05423c21186c7edaa97'
                                                      },
               'config/ge/14284.xml' => {
                                          'Revision' => 2,
                                          'md5' => 'cd3edde334dc3c489b23b3148590077b6e4f3d2a50fd3530fac2e140a956ae6cc41ed1d435ea47388456d955d7fcccf0a399225d76d1e58796c36e406d42491c'
                                        },
               'config/ge/14285.xml' => {
                                          'Revision' => 1,
                                          'md5' => 'f3a27a970ed353ce1eeb8c70a30b9cea0ec86e06fdc2a603291b92139b4ff200ba60af992b156660e7c8237e59b0bc2337ae517e22f821088c3ab1d80e3ee71a'
                                        },
               'config/ge/14288-outlet.xml' => {
                                                 'Revision' => 3,
                                                 'md5' => 'd9fb1de64ede9d3da8730b73e67149d87f383aa45d878cb1fc54fe59cfc4b636577f35c58823484f3d5d830b0080aa69b4c86a934225c521e11a7f81ca07fb93'
                                               },
               'config/ge/14291-switch.xml' => {
                                                 'Revision' => 5,
                                                 'md5' => '341219ad5f6d3fb200034d60733383e2d2499c3486b2389b11984895a8ca577b817c9b986ebf875973424771aca68d1b1800df5d710e3dd4121963ab530c2140'
                                               },
               'config/ge/14292-toggle-switch.xml' => {
                                                        'Revision' => 4,
                                                        'md5' => '499251768ad6b8c824d1a20f49270d9ecb1bf8681067654ffe6a795aa3a5b8ac314e3a75047fade9bfaa31dd57879b16556fe5c4e04ea82db570f99c0171e177'
                                                      },
               'config/ge/14294-dimmer.xml' => {
                                                 'Revision' => 7,
                                                 'md5' => '4a6aaff166c92187dfe9dc674fe8417c6b149e5a3b1414c5efe5d88965378613dfd92fced66ca4a92484d582772a3009feece8e204c5135bef683b8956ed1585'
                                               },
               'config/ge/14295-dimmer-toggle.xml' => {
                                                        'Revision' => 2,
                                                        'md5' => '936f319de3f6658b448d9c27ee2b6c639a5702fa2669a750ac841e13e2dc5fbfd1c686ae6805cc231b94607c36781d2bd7214ea81fdbdf10f11efd4a7f9c9848'
                                                      },
               'config/ge/14298.xml' => {
                                          'Revision' => 1,
                                          'md5' => '24da4dcaab326eb2aec592f74c6db3e51d05108773b6613a6f415760a93fdd98be579834488335ed3efd2f987c20f316284b39b1a8c659f67e83895f50021044'
                                        },
               'config/ge/26931-motion-switch.xml' => {
                                                        'Revision' => 2,
                                                        'md5' => '80cb83a0ed9a932b0fc85f6046fefd92065741aa6d9d764417a0718edf1d528680638842f199888b8c0c2986b7cf3b7930744ca309986668d1d605ce68b59d29'
                                                      },
               'config/ge/26933-motion-dimmer.xml' => {
                                                        'Revision' => 4,
                                                        'md5' => '0394fce7c7e8b1b3a5181ca36230cf10ccd13c4a34ebaa67f39df0af12316d58ba9bfdace934a02d6bcb4f8d12d86cba5bc113d0660b06fc833c0794c47e9d24'
                                                      },
               'config/ge/28167-plugin-dimmer.xml' => {
                                                        'Revision' => 3,
                                                        'md5' => '3ee59078343932afcb5732ec56eb15c259f360f3a4adcaee1f632350f057581372ba65a0c33ed51f6b239096db43231fa64a439a9307c3b9c4c9e23da0ca6995'
                                                      },
               'config/ge/28169-plugin-switch.xml' => {
                                                        'Revision' => 4,
                                                        'md5' => '58980d447abb1f8c82167ba043aec5546a8ace8e6ea9f4129c521b363ae3aa3d7c723c64901af5c6bec6695d7f0aa85e4975ca318da9016deeb83cbe6aaf5e59'
                                                      },
               'config/ge/45604.xml' => {
                                          'Revision' => 2,
                                          'md5' => '1a651b322ebaf4de9f8b5a03c9604cf55e6140cd1a64f45814e6e8818d83dc4e0988f7f8ffcd318ca3d9424f24e78250b742fa87025f682e22560e1774d18df8'
                                        },
               'config/ge/46201-switch.xml' => {
                                                 'Revision' => 1,
                                                 'md5' => '3ae4ec70a396a21c7b8e72f979c343f715f133b2a53d827b31f88ed45e17fd457dfef597c64b13bf36b688d21caf42c1e488971c2128a3baa8a5d9d4b887da13'
                                               },
               'config/ge/46202-switch.xml' => {
                                                 'Revision' => 1,
                                                 'md5' => '0b52e54d014cf6ca5f94d2f0ac130236625b2ba575d8edb955a0a682b358a1c30b481f23b598c31349068aaa95a5a02ba76d074f7c0ac1ace38dc3134b584a3e'
                                               },
               'config/ge/46203-dimmer.xml' => {
                                                 'Revision' => 1,
                                                 'md5' => 'e66fa46f950b4533040b0bf24df89bde1fd624c7cd4ce92cd88721e31445e8cd41676f4dd0bc4587dbacd37a462bf9967651cc0bda71f1d7a6c089893c50fd92'
                                               },
               'config/ge/46204-dimmer-toggle.xml' => {
                                                        'Revision' => 1,
                                                        'md5' => '3fc29dc416cf95fa427f0dadb5c5676bc42cdcf148072b0d4a7d37c1034180410c60ba767bfe27fb262a36c276de262e2ebdfd70ab0301fdcf2dd38e655250f0'
                                                      },
               'config/ge/dimmer.xml' => {
                                           'Revision' => 15,
                                           'md5' => '69d688ae37c8887da28d801b24305f9bd81ee1f9b1cea214c492340ded4144263955f4325a229b33c22d5ac0a7f327b358cd0bf2100e4d096e9772822a0960a1'
                                         },
               'config/ge/dimmer_module.xml' => {
                                                  'Revision' => 6,
                                                  'md5' => 'f917273cfc180539f9dde977978e68e7ec54f30d2ef2378a2795f7c4519f93d52d9af4b860c190ef059363a562bd105899e3d5464b84b07e52af6ae417216112'
                                                },
               'config/ge/hinge-pin.xml' => {
                                              'Revision' => 2,
                                              'md5' => '195127b7310facea584641c8c4b0de9f80c787db87f65ac10a0b0f876fd061014828d7cd32e72d2f9f2eb146deb09e3278ec5cfac299ad1a5586325611a3f52e'
                                            },
               'config/ge/receptacle.xml' => {
                                               'Revision' => 7,
                                               'md5' => '3d226b9b6330953a94b786a712451067c0df84cd688feee5d156ae43ef847d490890db44629aff06771a4edad590ec0e12983de15ecdcf64400c499c8b956c8e'
                                             },
               'config/ge/relay.xml' => {
                                          'Revision' => 10,
                                          'md5' => '2796184b6ac7fe9f8aceb1a09221cc6a1c8c3844a039a484057dfa71f704ddca8c05b038cb6352f1df9d10972b328dcac6277749d8dc2b0197b4548760db213d'
                                        },
               'config/ge/ze26i.xml' => {
                                          'Revision' => 3,
                                          'md5' => '48668adae273d804358eb6ed626833f2576e08b25484914c8b3b5704fe2918392ff77467390677596b541f558779e9cc07b56dd1907f866ac4c1f858800b6f4e'
                                        },
               'config/ge/zw4001-switch.xml' => {
                                                  'Revision' => 1,
                                                  'md5' => '56d8b8c8c7c1450298ce238cd73f0e5782812a48a6794e2fb82a65fc32150862c5283294cd90cf9874b0085ca52dbd620710322dd50bf3e38da3d74d70ef0856'
                                                },
               'config/ge/zw6302.xml' => {
                                           'Revision' => 4,
                                           'md5' => '6b668bf119e7f0e6aea6c066294bed1be1e7843e67b1223ad2819691cc5c7aac2bf36807eefb29c996eaa4a83ce05abc93abe50873f835b018e563ddc8dc8748'
                                         },
               'config/gocontrol/GC-TBZ48L.xml' => {
                                                     'Revision' => 2,
                                                     'md5' => '15d627a3d9de686ec39e3cf2cda1adcb335cb6b38ae807106007a69416c45622ccbc9fa06f2b7ea4a9fed73646497f8600cf54e27e879ef90d71fda6fa19d452'
                                                   },
               'config/gr/gr-302n.xml' => {
                                            'Revision' => 1,
                                            'md5' => 'a151aeaebddc3e1b697ea96f455aff329e374662ebb64849067dd74f50caf3a96d32750aeff1005f7df557fdb6a3f75aaf94190ace1566bae5bb25019719b0fd'
                                          },
               'config/gr/gr105.xml' => {
                                          'Revision' => 2,
                                          'md5' => '54bfe047e99c0701d98c2220492a0da6c98d80abb22690916c6de4baad6a0fb473a2ec6f5ec3369e7ea31bcce54828300e43fb752ff5efc867d8e99c2f7be6dd'
                                        },
               'config/gr/gr105n.xml' => {
                                           'Revision' => 4,
                                           'md5' => 'ed10e4f95c410c9a6e9b539bcba6298f052c35867326105777ddd9e19d6d7677ee5ca9d2bf862a837b420fabd8b74e25483b637c7a71e35c6974dfe30e09dcc5'
                                         },
               'config/gr/grb3.xml' => {
                                         'Revision' => 2,
                                         'md5' => 'a03b12da4dc4cd30c564f72efa4ca00dcdac5c7a7dff878dad7ada0a87675fdc271a1408a5187a5f3349eb4809886b1064b2df6f0b4697b068308a57b337e97e'
                                       },
               'config/graber/brz1.xml' => {
                                             'Revision' => 2,
                                             'md5' => '20de3c410b7f5e4230670cc72a74a5c0aa055c452538072f17146558addcb823ac1eabe84ed5e3c5b99520a1263f3e2425a53869d1dc5ea714cf323488e88f08'
                                           },
               'config/graber/csz1.xml' => {
                                             'Revision' => 1,
                                             'md5' => '536a0b35500ee8ab596c1093763c408e4b7ec61bb808f73495f0c89e25e038522fd4f35d9869fe5dcf54c51109260d35a53bc525c446040110f771a0c4cda308'
                                           },
               'config/graber/mcz1.xml' => {
                                             'Revision' => 1,
                                             'md5' => '3aaf4b40388aa6f23f2b0221f1707c02690cb63ae173fd990604c9456999b75fdaf82f4dacac5f98d2f02e6f21d85c76bc8582a3c728b19465c8d73b7a26a5a6'
                                           },
               'config/graber/rsz1.xml' => {
                                             'Revision' => 1,
                                             'md5' => '598bdd923d527543430b89d86d2f0260c26a59017a3f44d7eeba00ce809bf01f9a0161041d1b9745a339dbab0f7f0d8f984504a74dad89921921454273e666e9'
                                           },
               'config/graber/vcz1.xml' => {
                                             'Revision' => 2,
                                             'md5' => '3b1ed59b630c3e890e80900dac25d798c48661a01e7cab554777f51f7bd3acb1e11d5adb0170011576b302f52611ea2489a082481bcacb00cebaf5eccb24f262'
                                           },
               'config/greenwave/gs1110-1-gr-1.xml' => {
                                                         'Revision' => 1,
                                                         'md5' => '9dd0a66c0191769535bcda4fc90ed9fcd3aa1858016cce795e92c517641a7e72d210946435f88baac53f37178d9283fafbcc94491394f8de6279077963b243d9'
                                                       },
               'config/greenwave/powernode1.xml' => {
                                                      'Revision' => 6,
                                                      'md5' => 'c96db0c34ebba8459e59ccbaf488c3876b9201235936bbe2410dd2b8777bf3ef674777e7f2dad9e80067d4e2e93b435fd11573a2a3d4938d7144e99df9cee828'
                                                    },
               'config/greenwave/powernode6.xml' => {
                                                      'Revision' => 6,
                                                      'md5' => '1e575738b3a559c2de13dfc9632fceb800dc03c8ac5691ecb0d0629a57b607d1046316d8ddc3a87db9e4fe1dcae57fab20998845f1b6d699953d555af71d179a'
                                                    },
               'config/guardtec/gkw2000d.xml' => {
                                                   'Revision' => 2,
                                                   'md5' => '280feec2b7433f743ebbacfe437dd6b1423b38777141a11f22433e29177b9280db33d2f15a26da0a9b0940c93c47d29dd874e7ae7b12565de709dd73ab669a9a'
                                                 },
               'config/hab/iblindsV2.xml' => {
                                               'Revision' => 2,
                                               'md5' => '1d8c628927d098803b55085eafd213c946af427b6246eefdcdaf74ea576b17cc72c2d76f0ee6c1a238b509eb0b2dbdcd95fd0924997e760503f115ad65a3b6b7'
                                             },
               'config/hab/iblindsV3.xml' => {
                                               'Revision' => 1,
                                               'md5' => 'ff25e0ca31e6e7b3a7ef6739e2175eb31b925b1fe663b1697df37710d07a8b7cf5056536b695f4a6c2a874ac2ede66318724d8f3592b8674ddbd2ecd7c0a0878'
                                             },
               'config/hank/hkzw-dws01.xml' => {
                                                 'Revision' => 5,
                                                 'md5' => 'b11d36a38e54d9c4f36fde7224db3847a5e0bb09e5828ff9ef8802ef1c67000846513ad3e91b2cedcf19e91b95734b4d2864a4d44a32c32bab7b16e4a5adf46e'
                                               },
               'config/hank/hkzw-fld01.xml' => {
                                                 'Revision' => 2,
                                                 'md5' => '02bd96bd02e95491700f0c6efd92fcd89e1c306bacd5d58d7f2f364d0df24bfd034ddd150215419537c7af5edbcf18da75eab1e77a5aff3a8140526fe527a58e'
                                               },
               'config/hank/hkzw-ms01.xml' => {
                                                'Revision' => 3,
                                                'md5' => '8a04fdaaa929db3866654b4b01329d13e3e32c449f711b6e23d78ab244106238ab73695e9a7002a80e203934bd1db1871dd6e5541dd944ac44ceb72b6c946d2a'
                                              },
               'config/hank/hkzw-ms02-200.xml' => {
                                                    'Revision' => 3,
                                                    'md5' => '5b89e6e05015240d4ffc671f8b880a0c37dcd4e015ba415cb1e73f593bce38af3cf03c629ba543ec797de41a12af504c06f112db7e85716a07605ddf61950d14'
                                                  },
               'config/hank/hkzw-ms02-300.xml' => {
                                                    'Revision' => 3,
                                                    'md5' => 'fc42fa3347826206318fe37b5283d667abc1257b4cf36084d41b876e90155b342b2773af6bd836954bbbbe14002e1346e5b42f39e412a1a347169dc5c947a782'
                                                  },
               'config/hank/hkzw-rgb01.xml' => {
                                                 'Revision' => 3,
                                                 'md5' => '35476c9eb132e78674d3e0fea1f757dc4508e0c390362b42fac1670fc6398078983b5253de0cafe95c081daacef41896bc760a3c50dd89905f7bf070bb991e01'
                                               },
               'config/hank/hkzw-so01-smartplug.xml' => {
                                                          'Revision' => 2,
                                                          'md5' => '9c1ab32ee4af6cf8b1d7d3437a9d031861d48952c015fa6fbe2e8c54940c45a718fc669975691a32eb53c78f1acef8dd231faaaca643fd1b22158c5655269f8a'
                                                        },
               'config/hank/hkzw-so03.xml' => {
                                                'Revision' => 2,
                                                'md5' => '3340deb59e1570b2c07fec06e4b13cf1159a9274f6b87fec2c846388ef9f47ca9a3bf3af2d306202d84e0b24adb226969f9ab6f7f0e7c3a5c916252b1583fea7'
                                              },
               'config/hank/hkzw-so05-smartplug.xml' => {
                                                          'Revision' => 3,
                                                          'md5' => '6dc4cc5e720bb5c534f25510f20c134baffb3d4b1f68704d397bab9775b6b14397471dee6469f230ecb81afd79363837589a531be926a7d3e789e82b4c1c5a83'
                                                        },
               'config/hank/scenecontroller1.xml' => {
                                                       'Revision' => 3,
                                                       'md5' => 'e748ff7ae3bb3358e80b863cdea2103275dbf536edbd538963502c7629aaa623c49b562d092cfbf4db17f7fa2f4b191223ad1e9513c86b58b937eb6504145f7c'
                                                     },
               'config/hank/scenecontroller4.xml' => {
                                                       'Revision' => 4,
                                                       'md5' => '25e5e4f19385dc44c8d33dd0372837fd2befb1d12b5bab7dc74027a3bc12875e56afdff854c363cb0bdf186aee0f5717af03b6c62f77409bf365176c9e953aed'
                                                     },
               'config/heiman/HS1CA-Z.xml' => {
                                                'Revision' => 3,
                                                'md5' => '7a20a77d2c2c7633b0a116d68c59325cf1da6cc57f83845d9927212b5864804f0e485775c317ca4728cf901764622507abed325542816aa4ec62b36cdd0db10b'
                                              },
               'config/heiman/HS1CG-Z.xml' => {
                                                'Revision' => 3,
                                                'md5' => 'dfadb2f28046d15b412034c106537d03bff4b224c0f4c4808d4af54f5fe045995cc31b1f289c215c34288ea10a82df5a7d9b26a3a20db67859d346a405a55136'
                                              },
               'config/heiman/HS1DS-Z.xml' => {
                                                'Revision' => 3,
                                                'md5' => '210a2d51e707e26c6619428919e5e44694c06e15bb2b111a1ef5f499a3f2ad2c4c99fd07482b824ba3dd7d95ab9e2b5219ac1805c1566a52f3ea1a88b6b7fcc2'
                                              },
               'config/heiman/HS1HT-Z.xml' => {
                                                'Revision' => 3,
                                                'md5' => '1331770135d4050f99c83dee86a0e55f0dc59bf51430f083f2b7ceaad3ea32851b9a915f821fda1fd4b618041bf82c5afbe9cd7f74c0e5b73d0f5d47450008e8'
                                              },
               'config/heiman/HS1MS-Z.xml' => {
                                                'Revision' => 2,
                                                'md5' => '0dac77cd6892ddce000c77485c595ee219aef2f83b3e7cfa641981b37e1476bea55855120e19ca80c302e566c58c328e94148ea03e734f8f4d40f862c6e6d6f4'
                                              },
               'config/heiman/HS1SA-Z.xml' => {
                                                'Revision' => 4,
                                                'md5' => '217ed29fff544fc5a36fc5d1b26334b84725ad6ff6181e7080731f7dd5c37ebc8d079e37e70e5cd50ac87a014066b84978ac3b0d7b080dee55d12fdaeb8db019'
                                              },
               'config/heiman/HS1WL-Z.xml' => {
                                                'Revision' => 4,
                                                'md5' => '6821d6247218a026a8832f72df5c2b3f76abd2b3b95b18302201c5bf7e0fe1fbc22659078056f5188a42981304d635088e2018c5bea98565c19a45712524cbd5'
                                              },
               'config/heiman/HS2SK-Z.xml' => {
                                                'Revision' => 4,
                                                'md5' => '2717377bdd18d9b510f85c815d842930080a10ee319f64a43241b2cebcb8b7a2a81628ae9b4aafa95719c3d0530eb17e75acac1a444446a14bb829148d7d2bef'
                                              },
               'config/heiman/HS2WD-Z.xml' => {
                                                'Revision' => 1,
                                                'md5' => 'c2ce7171aec99ffae507edc6bf9aab24ccd539a25e162c93c410cb83404899bc33956bc3b50aadea0adbc75acbc0e1a655f92b4496d0d2b725b784880e7038c5'
                                              },
               'config/heltun/he-ft01.xml' => {
                                                'Revision' => 1,
                                                'md5' => '3cc642f60cce237779dc4e824780c1d4ed36ef5ac691e3cf338f7821338f939723210c56fe7ee97719697ea903162d11d79ea95400c374281b9ddbf2421b16d7'
                                              },
               'config/heltun/he-ht01.xml' => {
                                                'Revision' => 1,
                                                'md5' => 'b21edd812c1fb609541f0a740e6d80595aa28b17d8ea09b2ae8337c19bab8d8c1377eb435afbe80b6145bb1923b51f700ce77b354baa050075b8091b2847c1f3'
                                              },
               'config/heltun/he-zw-sw-5a-1.xml' => {
                                                      'Revision' => 3,
                                                      'md5' => 'a4f75b095ae18579fda4a9a5d857466ed83fb0d8a3679945aff2ad419c72c5b96960db4aa84168911ff0cfae551151b38e95a4156782854a9ea3a0db5576257d'
                                                    },
               'config/heltun/he-zw-therm-fc1.xml' => {
                                                        'Revision' => 3,
                                                        'md5' => 'c819a5f9e0f64ab5bbde2ad1754b7e9825564f6a7b2b1e63f209c711b43dc5445021c59f36f0a06d4970ee315ad8df1899c74a7934f94a373448aa2a3cbf5bc0'
                                                      },
               'config/heltun/he-zw-therm-fl2.xml' => {
                                                        'Revision' => 2,
                                                        'md5' => '1eeee37ed56959421b124f96f69dbed1fe93ed0b230c2b6e0a133bcbb1bc34b4da975ee6f5193e793f46da217a1c0ef81d132f7ec0b8571289e284e98e42c186'
                                                      },
               'config/homeseer/ezmotionplus.xml' => {
                                                       'Revision' => 3,
                                                       'md5' => '8d4ea274a67cfc24dd3c20205bd4e2fc8133233ed99fbb2596d7162298c0ad4ed07ab327356fb5a07e1424d6634de27227bc03b70c7a9f06754f82360d854537'
                                                     },
               'config/homeseer/hs-ds100plus.xml' => {
                                                       'Revision' => 1,
                                                       'md5' => 'bf724e9e2f52776c8837b1a46d465d2b20bdab25733b1775d8665e00329c82f1b9a194a5e6c2539df754abc90e3c83b6044388e1e7019b2820f9ea3c63e64aeb'
                                                     },
               'config/homeseer/hs-fc200plus.xml' => {
                                                       'Revision' => 3,
                                                       'md5' => '2c8076f31efdef00d014a58a4acc35db4e256175c57e2e93c3db183c66f52fe7a47feea880c2cd8723883fa860a540b81bb52cfd17c04072b7b9a5a6e06126c8'
                                                     },
               'config/homeseer/hs-fls100plus.xml' => {
                                                        'Revision' => 2,
                                                        'md5' => 'cdd48d1045234e40dc257caa0df6eff883426833bb19d55587da53b78e9362eae2699f3cddf4b25f6aefbab24d06c0fe34ded0c7bd12b03853a2c965193a754b'
                                                      },
               'config/homeseer/hs-fs100plus.xml' => {
                                                       'Revision' => 1,
                                                       'md5' => 'f22c8e1b51b207c4dedf156b3bfc76e5577dfdd650eaaf96ee51952d5e42a555ab1b827f449be147bfc17fd3979f84356fd19d3ec4ed66c5dc3e639ee99afe34'
                                                     },
               'config/homeseer/hs-ls100plus.xml' => {
                                                       'Revision' => 2,
                                                       'md5' => '05e3aaee1cb368211d1e4867149f1e914bdd7d5da5e558bccfc9bbd60180d212ad0c76b1b95095bebd074e2ad64b52e15e893ef65c73e765873f0e73219d8a25'
                                                     },
               'config/homeseer/hs-ms100plus.xml' => {
                                                       'Revision' => 2,
                                                       'md5' => '528e313dab27daf86c92e7ecfbf311077842bdff72f662c308d0554a308691b9a9c5830bc08dab5a4860991053c6a73b05d5c21f1cf115a8c70c873adeb27a5d'
                                                     },
               'config/homeseer/hs-wd100plus.xml' => {
                                                       'Revision' => 8,
                                                       'md5' => 'dd1aeca42ff3c3465442a45a0da960632ea52301b5514cceec9e4d58b47a8fc18e7ddbfb1fe06b191ba10f32cb91d6671e125bde7ce8e99e5603703124b29f0b'
                                                     },
               'config/homeseer/hs-wd200plus.xml' => {
                                                       'Revision' => 2,
                                                       'md5' => '25187da0fac3b2752ece5aa716e0a883577782ece97e6bfb604faee0c2155690ffd837ac0ed19afc00cffcdf2145b260797b3446620e12f4ddf3dcbc7d34d818'
                                                     },
               'config/homeseer/hs-ws100plus.xml' => {
                                                       'Revision' => 4,
                                                       'md5' => '8dc36ef5c448b933464a3541eb156b4f9bf8c99b87f1e117ac1b881056b2cf03ddd53a7a6535a7f88210956a15c51ebce71dd5bf89daa9daac3ef2e27880e727'
                                                     },
               'config/homeseer/hs-ws200plus.xml' => {
                                                       'Revision' => 2,
                                                       'md5' => 'a34e0e874f7b7cf55801068535eea231f80ffcb6564c1a6e3ef4fe41c7da677c00340d456f4b79a413e657bce7b8847b6d7f5b293c7a8a0309713f1cd3872214'
                                                     },
               'config/homeseer/hsm100.xml' => {
                                                 'Revision' => 3,
                                                 'md5' => 'd3078946530995d9f5cf1fc432617617466d8d100a3a368f619bf4762c62ba852d20a4c0b9c19321805995f4f3b15d4bdf98efe3e4c1fa7addad3aa6cfbcbdb2'
                                               },
               'config/homeseer/hsm200.xml' => {
                                                 'Revision' => 5,
                                                 'md5' => '05846519da65becb8e4d36ef93040bb190fc7e599e11dd1a82619a7abde98fc3393d80f08160d74911b0090925c4fe04d419628cb278feab92c586262bcd7be0'
                                               },
               'config/homeseer/ztroller.xml' => {
                                                   'Revision' => 1,
                                                   'md5' => '46f0c29d16537254242bd4458489767cd57709b2d0c5faf5ea6ba92778d35362c72e998352a92964c67c81b9b819d66cdac55131154028d5928f0842c96f920e'
                                                 },
               'config/honeywell/2681-plugin-dimmer.xml' => {
                                                              'Revision' => 1,
                                                              'md5' => '45efb5ee352873cfb38af888b7cf532cd87108438131ed6b0645c2950a87429b560ae6794d48a58ced064ab46a9a32e5cade299a09bc49c30991df77b19e2f3d'
                                                            },
               'config/honeywell/3830-zw3107.xml' => {
                                                       'Revision' => 1,
                                                       'md5' => '198e8c84e3e9a1689bc73ba0f35ab36fff0960580f9e78adb75b89af347c834abe53237dce5817a328eb7b7afcb5f4e4ebbf44415e05c2d78749779c04b3d486'
                                                     },
               'config/honeywell/39348-ZW4005.xml' => {
                                                        'Revision' => 2,
                                                        'md5' => '4d97e53273d973cc3207b3b9e19900a17cb13363ad8e82cfd055ad990604ee19a08128e933ab41be50016a933f83f1b8e4568d562b84d6fd523d76fa8b477861'
                                                      },
               'config/honeywell/39348-zw4008.xml' => {
                                                        'Revision' => 1,
                                                        'md5' => 'd018f4a7a4ae73124287863bf09d7100153963e3818df2a7c0732e0e03af0f19efe1537df5d2a93c699f080238c2a289bda1e0cb6decb640b2a596d0cf29282d'
                                                      },
               'config/honeywell/39351-ZW3005.xml' => {
                                                        'Revision' => 2,
                                                        'md5' => '9bcbbda3dbd837836905a4d6601aff515eae4bd452f5cde4676c490e04d92eabb04abcde02f5157a3f41fcdc3279ac87ca87b7d73c2b422e5e3432a51f140cf4'
                                                      },
               'config/honeywell/39351-ZW3010.xml' => {
                                                        'Revision' => 1,
                                                        'md5' => '630d49e09812d18cc61f9def5003fca12afef551ae845c537482305c4da9c47990d8c8b15a98d235b9c66e857f2aeb849ed1581c3e8884eb8afd34b1a0903e7c'
                                                      },
               'config/honeywell/39357-ZW3004.xml' => {
                                                        'Revision' => 1,
                                                        'md5' => '8fbcbc2963a36423b42e7dc2938168c5ae752eee37b35f0205ed4d2162f372e58d646bc8fa794e19221da9d3a0c39659cd4951cb5a30310f9ef7969af1fca9a6'
                                                      },
               'config/honeywell/39358-ZW4002.xml' => {
                                                        'Revision' => 1,
                                                        'md5' => 'b6f7878418a3328a3c0a0420ede62c0b1e508217b8c0730dc2f8b9afa408a3cdb32c1a3175cead6a5adca545561d39512ee8bb043344b89be6eeaf5c5b609263'
                                                      },
               'config/honeywell/39449-ZW4106.xml' => {
                                                        'Revision' => 2,
                                                        'md5' => '63bb116001f13ab496d811c8835018afde8421fd5b4856069d1dc00461d0b6b5e5bd254cc6721dffe5c51023829f64bbb1d41d2e1b2047729a508e1a44b37c94'
                                                      },
               'config/honeywell/lynx-touch-l5100.xml' => {
                                                            'Revision' => 2,
                                                            'md5' => '530fd1b4c43248f55ab6bcc788e80bda83eeeafa515f8b812e07b1f507399f163145ab3337d8f26d6bd7313de6028ad13502c7ae2d07f9b4ea8b4ca730cab0c0'
                                                          },
               'config/honeywell/th6320zw2003.xml' => {
                                                        'Revision' => 4,
                                                        'md5' => 'dfa3a4d3afb7baf806b7c97070e9c654e8a0f022cda21ad9c5755c1d6dc1f36700eb3137a4f77e61ba61a8323cae7c9779ff7a7dde49a84da0d27cb306d76f5b'
                                                      },
               'config/honeywell/th8320zw1000.xml' => {
                                                        'Revision' => 4,
                                                        'md5' => '423c31e6fa2354ee987cbe7fa2d8f406ae04162bdeb1852eb8ed4c9f88790cb292fa4429488cc395368ebfa139512e6c4f1d24ad2467ed3adca0313fca5590e9'
                                                      },
               'config/horstmann/asrzw.xml' => {
                                                 'Revision' => 3,
                                                 'md5' => '4972230ffc90010107288b9772b20daaa43d45ed5a3d8bd76fa6c29feeae2922e12a428a4069d0c6de3fde2faf09bcddada6240b545f438f5023ef2cb1489292'
                                               },
               'config/horstmann/hrt4zw.xml' => {
                                                  'Revision' => 4,
                                                  'md5' => 'd9f875c619feaf1136bc76eada1cd63a3c7396d6fb8d4b50c2515264eca723c0420d7afb58290a8a0e2c4f7b780c154ffddefc411e64cafeeda941494b3702f2'
                                                },
               'config/horstmann/scsc17.xml' => {
                                                  'Revision' => 6,
                                                  'md5' => '689b01ced1d29a5cb443a11c222de099c2ea19ab4d355d3274c5610f0c8356940bb3d97df684bbde76186483ffc7e25af3b5c3df173ce9bebd207a9c3509fe1c'
                                                },
               'config/horstmann/ses301.xml' => {
                                                  'Revision' => 1,
                                                  'md5' => '36f2fdaff9dbb847944983cdd4d542db17602846822d67541265a3bf5d913cbb82b05c7e9c964948a5298e145223820ba029936d990eaf66fe3c2a124ee854eb'
                                                },
               'config/horstmann/ses302.xml' => {
                                                  'Revision' => 2,
                                                  'md5' => '7b929c04ea087fee4dd1c2ec08385d8587f3c5bc7371c684f1f8cdb5bc42c9140a0fa496cd2742a611301f7231e39780f9f3aa2848d52da5f730eb778926769e'
                                                },
               'config/horstmann/ses303.xml' => {
                                                  'Revision' => 2,
                                                  'md5' => 'e8ba07277647d361613657702f2c181c3092499e561aafb2c612ad106151609487a39763f477a996952daaf8e5ffb3db810280dac73eb77d2f1cc239d7af6bce'
                                                },
               'config/horstmann/sir321.xml' => {
                                                  'Revision' => 5,
                                                  'md5' => 'a3f4c5fe213ca7ceafee96eae84b01c8146f72e3e5715e8a0d9added2bfb6640a868f91c7e743172df177ac6c61d237112c82768419a8ceaee2305efad80776c'
                                                },
               'config/horstmann/srt321.xml' => {
                                                  'Revision' => 3,
                                                  'md5' => '322c5d1195a2aa4de8a792befc4103f048280c914a6bc0d237a7dbec8d14a4ec26cdea4274082011a041d88ec22fc288b0f856719cf59fe343b9b7094861c386'
                                                },
               'config/horstmann/srt323.xml' => {
                                                  'Revision' => 4,
                                                  'md5' => '8585cef3b015848b99920976e699e68bd519bca47fcbd11c6059d04a3629ca99428119965cb060848f1b2eaec49052bd8a4c7a537c083769dd30c132baffdcc4'
                                                },
               'config/horstmann/ssr302.xml' => {
                                                  'Revision' => 3,
                                                  'md5' => 'b244edf548e853864c9698958e440fa7e4436c63806296e39b2f70ddebeb1dc591e7f13456edd002911ccc5f945a8fd14b2ef9f18f4663816371a17a424b5027'
                                                },
               'config/horstmann/ssr303.xml' => {
                                                  'Revision' => 3,
                                                  'md5' => '9375b06248963dddbb3bc64fbff19537cc4ef6e4c4e7fe946ebc8a40280ea32217104d2ce4eacc12449e9ea3f943aa9e38447d18215bf2dd1cfd40c242dc73af'
                                                },
               'config/icare/zw-66.xml' => {
                                             'Revision' => 1,
                                             'md5' => 'c35e93e83039a1eb91d700668764769e8117761b626b894f4fe18435db4c12e95934af23cc5983282c49f1cfd55edb397b84ee5ec05fbdbae7805e0df4b42ffb'
                                           },
               'config/idlock/idlock101.xml' => {
                                                  'Revision' => 2,
                                                  'md5' => 'f9fbf4ae903cdd0ee79fd4e11621453ea66777e729e85d437bbe76892984eea29514b93574f11dde87c478c05122c4f125639e44753dca567cc597b0c79d38e0'
                                                },
               'config/idlock/idlock150.xml' => {
                                                  'Revision' => 4,
                                                  'md5' => '4e8b8082701c3a3137ced8f7636c82058dd9b9942f28125b6dd1d3c3147b7c01ff8c15c982f0781e1fcd4089db341506e318dbf1066d7e780caa2b7a0b3fdf40'
                                                },
               'config/ingersoll/dwzwave1.xml' => {
                                                    'Revision' => 2,
                                                    'md5' => '7fe244aa57c478f25638817f015d2d5d9f83a6f971014de80242a25fd94a35c1e98d3bcc0ad26b69a0677df64993614ee58ae7fe60e6c8af1afe713d4a152f71'
                                                  },
               'config/inovelli/lzw30-sn.xml' => {
                                                   'Revision' => 9,
                                                   'md5' => '7aa40be5e904591dff42125e100f837214bca473a41f2602e185fda1a6c4f22f7e927f73ca82e9b0a4c5525784c9dfcc20bbbb8960e1af67152fe0506c838b8d'
                                                 },
               'config/inovelli/lzw30.xml' => {
                                                'Revision' => 7,
                                                'md5' => 'f46d60a88811a997b5a9f5a710d586e8a6fa4b85d2c05eb4fd9bf74f888808fc818acd054b72b537df7066a4a37bb3622d529a116c0cd9e75e118e76ce0599e1'
                                              },
               'config/inovelli/lzw31-sn.xml' => {
                                                   'Revision' => 3,
                                                   'md5' => '6610f4cc37631aac2d3f552ac9c07291a7aa974b2b05598d91b3aadeea1cf3cc0903b286867335b5b8f51a9dc380fe4c90523b37e4eb82154eb67d2a16007020'
                                                 },
               'config/inovelli/lzw31.xml' => {
                                                'Revision' => 3,
                                                'md5' => '12b5165d47a7b01cdaef769dbcf9fee22b7c198ccae4c8abdc90256a3be21995e0976b6919e674127a5a3fa0a16a17b33ffa0558e80e86e6bd2f74c5dd828992'
                                              },
               'config/inovelli/lzw36.xml' => {
                                                'Revision' => 8,
                                                'md5' => '8a258a2c3f45754757f9217e9e985f16f6cd4e1f058187f559bdd385466907d139d5f6f566cd1a8849b8cbf65e175d8c24b55903cfed2c7872604c344ee72e88'
                                              },
               'config/inovelli/lzw40.xml' => {
                                                'Revision' => 1,
                                                'md5' => 'ed5fb8ad83529a9bf8ec71eab474c84c1816b671ee40b3abf7e8d8438b909e808207d888b6401e28fb1e52a08aa244d5c37dbce11fba6b7cbbd3671261b879f6'
                                              },
               'config/inovelli/lzw41.xml' => {
                                                'Revision' => 2,
                                                'md5' => 'b21fa3dee3a882e4ff7e95b446fd95f286857da87d83a273cccb03a536fa7df321f37e2f21c51a477b8a900f9e6b7e61a6b1d313315eefe5d8122654b9b315b9'
                                              },
               'config/inovelli/lzw42.xml' => {
                                                'Revision' => 2,
                                                'md5' => '8a255b9f1762edab6edf809ac54964910f02427f3c215bb1def2741e8737b5479eb7ae3673be4f222558f3d70af66e3394ba16958dd9cb1dfd3e3b0c57122aa1'
                                              },
               'config/inovelli/lzw60.xml' => {
                                                'Revision' => 1,
                                                'md5' => 'd279c5b9dee85d2886f21b484af5ebd146c8189e480b6b676da38a0a3545c08194fab6a6c0b6c4de8f3cf145f2906d774af4bc703cb2dab9815f8d53f05c8b01'
                                              },
               'config/inovelli/nzw1201.xml' => {
                                                  'Revision' => 1,
                                                  'md5' => 'f5789891f9adf7716e6dec82b5764c2869b48fc626b54b9d7bc8eb894368b980c6831073858d82a6155297b4349fb415d39fe4e8a9680cf163802d78fa9e6eaa'
                                                },
               'config/inovelli/nzw30.xml' => {
                                                'Revision' => 3,
                                                'md5' => '77be34d9bd689e34ca3922e6b3bbbd05412afcd2a7d72d8d6d0966920213c754a9a5491692a76bdec0ffdaf5bb044fb8b178c942aa5c2cf0ca86c9d0373ba95c'
                                              },
               'config/inovelli/nzw31.xml' => {
                                                'Revision' => 3,
                                                'md5' => '0b7cb44c57753cdb1714aa7c46208531ff22bdca23f6610e2e662f513254936e447ca0e3887be691c31b8f372022a3b76898672267ae1d902131f4b1501611a3'
                                              },
               'config/inovelli/nzw36.xml' => {
                                                'Revision' => 1,
                                                'md5' => '4e2139c9e4c8625789aa15d8238e35804afa8673d2f8e48397660967b30779a60607ef77a5c76bb72b28be1ee6360bb6e34e5fe8f6a3a391a6379bd49f0f7209'
                                              },
               'config/inovelli/nzw37.xml' => {
                                                'Revision' => 1,
                                                'md5' => '7c78fc3bf2e50059c24b670adaf755477793fad06821c57b69e6ef554b12bec45940976f6d5a7b4c41d34abacdfd99e5dc2df62154f80f2491ce1935886125b9'
                                              },
               'config/inovelli/nzw39.xml' => {
                                                'Revision' => 1,
                                                'md5' => '4e2139c9e4c8625789aa15d8238e35804afa8673d2f8e48397660967b30779a60607ef77a5c76bb72b28be1ee6360bb6e34e5fe8f6a3a391a6379bd49f0f7209'
                                              },
               'config/inovelli/nzw96.xml' => {
                                                'Revision' => 1,
                                                'md5' => '668e2faf59ea80cfa66fab415a51bdc25116458cd9666c3a1b9cbe4931f0e6a4fc22fe48d0009f7d152e194567718f3577f39e78b9593e54fa7cc74400029dd2'
                                              },
               'config/inovelli/nzw97.xml' => {
                                                'Revision' => 3,
                                                'md5' => 'c175f8a9765bd1411d594988c61846d9f77fbd54518f714f94db99ad9214dd4478003dde586a139b59e54011a60a0313967efa0a7bf0736eb5d2dae565a71264'
                                              },
               'config/inovelli/simple_module.xml' => {
                                                        'Revision' => 7,
                                                        'md5' => '2fb8a975ffe9bacac544ef535b9842f50aee91b1228bd18826b864e6f9d585bf7032c2990714b392d20b3013a04c470edb7922e5f4bedea1756603be824b3650'
                                                      },
               'config/intermatic/ca8900.xml' => {
                                                   'Revision' => 2,
                                                   'md5' => 'b2c96148fd6c97c1e7a0d07126d2a7a497b49b56105e00d311dcf885d204f44bbd0673a15b0041c894098cca56b8ccfdcb072946557bbd64877552beeb0e21c0'
                                                 },
               'config/iris/rangeextender.xml' => {
                                                    'Revision' => 1,
                                                    'md5' => '771dd895b5d6868c5a2369b1d77f5a567afba312662421b8e9b6430774f7573962fa3a89b2395b48acc6fe9512fd2da3957698af39ffe9196870802b10fa1aeb'
                                                  },
               'config/iwatsu/ne-4ct-2p.xml' => {
                                                  'Revision' => 1,
                                                  'md5' => '76e62021a25d51d9fb8963ff4a6bb5bbdf2409e858c95944320cf3a8d0b2100ee4960a1cd404c75617c7f75805c0b27901c43b36b4358173ece6695cd0df6d7f'
                                                },
               'config/iwatsu/ne-4ct.xml' => {
                                               'Revision' => 1,
                                               'md5' => '81f5f32ba61a8f41ba1770f8859e774d36ffb27d3508989e2ce7db5fd3335c202293881459e87d9fd9e48957bb0c1035045937e33489ca9a1ec9e9cc664ef04b'
                                             },
               'config/jasco/45601.xml' => {
                                             'Revision' => 1,
                                             'md5' => '1f93ef3a4b052f0280b54d95d2f91b8845be7e683d32cb5410cd6cf8c9928642c66450fd0f1d10a42523b21a2e114f8be667775c52418108d717b369adce0d08'
                                           },
               'config/kaipule/im20.xml' => {
                                              'Revision' => 3,
                                              'md5' => 'a9b5df85ca3414019c366a874650c0dfc9c1f70f85d5ee75be43b07e6d13204239a0be9872be4cefb12cae00b3a209bbe4361cfaa47355f48be4405c1756014d'
                                            },
               'config/kaipule/ix32.xml' => {
                                              'Revision' => 1,
                                              'md5' => '6c73035dfad876c339cd6433337ec8b822da99ec5e4cee641f7c0bea712b18118e58243764df11200aa7745e1ef4fbe38b77f3df17b8a81ec7bc1350d379d57b'
                                            },
               'config/kwikset/888.xml' => {
                                             'Revision' => 2,
                                             'md5' => '8e5c2437c10c94ecf8fb026f9e028a0cbc4b3709ce15d7df37abf9e777478436c2fb1feee5a935d8a41e98f1e9adc52530a2f702d08a8caaa80e33b5bc486f5b'
                                           },
               'config/kwikset/910.xml' => {
                                             'Revision' => 1,
                                             'md5' => 'fc4d9468508bb971bd24eb0e6b658e08760e04b60e23fbda089a1087e3fd167c92e994ee8c344e8317a5485d81821ed0716f3c2d9dfa21e74ae79785a6eb337b'
                                           },
               'config/kwikset/914c.xml' => {
                                              'Revision' => 2,
                                              'md5' => '5724dcb1df68c2809fa3136f2fae556df59be5c75af1fe8283b3aec92239a422f36180f55aafe0589333e759e89b5d1d22b02f10fa0caa27d44b8f1b0f5edf18'
                                            },
               'config/kwikset/916.xml' => {
                                             'Revision' => 1,
                                             'md5' => '4f011b843c8e07c72cd0af17a0b4ec1fa8764fcf8ea9e9106a283cd3afc7aa99d8c890ec0429bdae05fef29af0a4f9ba0172c8cce9faf203e774837d6d4758a4'
                                           },
               'config/kwikset/smartcode.xml' => {
                                                   'Revision' => 15,
                                                   'md5' => '25b10ac756242e227b2772b31101c9dd64a27dc5250b9923e8eaa3a56880911455af70bfdf8254d3d349ee9ff5b1f0d4e0339ce3dc143b66f602b0f43f568d0f'
                                                 },
               'config/leviton/dz15s.xml' => {
                                               'Revision' => 5,
                                               'md5' => 'b7a57c24f9a19bc37086084b95a1bc541b8425f1877883e69e19008b41ee08ea0e9dbe854c9a2bb4e72d42f5972eb74eb768513d62a41d5f903e431cdef4bcb8'
                                             },
               'config/leviton/dz6hd.xml' => {
                                               'Revision' => 4,
                                               'md5' => '48977e685e55b815ff14870d049d84b7046fb76e55afff21055e6374a612971eb43f9ce51aee02f763b17cb77893b33d37abfe838af55b518d045ac2635ff2f0'
                                             },
               'config/leviton/dzpa1.xml' => {
                                               'Revision' => 1,
                                               'md5' => '44eab79bb9fe2c858b333d7e162c4f62258890cfa3ac7751ea5c7256bf2008421faa0bac4651fe03f33cf467fa7f872e3b38c2b5fa97a8dd902451977c793769'
                                             },
               'config/leviton/dzpd3.xml' => {
                                               'Revision' => 3,
                                               'md5' => '56d3f1600de0802f82cc66f25306024d84aab6539f74cc12062304bb9975d5b5d605ce6c88e3b4112a68f2673c76a5a525e91f83a8ae0d6ecc487b7bd16f86c3'
                                             },
               'config/leviton/rzi10.xml' => {
                                               'Revision' => 2,
                                               'md5' => '2e49f23a2cb4569ac6c8d82cd0d1c1fdd9384c94a9929b4479ed8f2db6fd8c956e96a7d36bf0a32da77957afca5b319b55d5129e973345195b610b21f18a3249'
                                             },
               'config/leviton/vrcpg.xml' => {
                                               'Revision' => 2,
                                               'md5' => '2e49f23a2cb4569ac6c8d82cd0d1c1fdd9384c94a9929b4479ed8f2db6fd8c956e96a7d36bf0a32da77957afca5b319b55d5129e973345195b610b21f18a3249'
                                             },
               'config/leviton/vrcs2.xml' => {
                                               'Revision' => 3,
                                               'md5' => '6163822e432a74e1bbf1114ca11e810e550c4d90ce454b7b3a924af3db6621d047def018dd3f48ff11a91bdaf0e9586c8de34485c884ba6c7f19db7ea64c5752'
                                             },
               'config/leviton/vrcz4.xml' => {
                                               'Revision' => 1,
                                               'md5' => '496680a38f17174dfd6926dc45208c47f76433505227eb1952aef4d52af714a0b3401ab43a5bd9d57acaee399c4db2209229ef78bb8b5884c9cd15e009c8d8b2'
                                             },
               'config/leviton/vre06.xml' => {
                                               'Revision' => 2,
                                               'md5' => '2e49f23a2cb4569ac6c8d82cd0d1c1fdd9384c94a9929b4479ed8f2db6fd8c956e96a7d36bf0a32da77957afca5b319b55d5129e973345195b610b21f18a3249'
                                             },
               'config/leviton/vrf01.xml' => {
                                               'Revision' => 3,
                                               'md5' => '3a0cab86c66acc518d174cd9d09e4dccc6a7475622fad1b1eb7774840ec4b7e10e3e134c8047a37eab8b2eaaf325f759f18b0f28863a340ed0e3eca82a6f7313'
                                             },
               'config/leviton/vri06.xml' => {
                                               'Revision' => 2,
                                               'md5' => '2e49f23a2cb4569ac6c8d82cd0d1c1fdd9384c94a9929b4479ed8f2db6fd8c956e96a7d36bf0a32da77957afca5b319b55d5129e973345195b610b21f18a3249'
                                             },
               'config/leviton/vri10.xml' => {
                                               'Revision' => 3,
                                               'md5' => '9fa98d67f20fb67b25548993f0d004319d0c2978465226c1ff359a2dbf6a75919484eeaf45ba1a78c7b8ac72191538e5e3ea36e4f8cfa392eb0e2b8bf8a0e0d5'
                                             },
               'config/leviton/vrpa1.xml' => {
                                               'Revision' => 1,
                                               'md5' => '4444a13410fde75516d45b600d68209dcbbb9fcb9f2506a135deac78a9183882768a4511e599282b3a85a0fdb51278053fe1d022332f4d1c84034ba3e8241810'
                                             },
               'config/leviton/vrs15.xml' => {
                                               'Revision' => 1,
                                               'md5' => 'd89c5ecc71d6fabce275e8cda97edc9d42ba989269c1d4046ea530280ce5ca5d941956538b1f224030a6f34fb007b25d680c2c7570d6c088dd0e763e04f379f1'
                                             },
               'config/linear/GC-TBZ48.xml' => {
                                                 'Revision' => 3,
                                                 'md5' => 'bae62218e942cd6e768c236ca9d90864f53afba4f142fb30d2d399dbc5ac864a6b2ec94f371d4a845774db0463d00d45d6faea7c272b593bd04c706ff578a69a'
                                               },
               'config/linear/LB60Z-1.xml' => {
                                                'Revision' => 6,
                                                'md5' => '8696980f7aa7f96a1c5b2be399c0093b306309e668d3be229d64891d2fb19dc3c95dc2f084ca6ed45a2c2d9837c2d77dc1a26211bd25249c55b56fc06a163301'
                                              },
               'config/linear/PD300Z-2.xml' => {
                                                 'Revision' => 1,
                                                 'md5' => 'f1b17e79d26ab0ee49b7928b2bf22c2378ec4fad3b8d4ddf3bca7dd7d52ee640a6f40779be218b2dbbe0c1741fe044e1698644eecfe99c421f35cbeec4119eac'
                                               },
               'config/linear/WA00Z-1.xml' => {
                                                'Revision' => 2,
                                                'md5' => '3b1d6292b3f7b5a00d0c4f238094abb83e91dc71f0b3c73dcd2e90261598a5aee1912cbb9ec1bc842327278bde870d24c019e0a8a9cbe40ce75ffe7aab22c7c0'
                                              },
               'config/linear/WA105DBZ-1.xml' => {
                                                   'Revision' => 2,
                                                   'md5' => 'fbfc462f83df75cc451fccaaba4e4dd4c3166a6c0cccab7dfda73036bc6a64cdacb48da0964f2e61b1d104685a20b3fd517eee2f35b58661f295ed980a1beb08'
                                                 },
               'config/linear/WADWAZ-1.xml' => {
                                                 'Revision' => 3,
                                                 'md5' => '9c79c9f63bd033188724d48990a39e6a972b7549a4b3fb9a9a7e0eb592d00e405e72ecd81562d08ee21bb50a74072b6fe971991e5eb1e348d5175a9e19621499'
                                               },
               'config/linear/WAPIRZ-1.xml' => {
                                                 'Revision' => 1,
                                                 'md5' => 'dc77298b11a62ae28185db44db822bedfe7b23b9c3f59992003f75dcd816df1970140b905ad6f2ca7bca28feb61f9fc7e2ee6f0bff7f6bc86750c6a58f041107'
                                               },
               'config/linear/WD500Z-1.xml' => {
                                                 'Revision' => 2,
                                                 'md5' => 'd2af4d164e011dd302616cdc29244b66d17d94fc75b2c582af63d39dcbf73cb3e288e8e01e87e09eb67c385ae12e3b90ad0e153effa957a9ce3f774e3b2e87d1'
                                               },
               'config/linear/WD500Z5-1.xml' => {
                                                  'Revision' => 2,
                                                  'md5' => 'e11f2016a1ea920b46f0f727b6c3a4205a0b752db14cbfe27f15abfc4a10ba84762dea5d1aa8b1905afd2ae7f71eae7d74ea06bd989f7c778099e2f0cd090333'
                                                },
               'config/linear/WS15Z-1.xml' => {
                                                'Revision' => 3,
                                                'md5' => 'e3a8734089a4cd8a592ce7ac844198abe8503f803219ba6c0af1a94fad0fae4264c1bd5114d8d1c7ac5c194ac3e69205d29cf22d2d305dbe7a3b6bd01cd6a6a6'
                                              },
               'config/linear/WT00Z-1.xml' => {
                                                'Revision' => 2,
                                                'md5' => '4431cdf404d513158d1f7b9f62644ef45818a5cbce27b27a18ab0bfc631c11884996556a41b82c6242dd5c574f005a80e68b8bafe144659d10bde6304aea0a5c'
                                              },
               'config/linear/WT00Z5-1.xml' => {
                                                 'Revision' => 1,
                                                 'md5' => '378756bb646f7f84f3161a324289670142281a97fb074e7dd0123c7182a0b61963ee01f0f0feed71a0f9fcd11d4f2f458ad671710433187eead121085cb242d7'
                                               },
               'config/linear/gd00z-7.xml' => {
                                                'Revision' => 2,
                                                'md5' => '48a5f7d3b0d0cafd025fc035680a298e8afce80831940ff003b46cfbd3a8056e781474e5a6d247bcbbd6cd74ce9d4c04475b7445dee870401ee912c3e6056c9e'
                                              },
               'config/linear/ngd00z.xml' => {
                                               'Revision' => 2,
                                               'md5' => '88bf6abcbe1a82e590f415571cb96d9304ef77fedc43eea98b372142c84f79b94d001b87398f5610290d3c19ba79e59d856874f0b3fd3c65d2ffaea750d7e971'
                                             },
               'config/logicsoft/ZDB5100.xml' => {
                                                   'Revision' => 1,
                                                   'md5' => 'a2b206fae0917a7903cbce47d216449567e24dcbdf481c4b4b3a0856fd09d9d0c2959df86bfb12a4bd58c43634ca7cfec9948dd699e34fcd8e53d28a1cec5261'
                                                 },
               'config/logicsoft/ZHC5002.xml' => {
                                                   'Revision' => 1,
                                                   'md5' => 'cbd53fd7d938a6086861d26e8214c1c56916b0fa2337366c59b4ea5bb35af9727b1fa1d3b447a733ca269c708f5f5385f7ed3661821e9ec29929828459d35a77'
                                                 },
               'config/logicsoft/ZHC5010.xml' => {
                                                   'Revision' => 6,
                                                   'md5' => '4d34aeaaea917c229bedbb737e4de1550b2d7db5f9e61566a1c0a39966b6442d381d01f93714e12aae1404797d36854274cc4063dd7424b00d27da238b17a36a'
                                                 },
               'config/manufacturer_specific.xml' => {
<<<<<<< HEAD
                                                       'Revision' => 123,
                                                       'md5' => '099f2c000c1016574b0d6c512b3b44797c7b22bda46c7b68f35a500f69964900a9861f76106a1e23e7c2b8e8226f0b756764cc9c60bb1944c53df6d4b81f32f2'
=======
                                                       'Revision' => 112,
                                                       'md5' => '6fda6bf4b56b121b477871a7b1a3d8dbf9e1f77152ee5dc8607eb95665d18b3dfeee06fdbf856eb125f127183e5b7795d68ca785f0e078896ea6918b27bfe1cf'
>>>>>>> 516d5666
                                                     },
               'config/mcohome/a8-9.xml' => {
                                              'Revision' => 1,
                                              'md5' => 'd1809616fec114edc52eab80314654c8644550fecaec881193460099bface47dc976da727f2d2b0ed6b06fdea1560a942ba2bf230752722ec64c210ed8ce95db'
                                            },
               'config/mcohome/mh7h.xml' => {
                                              'Revision' => 3,
                                              'md5' => '03ca338b59a9e520891497741c0c25dd562734b3f6367a4eac65aaa739351a409004c95faab888ae84c523ce1721d9b5842a9f365554dedf6faf6ed9fb6c7cb9'
                                            },
               'config/mcohome/mh8fceu.xml' => {
                                                 'Revision' => 2,
                                                 'md5' => 'adeca64ab2864dedb92249a76413d32feaf0712385a53289c2c8c7778ea4e0b74403a191dc10c6de4aa3bac2a9d5f0b940d214efba597080483d3045ddf2be71'
                                               },
               'config/mcohome/mh8fceu0803.xml' => {
                                                     'Revision' => 1,
                                                     'md5' => '5e41a956638d5e67045b75513486c36b2e439ad3a37e8970125c14009efbb65cc194e5c0e49d78c81b55bd601a8d0739d31d16a8a2a49c26679186485bc3a0e8'
                                                   },
               'config/mcohome/mh9co2.xml' => {
                                                'Revision' => 2,
                                                'md5' => '663b2cbf6cbf61244da0704e8882d0d39a5c95be197d7b29f1d9a494f139e4c3cd50a7f6571fbd3815cae78378716652dec606a69a40300e286e4df45995dd5c'
                                              },
               'config/mcohome/mhp210.xml' => {
                                                'Revision' => 1,
                                                'md5' => 'ef4a59bae64c999292ce1f3307af32bec1203cd74c1bf69a990d036e670c9e02fe75b441e4e58cc52a7f563a6c5aa854c36479c06da46db4a6962d1f8c8648c6'
                                              },
               'config/mcohome/mhp220.xml' => {
                                                'Revision' => 1,
                                                'md5' => 'cdd157b8cf327dfa5f4b86e94708b2b4fbc6f749906c4b50908155b7ed54e0f1276e82aedf256772ddfe6c4f0d976ada08e4bd0f60e330ce4d089075132983e6'
                                              },
               'config/mcohome/mhp511.xml' => {
                                                'Revision' => 1,
                                                'md5' => '3cb80a2f92e58623f3c390ceb6dac6a4195a12bfce6726ea417ac28d2c80b337da8b79047436b1a34bee629b34e5cec6df3193e8acaab4c0866dd0e3ba5471dd'
                                              },
               'config/mcohome/mhs311.xml' => {
                                                'Revision' => 2,
                                                'md5' => '4ce93d5bcf48f3a80f31d8293f4b2501f5541c2d74f1d09b35f1a6db7fee94bb14a375c3b443ab0582c325bddc0e0ad343eda1dce9948e16d356a51688980ba0'
                                              },
               'config/mcohome/mhs312.xml' => {
                                                'Revision' => 3,
                                                'md5' => 'e208b5d84f389663806f848bce581d5e20329e5a16efa32ae683ffd99c65078518cee716201f4ede6f3b9034f27f14ae5f6e235efce02f4b6a98fe32eeb39da3'
                                              },
               'config/mcohome/mhs314.xml' => {
                                                'Revision' => 3,
                                                'md5' => '31033492060277778c0d0272cea5d2dbe3fd507d526d855f8d39f8f1e2cad6b3e43c3e6358229487e6ee7c9ad14e836438ddbd26ff85eb9cbd68bb273e8c62a0'
                                              },
               'config/mcohome/mhs411.xml' => {
                                                'Revision' => 2,
                                                'md5' => '161506bc23625d36fcb5e4156e180885065c042a141177e118b8d4577b660ccbd64bd3c49e783742a0ba4f299b153f0e4e73c76b54cb832e1149e374c39e6843'
                                              },
               'config/mcohome/mhs412.xml' => {
                                                'Revision' => 3,
                                                'md5' => '0f893961cd58ae4f3f58e1efadfac230430412427a7fc49d7137cb9fb8d708ed5ad46d74f022db2f651e3490662516366c24666d61545c68e14dd94429ed4bb7'
                                              },
               'config/mcohome/mhs513.xml' => {
                                                'Revision' => 3,
                                                'md5' => '23c319ccfdd895d705187b39750010325021be243c639a024a6ade944aacb6820cb3e4c433cf0e4b61fc2da444c3931e5ccfef355f8ec07c61a0a9a0f463971a'
                                              },
               'config/merten/5044xx.xml' => {
                                               'Revision' => 1,
                                               'md5' => '0210019559c453668d5fd09bda0c3fff573e205820700826e0f7cc2e0326764855958ea1c7883d6fac73a4970777c5e73bc9a68116cc11b4d0a67ee93c701c3e'
                                             },
               'config/merten/5046xx.xml' => {
                                               'Revision' => 1,
                                               'md5' => '3526849695799ba35286d08503ac441603c0b662ec2311d867aa3759c60497a436a3d5333ec11f55591158c3ef2e9294b98d7e76a335b19eec99b5ee990a06d3'
                                             },
               'config/merten/506004.xml' => {
                                               'Revision' => 1,
                                               'md5' => '59f056e18cb14239c023886f9d7dd8f06a2de6cea986822f36fed7c3527cc0c73318cae6da71529202770e3ce8a53b88a9d1f7b94ee1af75dbefc0059d68b155'
                                             },
               'config/merten/507801.xml' => {
                                               'Revision' => 4,
                                               'md5' => '529137173a0a9ce8d2a75e8a19ea81d0367192947ec1fb181777bd7f61c93017d90d6c09841fec15716245ff63ae6545f5c17b477fbbbf469df27fe8f40efad6'
                                             },
               'config/merten/508244.xml' => {
                                               'Revision' => 1,
                                               'md5' => 'f2f028a1f81f4d1c3287c230489e9532d82b0013102b57794e19c6b57d2fa210d5ff9cb9aff00e9e3c0b54410d8d10b846e3da4a42d1938097440c7eeab6ee77'
                                             },
               'config/merten/50x5xx.xml' => {
                                               'Revision' => 5,
                                               'md5' => 'e4cff66ac2ed17fd5be4359b90046e6959ce38bf84af0366dfab8e7c4fac65086036f6558c5ae816d502d981cd3d1c256a80576acdb1989c019ccd2d68016813'
                                             },
               'config/miyakawaelectric/me-d101.xml' => {
                                                          'Revision' => 1,
                                                          'md5' => '702416a0165005b37d576d5fb029a5cf057406bcac8cd0e26092aebdb728a4ffb98da456fae6e06794275b0421444ec20415292300f988d0c19a808f29b41bcc'
                                                        },
               'config/namron/1402756.xml' => {
                                                'Revision' => 2,
                                                'md5' => '97ae44eefb3bf39b5ba125efa3124c040934209a3c61f6815212c41b7ff3fca862454dfd2cc3eba0c6c29dc12d3ede6a97d499dc466863ec74c94c64fa32cd4b'
                                              },
               'config/nexia/db100z.xml' => {
                                              'Revision' => 2,
                                              'md5' => 'a85e3b5dd39faff1bd76dc1f73f3b3527eacea0e1e1c70aa6d6e879533219b9e8034fc872b2553a12c7144152781389f3d055927a62565814695db853b87bf8e'
                                            },
               'config/nexia/th100nx.xml' => {
                                               'Revision' => 1,
                                               'md5' => 'fc72b207417e4c992ceadb75f0b87a6480a6becde57f7ff9e3e625ad066a5fe75bb0f2ba2b8b9e24f12843b04d66f37a599f84a3551956a723ab4eaeb6934fb2'
                                             },
               'config/nodon/asp3100SmartPlug.xml' => {
                                                        'Revision' => 4,
                                                        'md5' => '7c24be4705939a05a678db1c9d8a569abd97f9d074abff0cac479f92fd7235bc95439f0371d0767e72220ca1281cb1beb526eb4e0f68184d7ca29fc3fe620259'
                                                      },
               'config/nodon/crc3100OctanRemote.xml' => {
                                                          'Revision' => 3,
                                                          'md5' => '4c2e1bf3aa0abdda59164b964887b9662a637a852d859baf197f480d9b3959cc796b38fcad3208a63e8592ac533b588cc82943707c1f81acdbf73d8cf08f8cfa'
                                                        },
               'config/nodon/crc360xSofremote.xml' => {
                                                        'Revision' => 4,
                                                        'md5' => 'c9224c55596b27daf81dc38f5f8f99797a2002bfa7c513161a94c818fdd1d411ec2beeb48209f531c87eb1c8fbb5ed7d71f14d03076cc403c63adea718e720f9'
                                                      },
               'config/nodon/cws3101wallswitch.xml' => {
                                                         'Revision' => 2,
                                                         'md5' => '3488db5887b2336d0a1bf35b8c81692fb6f899d620598b09de648a3c192780d343ba6edd5444fadd750aa426391037cf1074b503387e8d32c7a6749ec3d2b1e1'
                                                       },
               'config/nodon/msp31xxMicroSmartPlug.xml' => {
                                                             'Revision' => 2,
                                                             'md5' => '12f715e8f79d0351ded0d6fba4094bd58d0fcbd3ece3eb325ff7ea7e7bf0e47c322e42cb8af4dc89bfc16b657a799768ed21184f2371c2f121cc0febd5fdefaf'
                                                           },
               'config/northq/nq9021.xml' => {
                                               'Revision' => 4,
                                               'md5' => '865152ea0ebb5adce8ee09f65760f4f43c4010e6059596f346f4b16ca4121cd1cbf810123668009dd4329bb6c93c6c8a39d8d5893454cc03e6c06e555b857fbb'
                                             },
               'config/northq/nq9121.xml' => {
                                               'Revision' => 4,
                                               'md5' => '414c7fcf570c29c0ee472a80ac17399b47678028fb5b6c52ee13c7dedb570751708152d20a549cdcc0c9b5b7e5068d9119057641a7659c6ecf91ba8e7c46721e'
                                             },
               'config/northq/nq92021.xml' => {
                                                'Revision' => 4,
                                                'md5' => 'c1145f7d6cd67f960109fdf04b12952fe4b6255bf703f3826e62512c54c8f4e4f58ef33554f5cb03eedb1b2fd969e5ebe48b03e296dde88b89b9218fc3a6a2e9'
                                              },
               'config/oomi/ft100.xml' => {
                                            'Revision' => 4,
                                            'md5' => '8398a78120575f099e915e4544755bb035a8f9d8dea8caa536d9341baf8140ae82bae017b0556a22f8617dbe5d567422a29c2b8667d6b8a7807fb097ab86dfc6'
                                          },
               'config/oomi/ft111.xml' => {
                                            'Revision' => 4,
                                            'md5' => '1495bc054f8821256e12b70cc4aadd76e55b1d5a15ce26912e2df6a9b7246bab73968e723ae994c7e0ef923a293b46f8f72760e8c3ebb8fb32ffed7fa73e8caf'
                                          },
               'config/oomi/ft112.xml' => {
                                            'Revision' => 2,
                                            'md5' => '3a44eec10683cc26fcd878e9f02c715173f91b7dd37954803f81f1b93460212f6ad0b113261b4afa1150d39df39691a6f27bd74d8fe11a0c8fb459a1acdad2cf'
                                          },
               'config/oomi/ft118.xml' => {
                                            'Revision' => 2,
                                            'md5' => '3e98d700b6909d74f4e753880a4cae27929a324993943c9b3d6d9070805bc18360631450f2c6ac36e4081fdf5147b717c5163b4c29238e7973c037f50ab38782'
                                          },
               'config/permundo/psc132zw.xml' => {
                                                   'Revision' => 1,
                                                   'md5' => 'fdfb1fdc33cbe4dcb02dee460b52941dbf751641a35d80814e50df85a4235f182323a55203948213c7d99d083beb95174ba6acc860f38b41bea65608f227decd'
                                                 },
               'config/permundo/psc234zw.xml' => {
                                                   'Revision' => 1,
                                                   'md5' => '32cf262b674384dea494dd38e5cde1393f2f0996c1ea42715ec82597af90f59898bbd75e6d37ff4a1d0b491e914a5f28c9b2946713e432f5b598907dcb052cfc'
                                                 },
               'config/philio/pad02.xml' => {
                                              'Revision' => 2,
                                              'md5' => '8e1fe2169622ea923aff37663ee762a922dd90d2600fecf6f95808917cd414187d2dcbae6d33a97508b09d5cbfbf91413d3ef0284d875905f2e611e34069e393'
                                            },
               'config/philio/pan03.xml' => {
                                              'Revision' => 5,
                                              'md5' => '69ac125e867e1523ba7cd4e7ed1e7e8a4fbce0d48dca53080db404a833c1bd6446ae1014871a60f4756f5fd789dc0f314a2c23ea3467464665e61766778124ff'
                                            },
               'config/philio/pan04.xml' => {
                                              'Revision' => 8,
                                              'md5' => '921f304351c137d6d652cd81d9ec757ff689e4ebec2aa65e31538ff069858619b67f33e663c5ef68901ec47d442ae4a8ed81f84fbd218cb76d6d0f956431c58d'
                                            },
               'config/philio/pan05.xml' => {
                                              'Revision' => 5,
                                              'md5' => 'e57f208a8b5d5037bf9a1d1a8991a8936e3302944b6572dab297f15f086654e4a24b059171ca9bbc1f7cf835afadd568000cc6b8cc20a0c7e8de452118817193'
                                            },
               'config/philio/pan06.xml' => {
                                              'Revision' => 4,
                                              'md5' => 'de37b536016da639ee85bf9e1f782e3b1d7458d2f1cbf71c31d851f62cd0617dcab0e481ff787139f8b5bb7d8f8a3aebec61281950c172665616c9fd32e3a767'
                                            },
               'config/philio/pan07.xml' => {
                                              'Revision' => 3,
                                              'md5' => 'd38c538a03cd694dc2c5b55488d947b7e3541c99fb852ca3fd0c2f422aed746626ce34d8387244aaeb353bcbcdfda5087815b8d823839756cfee45c324d7abc0'
                                            },
               'config/philio/pan08.xml' => {
                                              'Revision' => 7,
                                              'md5' => '6f40cd915cbf21b17d229218e374e06931c17679066d5a9b66a3be20fb7f1f126034828484ea0b34493a6bd2f690e0ce79886b563dfe73b7d2d92477cdb96f56'
                                            },
               'config/philio/pan11-1.xml' => {
                                                'Revision' => 4,
                                                'md5' => 'aa358cc989d2e2d476bc0229750ad7f963fc07edc0ad9acd9b14f0e08fba41a1ed858d5db360195dd77b34799a610a774c2a5210eff0ae29c5de570ce3e560ae'
                                              },
               'config/philio/pan11.xml' => {
                                              'Revision' => 4,
                                              'md5' => 'bcb431b0960b2c0731437a8c6f88a43a32586c45dea68c43245bd51f1895d5a8b7ee875d77ee07f2ab510a88487f4f910c38aada574cb27396b70617ff1f8757'
                                            },
               'config/philio/pan16.xml' => {
                                              'Revision' => 5,
                                              'md5' => 'a7fefd71f6bc5ede497d62d300ecfb3e5700c0cce1c55068349881fd6ad31ce08c19a0760a935033d42ec6407853b65d1d39f49d5047eeb69a6a0d05cd57094a'
                                            },
               'config/philio/phpab01.xml' => {
                                                'Revision' => 5,
                                                'md5' => 'ee5564aa200257d255d4a630e4a329e33fbc0a202f0e0ed64f3e8933f760f8fdb5d248a94bf21ebcf20affd30fa5fadaa652cb01b1470496cd1b18a1d196740e'
                                              },
               'config/philio/phpat02.xml' => {
                                                'Revision' => 7,
                                                'md5' => '2934c2c8f14d96e31c6b978a4f0d6514eb40fcbf6bf4cf88b0298661f7aa58a3f552d8d7071bc096f61d2f2d81d7af8e4e3e2a281306c12bfe1957ef210173c0'
                                              },
               'config/philio/phpsg01.xml' => {
                                                'Revision' => 5,
                                                'md5' => '2fc5c66f6abdfec254f00814927a5de34ac80a32d433781cdcce2f3756726bbd22c5c52e38af2128c0c5d478ae767256c3e257010170d39fae8cf6e8f17a692b'
                                              },
               'config/philio/pse02.xml' => {
                                              'Revision' => 5,
                                              'md5' => '2660f6fafc0f5d1929d6fc4896fe7da6da4d1bc420d8f98d1ced1ce5c492819239c1296d18965314b6119e840cadb226677add587e1cc6eab01d7fa4ec312578'
                                            },
               'config/philio/psm02.xml' => {
                                              'Revision' => 8,
                                              'md5' => '61de4f16428eb7b039dc52080318783485c5ef1281f6e8b9b966ba668fa9a34c5155fc94e1a32def1cca869f832c750232608be17c007305386e491177411aaf'
                                            },
               'config/philio/psp05.xml' => {
                                              'Revision' => 4,
                                              'md5' => 'c11ff9ff5577b4b78cf5c9501053be6b23c53ccdcdde42b06b5e042001cbb5f898e855e3d8769bb5af6f5aeff7738f2d955d638d3609caa988b28c8beefcec1e'
                                            },
               'config/philio/psr03-1b.xml' => {
                                                 'Revision' => 2,
                                                 'md5' => '47648ede1096a03001221a87b148e05f226dfdc160ab84731c299694b64f5a982503a25c1c5cf2905f0654df08024d05c44010133648ebf5ab4358cbe7e34736'
                                               },
               'config/philio/psr04.xml' => {
                                              'Revision' => 5,
                                              'md5' => '02d630345e20cc163797e73a0299c2f1f678854e1bbec6475c694167ba95e38b9dae3933e151a56a0457d7548757bd7ac45b3f4acadde7b671f396f04079f454'
                                            },
               'config/philio/pst02-1c.xml' => {
                                                 'Revision' => 6,
                                                 'md5' => '464c0b4b141a2574032381b026c8e1a188c7f39f196449a3470de246591c0b75b842f1db09261e7ea8fe78d13718d38614ef2c04b311dfafb4f896772833eb5f'
                                               },
               'config/philio/pst02-b.xml' => {
                                                'Revision' => 6,
                                                'md5' => '4231162c58f286ebb12b0a6fd65fcfe1cee8d5a41f1a7565648dac2f50f03b327c88bf7932369c76ff17b7b2cabbc3f87e082e2978ee0012b47ba60c0361443a'
                                              },
               'config/philio/pst02.xml' => {
                                              'Revision' => 11,
                                              'md5' => '03450ce5dd6f64055d0ade348357cfae39a7bfde49c15fb94298489f56e303faf669dfc19bf51dd4da2e95d72dc7bbe1fe691848074c339d20377f1de337532b'
                                            },
               'config/polycontrol/doorlock.xml' => {
                                                      'Revision' => 9,
                                                      'md5' => '41699e435d7d757d17c930c7b6a255218ce13c9c0ffd7c813eb8d1ad9872fd5e10e08497833a96b1d5c8d6d5e6ac7cb4983e62f179930c2fd4963014748ae50c'
                                                    },
               'config/polycontrol/doorlockv3.xml' => {
                                                        'Revision' => 15,
                                                        'md5' => '470dffd2518ef1de4af71fdd29ead1afef79913651964dd328c2068e8e8d3539e61b5ed5c5ef3bbacd47590a6a800e182a0115f1dff6fb29be6b6bf47e302eeb'
                                                      },
               'config/polycontrol/keypad.xml' => {
                                                    'Revision' => 2,
                                                    'md5' => '355727d3cae60c0ee5bce2415bfc6f781d3b7ee00caf4b0693d51daac80efae1e5d535f2da189787445a091759d25e01072603476c3645f9e6b78b178d9c9fb4'
                                                  },
               'config/polycontrol/polylock.xml' => {
                                                      'Revision' => 2,
                                                      'md5' => 'd568bb68a43925c93fa91ae1e90be02a7bd122a96e45976024451d554e30bbbcd4b1c379eb7b929ca09086d6e2a2c3a50235193627b115358f104bb3f78a5861'
                                                    },
               'config/popp/004407.xml' => {
                                             'Revision' => 2,
                                             'md5' => '9aef97d5a39d568f37918b440777fd2cd95cb0f094dc1463fc846d3ccfd6a9834b0890409e6ee7c3baf18a058ba90540c03eb04e86b54f30d8ad3183db88daa5'
                                           },
               'config/popp/009105.xml' => {
                                             'Revision' => 1,
                                             'md5' => 'f342fff90c90bb58c7b2982fc2ac1c1dbc81a62de8ba5e955714efbacfa2a90950df81bbd5a255771bb43820a5b3e65fa6abf83863ef19787590cb540dba0a99'
                                           },
               'config/popp/009303.xml' => {
                                             'Revision' => 2,
                                             'md5' => 'a5d8cc2a490a870b0c4e8bcdaae57d2efc4e2c3cf632da50950a7e16a23cdea02389fe078aab9441eaf29d9312f808d00d6173c78aacaca000693cb88d1a3f28'
                                           },
               'config/popp/009402.xml' => {
                                             'Revision' => 4,
                                             'md5' => '76fb11bdec34c53312c01e694e798cfd05516215f82a6756628b47628a832f9f29852adb0d33f6783e3706bc35b132c44b9be7631049d91077a434ae148d5f41'
                                           },
               'config/popp/009501.xml' => {
                                             'Revision' => 1,
                                             'md5' => '749c31c6f0a959da709f13b331f01abe31bdd5c9f93a584cdff75ba40ede6051b777056d01bd42fb4e34e4728ec2f5454fcd8d634ded05209afc66450412e013'
                                           },
               'config/popp/012501.xml' => {
                                             'Revision' => 2,
                                             'md5' => '44af7415b92881839701d05860bbd9b1a4f3d1e1a249c2bd0dbceaa4f1e4f704009adf51b33242e8b81ab41a7766c2a0fe3c2b27e71a592c21a659d0c74d24ed'
                                           },
               'config/popp/123580.xml' => {
                                             'Revision' => 2,
                                             'md5' => 'e6f1179ca889975925b64d57dabe01c7c9a6ed85c2d904765d3e3b076d9271fe88a8e20512a40119d113ff12660361194668773712af6c57de0d9c6e7b26abb4'
                                           },
               'config/popp/123601.xml' => {
                                             'Revision' => 1,
                                             'md5' => 'a62805b4ce498ea1010c49d9379f78bad95599a7acc465f2e829b6d6aacc5c72a5eadf12f357ca86ffbbe86bc241d0d787a0cd2b7d90b24c481ca774dd6944ae'
                                           },
               'config/popp/123658.xml' => {
                                             'Revision' => 2,
                                             'md5' => '7a156ae6ee0a11a5a22edd0b0be003173c37f8abfa4e93558c0d78c0c15a48be962a83a797423bd75e2fccf1b6133020ec5886da5cf81721a726fdb525ddd11f'
                                           },
               'config/popp/700045.xml' => {
                                             'Revision' => 2,
                                             'md5' => '9f5b536c1f6716e9171b9cb6f6778f0f609ef33321bb8b3ecbd890a66d428048fe05d7cc39b4fcce7a1c2e16273ec76fda322af74e87cb7bb02ec951f342b6be'
                                           },
               'config/popp/700168.xml' => {
                                             'Revision' => 2,
                                             'md5' => '1edd75ada9a0c8be1e77b48629a4e07f724a5755f32fa80b0471709043dbdac923a028f3698eeadee2ee948b039560c0e99dc500165e26f1bbb67bf5a4788729'
                                           },
               'config/popp/700342.xml' => {
                                             'Revision' => 1,
                                             'md5' => '8134576c997489d04fd02f62dc94815f2e9ab24ab0110e0632102d24f7e1e2015180abdb8365346bc1607aa27d5e8216e02a151c3501c7b7bd3fa8b33c961817'
                                           },
               'config/popp/700397.xml' => {
                                             'Revision' => 2,
                                             'md5' => '89784ba95b9219c52c8f63826514c480fbbd9fe84910789b0e3c5bd5a10038621fc68c392a8b759ad89a2c43aa34e823af029ff354651b86f65fcc71c098a848'
                                           },
               'config/popp/700793.xml' => {
                                             'Revision' => 1,
                                             'md5' => 'caceab22bf95c5e0e3e030befb73d612d94620cb3f11011509a7ac8d85a0b7771d24521385275918054334d7046ab98902f576d8c9d5ea98009e735d0413a331'
                                           },
               'config/popp/701202.xml' => {
                                             'Revision' => 1,
                                             'md5' => '737e201dcc7710e70727ad12ec7e93d77cd3b1a53c4f690a1c18aa343f39f791f56ab7543d18bfe77e10773c8899e7115aeb59e03875657b678d72508d7d1af8'
                                           },
               'config/popp/dwt.xml' => {
                                          'Revision' => 1,
                                          'md5' => '68638128d2fefdf799548463d04769bf7d911ad2b2d6240ddd4d7a6df7e03875808773e819839c84deb29a5a2fc3474c326e13a9335653f389a5ab211f57f644'
                                        },
               'config/popp/smoke-detector.xml' => {
                                                     'Revision' => 2,
                                                     'md5' => '5a0047adbd73b8bac7bb78d1a01c4e04a8674b2c6afff325d14b2e83710fa1e9008af3c6650368dd7e9c2694dd601b885cc8a64c1127fd1019ad401d12b35996'
                                                   },
               'config/popp/solar-siren.xml' => {
                                                  'Revision' => 2,
                                                  'md5' => '010d56d45a25cf13b51b1953554f0ae4dddbf52f18dc03a3c1f85a264ebac8d065d7f226c12e2cffcca5b42d0fbda10208ee3156df78c7930b7c8ba023722be8'
                                                },
               'config/popp/zweather.xml' => {
                                               'Revision' => 2,
                                               'md5' => '89c31bb70e56b887ec4559b2d4bc450bdf40490fb9b496f37e337265539e638c0bcdcc128f6914c3940f2d58cf51655deb1ea7876c38d74ccc2e89af7e1240df'
                                             },
               'config/prowell/zw-702.xml' => {
                                                'Revision' => 5,
                                                'md5' => '0f18166b3561a3bc65c5f53f8a26fd2776b6adb2d01367a7be5ef11800cf3bb1877ec2e8ba6db6170c6faa9ce4654ece1259e4d9095354da2595b8ff4b100aa0'
                                              },
               'config/q-light/q-light_puck.xml' => {
                                                      'Revision' => 2,
                                                      'md5' => '0e726ac3a95dade8cef628abc82fe71f6a9b22b6331d6844d548e14106e7c70b8100cbc2e6a9e8b99c70614269da30f15f56d0db8d410e092113a3c7bb284453'
                                                    },
               'config/q-light/q-light_zerodim.xml' => {
                                                         'Revision' => 2,
                                                         'md5' => '4d7ea7bb60f06aa3a79a1e7327530e5e5ea5cb99213684f09626d8f7204ac5aa03069ec4728b5c8eff44faf7d65dc6a0ce2383e72f386fa0417af1f359141ed3'
                                                       },
               'config/q-light/q-light_zerodim_2pol.xml' => {
                                                              'Revision' => 2,
                                                              'md5' => '09b34de566e3854dea8839bab6b7c3d45e4732a3c27fc7ed839fb596dc1dc80331019e83822faab3cb46a8abae18b080ef29c328e77f55dc3796455d48fbbcc2'
                                                            },
               'config/qees/reto-dimmer-plus.xml' => {
                                                       'Revision' => 8,
                                                       'md5' => '944ab5c363ba7722f0f870782bf9d20bc75040fa21820db080040b538794f8574140ff0960ca218273810e596df193f76a7ee2fb4412f8ba2b2cce7fa18fb431'
                                                     },
               'config/qees/reto-plugin-switch.xml' => {
                                                         'Revision' => 6,
                                                         'md5' => 'd1f4c2dd9454ae4b1edc810c6d732bf042447334700deb17d9fb82d7330544e376d055c7e96a75a88bd2911cced8337c3d76041946ebb6e011b4b68d3d780dcf'
                                                       },
               'config/qubino/ZMNHAA2.xml' => {
                                                'Revision' => 1,
                                                'md5' => '080174f8dbebe8e5e80bb84601cd153946b7a014450bd04eb52cac0351dcf326b6b5c139385a42c055e1f01a09a41e1baf19586b66fe20e975ab6e7ab5b87e8d'
                                              },
               'config/qubino/ZMNHADx.xml' => {
                                                'Revision' => 9,
                                                'md5' => '510f98884bd31bfb09f356abcdefcdcb4456fb1edb54c6d20e673878983744d98a06a0b643880e842678bbe76d9272ddae4469606dfa57ab7546f26531f5d64b'
                                              },
               'config/qubino/ZMNHBA2.xml' => {
                                                'Revision' => 2,
                                                'md5' => '35bde84eae9bf56aae8a8ec8710cd96c066d9caf087ec1356c3fda124e82bed5406af2e72b627a45bc45e1e6c91f8f0d9af9368e80fcf5973d9be2ffb5e191cd'
                                              },
               'config/qubino/ZMNHBDx.xml' => {
                                                'Revision' => 5,
                                                'md5' => 'e7997e9c51a66d078d37e5501191a2a36bd7faa8b98dc8967043b68e9e97621c5dc5f797640ee4c50a3ae4389d38ed87e6e3a94540911549298f366aa8ac5cd9'
                                              },
               'config/qubino/ZMNHCA2.xml' => {
                                                'Revision' => 2,
                                                'md5' => '94f11e408312da4a3104d120112bb697bf53a9c5877f3eb73128e480f23e217aa72bac2bc0752f2595a68d26dceb22573beb7f4a98938149e73facd854e21114'
                                              },
               'config/qubino/ZMNHCDx.xml' => {
                                                'Revision' => 7,
                                                'md5' => '7133bddad00285e714e0469b6ebb11bdf1bae84de2393fc512520ffcbb93c1d204646327ed6b2e50da1c23fd423361a4550af9ecde4aa587890d8261f09dbf9e'
                                              },
               'config/qubino/ZMNHDA2.xml' => {
                                                'Revision' => 4,
                                                'md5' => '7883b97dc7151ac7c550f56adbafb086a548613a14617da51232bb1e199a97144f89205622555efdac851e2fde437e2e00e65066c591ac1f1d622e7b57a1c59b'
                                              },
               'config/qubino/ZMNHDDx.xml' => {
                                                'Revision' => 9,
                                                'md5' => 'de18029a1539e10dd15fc85ede084182e1cfcbc78325602ca6e5b428884f6db6ce1bebdbea331a8ca0f4ba133828c09f13ce6c1f8486871a5ca9c17258358ba1'
                                              },
               'config/qubino/ZMNHHDx.xml' => {
                                                'Revision' => 2,
                                                'md5' => '190639b81177c88bd4a340e96d83578085f35ede860d7bc613bc879e4baff907c951d498696a52d84659936714855efae2a62e183d279957e3a8bda14d949a26'
                                              },
               'config/qubino/ZMNHIA2.xml' => {
                                                'Revision' => 2,
                                                'md5' => 'f8dde99fe36b78571b75faf9ee7cb3c2d0112d86a0cfd33a6037ae96811dff066649df14fdf88a76a7b77d3005291ef72704a49f23a7a40e24dc7665d5c185d4'
                                              },
               'config/qubino/ZMNHIDxS1.xml' => {
                                                  'Revision' => 2,
                                                  'md5' => '061416a33033dc5cd68fceb1b06a690fa02c5f6c7804453a8d28173d3869b54b7067f87e30eca380330514ad1c078931c338563cf7af6f3da98916134d97d3af'
                                                },
               'config/qubino/ZMNHIDxS2.xml' => {
                                                  'Revision' => 3,
                                                  'md5' => '39e39c091d03726768865e889d20390d30af0cf5da390e49adff1928cc79030a2d59d9c1436942140c2ddceab49c70505f2963e2f54397e3cdb751a174cc3122'
                                                },
               'config/qubino/ZMNHJA2.xml' => {
                                                'Revision' => 2,
                                                'md5' => '3545c580bbaf7b12b70e0386d13ff196320ce959767de031e2363858ce20d3cc0ade40928d17dc8f1d2be5177a73da2f51efd65c26c85c9a2735bbd23b4c3377'
                                              },
               'config/qubino/ZMNHJD1.xml' => {
                                                'Revision' => 3,
                                                'md5' => '32b118f0bbf83efcb068a27bdefe63777fe8672e69df478aaa066910ebb5af23cdae79bc9c31eced97abec78ffe0616ba3dd76eeaca86babe2984e6e7c18d523'
                                              },
               'config/qubino/ZMNHKDx.xml' => {
                                                'Revision' => 2,
                                                'md5' => '9c131e49681ec7db225248b21304ae83faa24bc4b811dad961195757cb70c01127482c12ce480e9778dadfc40357f1c9abe346254edde8848ec9803df9378221'
                                              },
               'config/qubino/ZMNHLAx.xml' => {
                                                'Revision' => 2,
                                                'md5' => 'f30b0c98515367bcdb9b5827838268789b8e4167bc0bbfdd3c9b7cf1838e4e8d54c9c1a88c942409175ed9291216a6f3a0d0c19807235283e9ecc8df4829647a'
                                              },
               'config/qubino/ZMNHLDx.xml' => {
                                                'Revision' => 3,
                                                'md5' => '5024808b8551691103b25c05fe37ae3b49499a38fe0491bcd492accab0eb346b7e810c3132cd67e1920ed0d971f07dd9303a3b774276aab38ac04610fe5dbd50'
                                              },
               'config/qubino/ZMNHNDx.xml' => {
                                                'Revision' => 6,
                                                'md5' => 'a10317520ca58616369d1d7782640ffeb84fb778c781f3bb39e7d6a0f22cfdad7aedb65b781f632e36c2c9837188019d00bb8b6509bc022719a64a77ea2c6277'
                                              },
               'config/qubino/ZMNHODx.xml' => {
                                                'Revision' => 2,
                                                'md5' => '9e267442a84763403fc4c9ba6088fa59a067e1a5a362300efdcae287697426a53b5b705fde59ae5c106091923fbe51b2856e9c9bdc7bbe9f9601d7dde7878e8c'
                                              },
               'config/qubino/ZMNHQDx.xml' => {
                                                'Revision' => 4,
                                                'md5' => 'ecf378103c01da6f196ffc99fdfe30ab93dd71d1b08e89577cc123664dcfa331a9116f2a6dac65b1d75bf76df45b5f44f4f09c041b0d410d1497d00a39d8f4f2'
                                              },
               'config/qubino/ZMNHSDx.xml' => {
                                                'Revision' => 5,
                                                'md5' => 'a65c7430dcd17dbe5f1932ffece29cec38b684636c2db1931222c7c042e3e6808a049b149db78b9e3a3b12145da078416b8331d72052cfd0a149b8499242d10c'
                                              },
               'config/qubino/ZMNHTDx.xml' => {
                                                'Revision' => 6,
                                                'md5' => '75568a1a5e7119daf2d493b4ea6e7ceb59e065fa9325f933cd61db7334dfc792343946e0dae62b6bc84f8f598d55890aa9e2392419dce0cfd4eb58b6d23e7801'
                                              },
               'config/qubino/ZMNHTDxS3.xml' => {
                                                  'Revision' => 2,
                                                  'md5' => 'df04a24a50282278c6deb7e885702d97ec98a2b4ac2998212caa7c16ddf961b590168214bee1c4ca76512a4386cf9b3199fe129757e4af5a725cc1a2a3d79090'
                                                },
               'config/qubino/ZMNHUD1.xml' => {
                                                'Revision' => 3,
                                                'md5' => 'e1b8ae48d7388aefa2464f7e0e51eb23a68f65e8d7d4b35a4c3af29524fb2d53d40e1d861f1d4d798282bd1c916e854f55da894e27dd6ef43ec40c13b3a56610'
                                              },
               'config/qubino/ZMNHVDx.xml' => {
                                                'Revision' => 5,
                                                'md5' => '84d8b8e248e7494d1b5ef403cc55c84a9c7e32c484b878c7d1103b89ba58fcff3a7dde495bbeb9d85c41dd2a029cd56da45502a4297f5c7897a9b9b2f5ca2af1'
                                              },
               'config/qubino/ZMNHWD1.xml' => {
                                                'Revision' => 5,
                                                'md5' => 'f5833225b7eacbb94d422c08baf8b5b490425a09b15efedcbb08a92700c9918f926b1ecc1b68fdbc0cf1cd460a26f57806f9ed5a625f3147dd2859091ccf99ed'
                                              },
               'config/qubino/ZMNHXDx.xml' => {
                                                'Revision' => 4,
                                                'md5' => '318e982feee6e6df7c03da246678861e51eedf93463e134476af6fe5a0905624db9807b0b961147baf98982fdb4942a7ddf987dfeabb27241a39cf0e61d5d6ab'
                                              },
               'config/qubino/ZMNHYDx.xml' => {
                                                'Revision' => 3,
                                                'md5' => '16a3c8fd7a16b89e67fd98751b34f133de7058e410eef2ee6ec76f19ca8ab6bfda4e52fd691b453bd64bb9f13768375e438a753c8ff54ef433a9989f1cf58595'
                                              },
               'config/qubino/ZMNHZDx.xml' => {
                                                'Revision' => 4,
                                                'md5' => 'ca3b0bf60934b0454f40989634f116d0d4c486ff21db65d3cd2e0bedbf68aa1bfb8578337c8dfa250da807b2588b8331cfda2464a9c54fc8b9717d801d866538'
                                              },
               'config/qubino/ZMNKADx.xml' => {
                                                'Revision' => 2,
                                                'md5' => 'ab2ef82408481add2f186cdff6d5316994da84f7d1f25727ec6538909d3b54503c44e90a0ec69f69fd9fa44a6e12fd7cdfa290b52d6b2af30ac5fbb99ca0bde7'
                                              },
               'config/qubino/ZMNKIDx.xml' => {
                                                'Revision' => 1,
                                                'md5' => '437e4f7ed4ef2acb48885ad26bb2cdd374994d01e3d6d7f4ebb0003cb61ae6457ce96e4e9b44c96f4e464e9cdce74f0281f5929992054d62de2cf6bf4344d01b'
                                              },
               'config/quby/qb2.xml' => {
                                          'Revision' => 1,
                                          'md5' => '4104820b132cd14a69370bb2fbd53e4efb449066a5af14e34e26aa58e24622b55ae0f9a60227fb41b3f34fd473d07e265072649cd84e580890b081a96b8c92d8'
                                        },
               'config/rcs/em52-zw.xml' => {
                                             'Revision' => 2,
                                             'md5' => '665997cc9ad56208b97ad149daafb416f34794ab75ec470f419acbe7b15c20ca7510f4676f880a1effe8aa5642ebe3e31c84c618ccf3dbcd2c524e8f51dbe9a9'
                                           },
               'config/rcs/pm12-zw.xml' => {
                                             'Revision' => 1,
                                             'md5' => '49da27e755cdc5b06ce24bdda26c67bdfb968cb4b3562298b1394129768326bed2b8f9f0d972397c4c1b6bb98e101391f57b51aa47ebcd29e4a119504e98e13a'
                                           },
               'config/rcs/therm0005.xml' => {
                                               'Revision' => 2,
                                               'md5' => '9ce6aac1e07d1ea8b13f9c654fb9081152b3cb67dfe94a37afb681c1262cbb465e1801b0e2687b724e9cc888cfd35d71b390e4a04cadadabfa2bb3a602a5109c'
                                             },
               'config/rcs/therm0007.xml' => {
                                               'Revision' => 2,
                                               'md5' => '7c3ab99f982cbca19f26b3600abc65272950e253ed60777f32a501293e5643810b8ba7e172466e675455281c2a35bdea390a589d8d88fa5eac02703d4a6da504'
                                             },
               'config/rcs/therm0009.xml' => {
                                               'Revision' => 3,
                                               'md5' => '235f10fcbef7aa54b4bf933a67bcd8009fcdfc9cf66d2b6608f5027901311baa53678ac75506e88493f6027714ea8e9b8fbd42ffa040056428c49bd35a4ed7f4'
                                             },
               'config/remotec/bw8120eu.xml' => {
                                                  'Revision' => 1,
                                                  'md5' => 'ed31f96f6d1f3b33a38d3ba6030aca32065ffb9a12c3447082a252698fb12753a425f96ee7c7039270cb7783be2686f02dd8e356695eb0d6db27d10385c6b8ac'
                                                },
               'config/remotec/zfm-80.xml' => {
                                                'Revision' => 3,
                                                'md5' => 'e3b6afb43fa679b8575f94b04caa71d8942ee15ddaf3fc70b15ae194af4d1b38ee710b3f7a0aa2ca9df19f2eebf4611a8927018a98639d3113399614c0704fec'
                                              },
               'config/remotec/zrc-100eu.xml' => {
                                                   'Revision' => 1,
                                                   'md5' => '5b840b10226c7f8e158623b9939ed2c8eee3aa1516de6a78c3f19ffd89fac6fade7acdd6da5a7aedd6394c019ead43902a586351f233740dfaca13f0e2a291cc'
                                                 },
               'config/remotec/zrc-90.xml' => {
                                                'Revision' => 2,
                                                'md5' => '98ec165810b4b80a4d1e22957432046b7d61dcd6f4ceed69059d81ef1924124ac0f146a17192564b82011a37943aab7852ca97a512ef2dc8bbd1ce8a06f831dc'
                                              },
               'config/remotec/zts-110.xml' => {
                                                 'Revision' => 4,
                                                 'md5' => 'fbac42632e85ac10571db822206b25d8c793e3a1c5e16783f822b094c68411f3742eea8d7b3657a2937f6c406e8184f624b80967acf3c1e31b8bc881dedc359c'
                                               },
               'config/remotec/zts-500.xml' => {
                                                 'Revision' => 4,
                                                 'md5' => '9897b20e553a4979e362a639021215c4377d8212c46de5f6929b37ec4ee810f82c9e4ed6958f3d4ceedee249966e623a21ef84059803e8fb5a68fe73c2df7348'
                                               },
               'config/remotec/zurc.xml' => {
                                              'Revision' => 4,
                                              'md5' => '3ffabe2c9da2cd2f4f625682584003c5cdb4302e09a074783c718526b796eb394ed7dd020594167751f46a18894dd54b39d9c4e3b06c5cf64fcca738b4aaad4b'
                                            },
               'config/remotec/zxt-120.xml' => {
                                                 'Revision' => 7,
                                                 'md5' => 'e7545d88ab5223f20078134b437c5e4f5c4e85a8201d92537cb159cc829b8b3fa17b84856cbe68a90e10793c155c4c711cf1675136ef82cc524240c44b4711c6'
                                               },
               'config/remotec/zxt-310.xml' => {
                                                 'Revision' => 2,
                                                 'md5' => '5de09bb88d9c21d33dca3ba693a7ae886e9a4476e50966861b581d22902636df68981a069debbec830380576f14a6676d7fd302f165553c9ba558a3803b8c991'
                                               },
               'config/remotec/zxt-600.xml' => {
                                                 'Revision' => 4,
                                                 'md5' => '55a6ccde16e43ecdeb440406354d761ae34cc7743d6cae4946e928e82826f8d4aafbfedfa5428cbde8a5eaa216c24b6c4417bb04edc28d118763b3c7defb8c1e'
                                               },
               'config/ring/PIR-SS.xml' => {
                                             'Revision' => 1,
                                             'md5' => '59652dc6da375fc15e84a385f1d90799e3fc7d6a6295d5f2eb6b28d2d965029a6eae376a21e326b3ce9d85dab066a46282db1a7edaeea29344d075d880c87601'
                                           },
               'config/schlage/BE468.xml' => {
                                               'Revision' => 2,
                                               'md5' => '4b373a2ecad0691860087e425fea93ca9914330abef2b1b90ee39b4f8b6fd7298a832578640873ba6662383801e04601a8335062f20f4f787eff432c233ac31c'
                                             },
               'config/schlage/BE468ZP.xml' => {
                                                 'Revision' => 2,
                                                 'md5' => 'cf44b4f428c8013422e2acc14b08bff8c2920e01bcaaef16ab7f655f14d38b6aa678d041bcf0910a44a90aea88b700634d6715df434e3870d70cc8226d0d4fa4'
                                               },
               'config/schlage/BE469.xml' => {
                                               'Revision' => 5,
                                               'md5' => 'aef83d8b45e8e4e4e66a4cac2c15f42bda6b1502dea3eca462854b387720571b11f6bc43b8c2684aa31886ab3c1e29d5e167308907080ecc6cf1e273b020bbf0'
                                             },
               'config/schlage/BE469ZP.xml' => {
                                                 'Revision' => 2,
                                                 'md5' => '3cef5311c3333e70360024e65d3d654051062df8493670fc10f81f0a30c5bea705a455ef87c8e606c6e6734bc024b672de22f96ee726472794e194d3263bf509'
                                               },
               'config/schlage/fe599.xml' => {
                                               'Revision' => 1,
                                               'md5' => '43f87fe9fd2b68691706d1cd0e7287c0a0340664071a14d0af6be62594b83ce4f8b0c335faed4201ff06a97745a3609c7df2412cca8394b70b2790346247e18b'
                                             },
               'config/schlagelink/41.xml' => {
                                                'Revision' => 1,
                                                'md5' => '48cb8a0b222d88bbdae8fe708670cf50f65a2eb412aca5ac01e21b330809a65e917963a63f7a969e5dd0250b2705363a2173f0641b21de44ce3d78f751c01156'
                                              },
               'config/schlagelink/itemp.xml' => {
                                                   'Revision' => 1,
                                                   'md5' => '4f3be313a7ae86c458518f7269cc51cc1df19d5900ae319c160c060dda74d57439c1d7f4b1ac881caaad1b726c3349a9c03a6c9d88103d864c31512c434908ab'
                                                 },
               'config/schlagelink/minikeypad.xml' => {
                                                        'Revision' => 3,
                                                        'md5' => '8d4411fdc3a3e9b9f943be980cead9e614c02953c82b6066466db7838da7079c5ffbf000fef4a28d8a52a6286bf9811a9c2dab8c79f3670feeda80cc398df4e7'
                                                      },
               'config/sensative/strips.xml' => {
                                                  'Revision' => 15,
                                                  'md5' => 'b9d3afd0be617a7a5d87ca36b07dc07ab3fd8dd2e31ffa99a519d4b94ea3ffd87b83e900c97e46a1fdb0dbfbd7b19a388354c1b8734fab5f96b64bad2e222fca'
                                                },
               'config/sensative/stripscomfort.xml' => {
                                                         'Revision' => 14,
                                                         'md5' => 'e76c9730441ff8cd2eba5b52bdbee17109157076813bc628b873abfedc23a62d2a44b27e5f2b3919f82cabe4df44f75f1abfd30494edf2198ffb88a23bb55b63'
                                                       },
               'config/sercomm/sw-clp01-eu.xml' => {
                                                     'Revision' => 1,
                                                     'md5' => 'af10355b77d03b65fadf93f853057ded42d39a421df623b45dec230e9b55b34aef95eeded78e70212c02ae9e71745b45e63978706a3093d14a7f391a9177b560'
                                                   },
               'config/shenzen_neo/ls01ch.xml' => {
                                                    'Revision' => 1,
                                                    'md5' => '27118871f8fd4290219a3f2988620725e14515fe70545b90e47940f78cd8f41ab72675a8401848d9899a0f712dafa52d8eb5ece68d633cf3556bb3b2af9f6a19'
                                                  },
               'config/shenzen_neo/ls02ch.xml' => {
                                                    'Revision' => 1,
                                                    'md5' => '54536587d5b748daabf86c94f72a62e6558c67a244f4da46e4c9dd63ba369b8c240a7f5f678ff58ea23dacf11913bfa1a23a11db265e715a089dc2f5e3fd3d7b'
                                                  },
               'config/shenzen_neo/nas-ab01z.xml' => {
                                                       'Revision' => 4,
                                                       'md5' => '11df6cacff870c04677b5fc3a3828281d6e59506d09c1696ded074a4a607b87f8f96a42277dd409f64d3f8a91ced972f4ada74a32bfd304e07c19a1bef427a2c'
                                                     },
               'config/shenzen_neo/nas-ds01z.xml' => {
                                                       'Revision' => 4,
                                                       'md5' => 'dfd1992f3edf1e2b0c8e4f4afb6d99575ccfe2ea7c0042668fedccf540993fa39743f9bf969a5038d57dca3e1ab0749d28e1cb0be35272c71248b82625f99c09'
                                                     },
               'config/shenzen_neo/nas-pd01z.xml' => {
                                                       'Revision' => 5,
                                                       'md5' => 'cbfd1220724bf3a460a69f6f278903ed790a8bf2dfd704e7a3d1e4c6467d1898a636ecd08bff6f8c1b855706268073648e8fb96f015bec3eec2b035c243089ed'
                                                     },
               'config/shenzen_neo/nas-pd02z.xml' => {
                                                       'Revision' => 3,
                                                       'md5' => '2e766627891bbf6bc2a188f6542acbea522b6bb0515c9179fb329a095fcdc9e381efcaa2ec712adfa60bc41f61d7c493ef90f3533760c8cfc0e6cef8bf5bd0bc'
                                                     },
               'config/shenzen_neo/nas-pd03z.xml' => {
                                                       'Revision' => 1,
                                                       'md5' => '22f20d5c0eb8ed0f074b929bfa85c4d29ba3c22cc9c7e0ba5ca245a0ef2fbc1397a99aade3869aed5e7b3a80e2afc949701c67ffd005539af8ce9ace28c59b68'
                                                     },
               'config/shenzen_neo/nas-rc01z.xml' => {
                                                       'Revision' => 1,
                                                       'md5' => 'd11ecf14ca8722b1e59f5cb5b20303be9bf66786e9a1d18038f2f0c760f8aeca673b31b993bda0369ed662cc96dfd3b314e8aff94e6fd8b1f2e981f51d90dbef'
                                                     },
               'config/shenzen_neo/nas-wr01z.xml' => {
                                                       'Revision' => 5,
                                                       'md5' => 'b98d36d9c20d3d44f588519b788ee9b58a51361b8185561810bd2e62691955316c46467c1d27ea75b458ea91491bd4c789f05ae4e2cbdf8a24bd03359bf04f11'
                                                     },
               'config/shenzen_neo/nas-wr01ze.xml' => {
                                                        'Revision' => 2,
                                                        'md5' => '09b5e4644764a9d6fc5482d100ea24d81ec17adc3a436fc7ad0a11259a9b7a770cb7a29b01b6027df1a984ea13a9dde264a49acdb425597260c0699920ecb33d'
                                                      },
               'config/shenzen_neo/nas-ws02z.xml' => {
                                                       'Revision' => 2,
                                                       'md5' => '7eccf1cbebc601996e0d6a552217c0b1dc8883cc78fdddb088303888d15832f7734d08f43c0991e8c9535a9dccc1e4b6f509802ed972477b4e45d499f45bbd5c'
                                                     },
               'config/shenzen_saykey/sk-3007-05.xml' => {
                                                           'Revision' => 1,
                                                           'md5' => '8f7ab98b4ab3f08f2d56bf834a8dc001973d58b06672ad049426a332b32bfb8072817ff714e22e89f57bcfda113651eb809c8d0e9010f035176feb5050af4bef'
                                                         },
               'config/simon/10002034-13X.xml' => {
                                                    'Revision' => 3,
                                                    'md5' => '8bb9641949c548b619a32d4169dd3f3b14367fd98bcc0168ffb6402fab467d0821f1a011e5be2987eab93ccad87692aaea9a63ee568722dc05e69c4a22359485'
                                                  },
               'config/simon/10002041-13X.xml' => {
                                                    'Revision' => 2,
                                                    'md5' => '0235c61b4520955df553e5ff62cefbb1a9afd866c63152503893d7bdcd98e9cf7d3a5f6dba69d3b307508ff5eca5cd33acaaf5e1716b89fdad748a9658af7445'
                                                  },
               'config/smartthings/pgc401m.xml' => {
                                                     'Revision' => 1,
                                                     'md5' => 'a4e6e5c467601d118de320aaba5443876d46288e5eac6a0eda63bda9df4398efeee59385724c9ea007d0e3c91b8f7f6025157257a8995c79193a24938e8b1c7b'
                                                   },
               'config/smartthings/sth-eth200.xml' => {
                                                        'Revision' => 1,
                                                        'md5' => '96f42e76742addc39b55aedb2c9341e15c3c9b90c6a5640209c5c47e47f93e3be3a2c588f20f7030b0cd83002dae36e207b0361ad320fd91b656638979ec519d'
                                                      },
               'config/somfy/1811265_ZRTSI.xml' => {
                                                     'Revision' => 1,
                                                     'md5' => '7def694a6414e50226cf75191573d1fbe6a277cefa3170461e7f35301b968e28494cbd9217871ea6808206b9b417c696facf068f7a40892cb790d8b47d916fd8'
                                                   },
               'config/steinel/is140-2.xml' => {
                                                 'Revision' => 2,
                                                 'md5' => 'f5538ee6fa326e3f433ba8ad930b38dd8468db94991e8697555ff64c5546f47bd8fd086347e4c80e7f921206bc11b35238a4c78e73d6ea1e751b2f4c4849a884'
                                               },
               'config/steinel/l810-led-ihf.xml' => {
                                                      'Revision' => 3,
                                                      'md5' => '87ec6dd62e0f09a1c81645fdf0d54272791232633a2824f7571e2c44817cd418c4a5cd34b32141f36b8faee28eb93c63b22f514eb9d073d6d6055e24b99fa7c4'
                                                    },
               'config/steinel/rs-led-d2.xml' => {
                                                   'Revision' => 2,
                                                   'md5' => '9f3767724904d6ce85e7880dfdfec9c1f851638e0e35045790cc35589d0c9cd653fa176c48a7b818b5b8218c861e2903eb8adeb313a6d4e8bb9a33a61dc90976'
                                                 },
               'config/steinel/xled-home-2.xml' => {
                                                     'Revision' => 2,
                                                     'md5' => 'abc03eeac10da39b8eb39afb7709ad9b44c819e6e0d43364599702a2d03f31bda2cfa395d72dbb5c4ece0e456370a1d39be41c5f99edc6fe3951fe512fe4162b'
                                                   },
               'config/stelpro/stzw402.xml' => {
                                                 'Revision' => 3,
                                                 'md5' => 'd50042a91f9b2fa3e64d618b8caa2f64ea8ec9c74e7fa82840556dc4d5a8ce1b8d8de840c008ff36619d0cb31393f066dd8a7c286af328ae66ffe0d6b5816221'
                                               },
               'config/sunricher/srzv9001k12dimz4.xml' => {
                                                            'Revision' => 1,
                                                            'md5' => '6b8efae2405b4520f0825ea4959244b607cb52fc20b9b0d288e57626057484089968806e94d85e0bb45b35ddfa24622fbf3a5e9a5653cbae419bf94be56a5572'
                                                          },
               'config/sunricher/srzv9001k12dimz5.xml' => {
                                                            'Revision' => 1,
                                                            'md5' => 'd14a319efd47406428b3cd0ad80956677c101dc153047aa431883ab88ba949bcdca9bb34a3d8bccaf093e80e4e49938380483f9cec54419138bab69fd9b586c4'
                                                          },
               'config/sunricher/srzv9001k8.xml' => {
                                                      'Revision' => 1,
                                                      'md5' => '3bac22970afda1d7629827057b92df49076f16258e76ee02674f0aaf0046a847642edb2c794740f2b8b1e9f38d0c2ec3932259b2803ff416f461757214bd0686'
                                                    },
               'config/sunricher/srzv9001t4dimeu.xml' => {
                                                           'Revision' => 2,
                                                           'md5' => '211998372694c7f418d774c3dab739339f07167bb37faa972ce076e4de2391dcfe369ea1ea335d35a9db66f9dce34ea0ac3dad054f2f734c864e1462cb0f5d1d'
                                                         },
               'config/sunricher/srzv9001tccteu.xml' => {
                                                          'Revision' => 1,
                                                          'md5' => '9d5e9dcce650ab14636ee926ff6fbb2aad0ee2db3d661192c1d438184656b942dd1a68a14eb6c98337bb2fc021ad36e9755c1e9661b631cd83606e708d20212e'
                                                        },
               'config/sunricher/srzv9003t4rgbweu.xml' => {
                                                            'Revision' => 1,
                                                            'md5' => 'a8754c4d9762da7d89d509475ce8f495f3e6d8a857c0dd38b10c0afbef1838ef96e417426edafb67403a011bc388c0dc80454fd64de935d9de38f642dc7bb9f6'
                                                          },
               'config/sunricher/srzv9101sachpeu.xml' => {
                                                           'Revision' => 2,
                                                           'md5' => 'cfa47e28a8463496354a30d2998b5b11dab834b2ffa1b8e91a687d2ec4e9e41ef73d38d058dd60911aa69cb1164808da94b88d627744250e5abd576ea5f8d1fa'
                                                         },
               'config/sunricher/zv9101.xml' => {
                                                  'Revision' => 2,
                                                  'md5' => 'adb7779262cbea1eb2832f78e67b253cade102bcf7fd24aa14db965dbde11a8ff073ee654c7bf1af0c2c4f44507b97feffdf142ed8261ff163ada4d766b0d906'
                                                },
               'config/sunricher/zv9101fa.xml' => {
                                                    'Revision' => 1,
                                                    'md5' => '1831cf691c954aa9546e99e5f8218b2d05d2aec3c850ee0bbf543947fbde7bfcf20b8e47fb232b4e43d2c6245aa15c94602b1efe48b1553b5daf75a6adeaa9cc'
                                                  },
               'config/swiid/swiidinter.xml' => {
                                                  'Revision' => 3,
                                                  'md5' => '66525f843d8663f34af93e65b6979059e294139474aa3f63974f1ddb5e29c431e87ae0deb220a40169028a5e9e7c8553d2b24587afb905703ff14ffb0e6252ab'
                                                },
               'config/swiid/swiidplug.xml' => {
                                                 'Revision' => 2,
                                                 'md5' => '1de9d7c988ff7753ddf936270a4a2abe3e1de1d5e7e546da3f7c02619dec1f875029af669c9607f398f2634833d0b1f40a34e72cf3c8b2898a644e46f980930c'
                                               },
               'config/technisat/03009496.xml' => {
                                                    'Revision' => 1,
                                                    'md5' => 'cc4037b25215feb65c2fe73adc2de319107224b6350ffe1d35273f176386247f12c38d82169b460cea87c148fec6554e98d021b55e46eb6eb13225ed92676b9e'
                                                  },
               'config/technisat/03009499.xml' => {
                                                    'Revision' => 1,
                                                    'md5' => '916b52f3fc07fd3d1ab2bf291212227db65f591b3a0c7fc70f47db572e1ab1d9f01d9815b1f597686666dd1abf719c1cd1537f5aef165ff044bd40fe5b8314fc'
                                                  },
               'config/technisat/03009497.xml' => {
                                                    'Revision' => 1,
                                                    'md5' => 'E08CBC2E448C6AF913ED6A5A4465725FE0A3BDE30B82751E2B9AD6F204F34402883E30A291E811923A07FDACC0F02222E8A108CDBB1EE37FFCDB8454869C974E'
                                                  },
               'config/telldus/tzdw100.xml' => {
                                                 'Revision' => 2,
                                                 'md5' => '00dafcf5a0bb13180d8cae532067dbd8833c65374d800fe02134732413c02ea4361a2597bfe4bb0466d0bdde93216cdea5474b8aecc3a9d644212f989401bbdd'
                                               },
               'config/telldus/tzwp100.xml' => {
                                                 'Revision' => 2,
                                                 'md5' => '632f66e9679859f3709bb56fd682d027b4076069e0ffde81fd5c90b01e5d1de5eaa4626a9dcba71257aae8abdc4454b50f4540802a273f4a1fdcd7fb53834d77'
                                               },
               'config/telldus/tzwp102.xml' => {
                                                 'Revision' => 2,
                                                 'md5' => 'f68f1a70eccd43240a3f87b647237abb39a5e66e33be3ad413dab356be16c6a4b6391cdfe3cd62d0bf02a0b4c10ea53d8724981040d7911d29fe3db560418cf7'
                                               },
               'config/there/800z.xml' => {
                                            'Revision' => 1,
                                            'md5' => 'b065d0460c3da5e6bab88657b36d0c840db877c3c0c89c26313d7fd4bd12f7f57af2045cf89bcd689449989f0902f3ae3c6487fa9842dc45ca4538931e4a134e'
                                          },
               'config/thermofloor/heatit-zdim.xml' => {
                                                         'Revision' => 1,
                                                         'md5' => '29fc827fce0ac074d0508e2b677861d3d795f7000a5650596cbd6c4f7eaf30b4ed88915f82a0cf0946a2d302bb5def71f258e0b960a59b16571aac1d3ac13ec2'
                                                       },
               'config/thermofloor/heatit021.xml' => {
                                                       'Revision' => 8,
                                                       'md5' => 'f95dd11de5275bd29d3ba1f459bb463ab3d1280d82a23a428486abdd6be9244bb79ee66e2c0c1218512402f7acc8aebca81d9acf2ae674173e20b100002c276e'
                                                     },
               'config/thermofloor/heatit056.xml' => {
                                                       'Revision' => 3,
                                                       'md5' => 'd248ea9d79f6da656599bd9237cedde63af5d5789075d9dce1e355980053d8c25d7439a9de79778280f6086588b595f1bb91313e2ca0e42b9bf850c84c78a925'
                                                     },
               'config/thermofloor/heatit058.xml' => {
                                                       'Revision' => 1,
                                                       'md5' => '99b5766881cd43d7ca0bd73e3492c11fbbdbdbfc74a7783ba78e44aa6ec97b84d85ac675bf04ed33403abe4e2a9e741a25264d8a7699261038e7b9f143624336'
                                                     },
               'config/thermofloor/heatit20a.xml' => {
                                                       'Revision' => 3,
                                                       'md5' => 'c230bb573e64439be9d40720f4c5a72e901018078ab9d778aaac156666e248686706fe9d81f7b19a9ada774d9284a8a05c4ef1ef2aed9fb5a762c5c05ad1547e'
                                                     },
               'config/thermofloor/heatitz8.xml' => {
                                                      'Revision' => 1,
                                                      'md5' => 'b55218c2be64c855325a1f781e259d016ca1adeaf0fab563e58ec6a5b0131f5fb88bfedb810cc40555d0e95e90a5c26ff2ff26d870242be4e01ed85c5868bb7c'
                                                    },
               'config/trane/TZEMT400AB32MAA.xml' => {
                                                       'Revision' => 3,
                                                       'md5' => '84e5b345ec16db7d5f5c042815674ccc0ed3eba634ff2be99fbbd6b429fb27828a9a2353281bc2979ae43fbe0a86eebab4030b571d1cb03021ffeb678b7a2f04'
                                                     },
               'config/trane/TZEMT400BB32MAA.xml' => {
                                                       'Revision' => 3,
                                                       'md5' => 'daac367b1c11b52d9dad3cf8432b9485d818618526b7062b3a6d72b699d473927338a7dffec29dcbaaff5cc90ba9261e361b3240eddaa4b72e7c00529ae69193'
                                                     },
               'config/trane/TZEMT524AA21MA.xml' => {
                                                      'Revision' => 3,
                                                      'md5' => '46e5a829940d1de88207f121808a62c7526871d0740875ef2976f43eebaad9e629651c266bb458c8843da0b0e880532b59d707f93b3e57f2eec4dfbfd04b5853'
                                                    },
               'config/vera/vera2.xml' => {
                                            'Revision' => 3,
                                            'md5' => 'c50512474aef869c8f849d9ea2d42bd28dd89de9198c3bb6bc95eff66e67ac50567580ac5a3cc9bdfbdb49e9c1fe036d4e6e9a4987a1135dc5d2b3d0d537dbe7'
                                          },
               'config/vision/1701.xml' => {
                                             'Revision' => 1,
                                             'md5' => '2e37f21db47a1c100f6631e34105942ae05691ac224e955e9e46352ef8560e6890a59028573d202d8283684d5851b82be04e7b7d6baa2160489f2068c44b43c8'
                                           },
               'config/vision/brg1-433.xml' => {
                                                 'Revision' => 1,
                                                 'md5' => '7f9cdf21fd4ffcc3b7827c024564774932878b74faf99090321c4c9ee4f33c3326a66fc07a233e35ca058198af676a588f6f41e31506bbd1fdf14c59c2459a22'
                                               },
               'config/vision/zd2102.xml' => {
                                               'Revision' => 11,
                                               'md5' => 'd7308c12bd68905b955e4c729d96e0b3279e35a6fde798c6650f077a61391fcac0514c2ee54933c30c5bb1c73cdb85b00ae79c93fe7be775702070d2c84eefac'
                                             },
               'config/vision/zd2105us5.xml' => {
                                                  'Revision' => 3,
                                                  'md5' => 'f520919cd7c02a48643a747d677ae891a96960ba84a4eaf90402a7d8a71f801fc924115f82190901eb658e49ad22d84ce5e7d407240b69be011b19373d10ab1d'
                                                },
               'config/vision/zd2201.xml' => {
                                               'Revision' => 5,
                                               'md5' => '3186992dc8f959af67ab8dceeedfd6831649dbddd1d15350a854467d6f0219bb4b6187a7a7995a21133f6d58abc6d77129dfd2a34301d17e8a7ef57b04ac1429'
                                             },
               'config/vision/zd2301.xml' => {
                                               'Revision' => 4,
                                               'md5' => '5dbdf01ac0aff9cfc9de47fd4bff6d26642b39a0f5b9a98f9590250f637510370ee3e00963cb04b3d1303bcb74228f3b7d2f307105f69cf6233c4fd9cfd4809e'
                                             },
               'config/vision/zf5201.xml' => {
                                               'Revision' => 2,
                                               'md5' => 'ae0d16547c69a3cd390ef6604cf68d2b1645e5448e8bbaabbd47c0aa5b90403b21317aef9b2a72f59a48e99169aa2a5c644b3b075c7a067a9a4c199c9bb184b0'
                                             },
               'config/vision/zg8101.xml' => {
                                               'Revision' => 2,
                                               'md5' => '04753ab29b0e8827df53af191b9ea264a510c8b50265ffc75d4574d4d299d70fd790a1ae104c22f579ad56fffbf546cc2efbbf71e1c6ee3b6bd3eebdd3e788d2'
                                             },
               'config/vision/zl7101us.xml' => {
                                                 'Revision' => 1,
                                                 'md5' => '9ad8dfe8ea6f9c603a9a960103592fdd5988175b4cba7cc14b7b3728f5aee1d431d097f7728535078ea1da1866924490409fb016ce12ab17c52ee2a3d2ba14d7'
                                               },
               'config/vision/zl7201us.xml' => {
                                                 'Revision' => 1,
                                                 'md5' => '3aa000512b5312b89d6f7e940e632f39fecdedc5c6f1e11b1f87ba64aba6cddb4c6d96f0e27d8600f35840132110be105badbfaf6ee0c021f11c19b96d4627fb'
                                               },
               'config/vision/zl7261.xml' => {
                                               'Revision' => 1,
                                               'md5' => '6765ebbdad546c3073673446a63a7b2bda080ec606ea6fccfedd4a49d76d54c1e48fc3c030eb2e44060751012dfde67b564d6c68d9faf40673d846e45b914e47'
                                             },
               'config/vision/zl7431.xml' => {
                                               'Revision' => 2,
                                               'md5' => 'd8437300f7533463a987685da39e0412fb06ab2615532125d51530c0aedff578164ec5cba8593b3bacdb7f15623ed11981f5a87169cf6d6068dfaac45810382e'
                                             },
               'config/vision/zl7432us.xml' => {
                                                 'Revision' => 1,
                                                 'md5' => 'b4f4a7ffb44d5d9f74a9c3003b7cacaf1f28162555ac8134b187804369cdd23923e20e67f0a58141a79ac920a52294bc1ab560dd498530c3944507e144777054'
                                               },
               'config/vision/zm1601eu.xml' => {
                                                 'Revision' => 4,
                                                 'md5' => '607da3bf3b0504dcefd2d6fb9312b6c3d21c1cabe6d1acd77b595aa112b0545fc3ebbfece0089796e9ab0c0b41f254ff28ba2e9f63d4f94615c8251064305dc0'
                                               },
               'config/vision/zm1601eu5.xml' => {
                                                  'Revision' => 3,
                                                  'md5' => '0f55aead2c32ce164f7b85ce9a7ea7d718d152fd8840ed48446d662f32144f6f706e17411f6fb5048577bc98c4e6fbb3f4974f6924ed0370f08f8cd44681cfba'
                                                },
               'config/vision/zm1602eu.xml' => {
                                                 'Revision' => 2,
                                                 'md5' => '298b94cc8f598b57409cf5db86304998053639cd0d74a44dae05f5eb69ac4c91ce7e034a1295242fb2784b52271c2d885675b72e8693650b79cd19c437387113'
                                               },
               'config/vision/zm1602eu5.xml' => {
                                                  'Revision' => 3,
                                                  'md5' => '3e86f5e2fd0bd4a9e2ce3c433e017909efbf006ef6c542328907584531bda2f060264e2fa8c30a9b9d9ae644b772d67bff969a7067f8ca5669c789d360ed75a0'
                                                },
               'config/vision/zp3102.xml' => {
                                               'Revision' => 10,
                                               'md5' => '5ab5e86cad871f1ec4153281ad321e3f387f7e49c41f684c1c9503fe29644ae7b91493bc13a4be07c8325bca365aeb05eef22322d9acdf9dae5c84888b4a0833'
                                             },
               'config/vision/zp3111.xml' => {
                                               'Revision' => 6,
                                               'md5' => '54c3b06afbd284c83a935d5c18ccf21340d81e82188e5d88d1d52ffb655e0e5713aaadb28d9fbea214898dec7e2213816f3ef26dbae8aeafd923029b0ad8c46d'
                                             },
               'config/vision/zr1202us.xml' => {
                                                 'Revision' => 1,
                                                 'md5' => '30d2db0054dc86300fc2fb0cee751cd14d017781764f7894c9e5b1873bf1489ff6da0b5f99a29dc6ba5905a6e98b73544d4be7d79824c43c6e8ac9b261f42aea'
                                               },
               'config/vision/zs5101eu.xml' => {
                                                 'Revision' => 3,
                                                 'md5' => '0de921fc8bc657273b35f1b25aede7c0581ee93c0ea21ec57d4b1e61e405a88ed8a433f1ae465d2d0fc67f2e121ca274869eba7095e56f2e9a7b27c95f59be0d'
                                               },
               'config/vision/zs610eu.xml' => {
                                                'Revision' => 1,
                                                'md5' => '372e2a37557c006447508e63779aa958c8929369eb36c42c6207e048b28bf0c3322ed21f4a0ef8f58a5f0273e0799fd0b7f3d09fc2e0bcc944fb775888470e92'
                                              },
               'config/vision/zu1401jp.xml' => {
                                                 'Revision' => 1,
                                                 'md5' => '6c3a3747736a8dbc94d55649dfac4757ed1e7f178e17dcb88b0515ec105b97fd51322047d36540fddf38a8a8663f4c95bc2518dc022e4c6eb4a1aac940206b04'
                                               },
               'config/vitrum/vitrumI-Dimmer.xml' => {
                                                       'Revision' => 3,
                                                       'md5' => '238254ee2cc5feb7effc709529fd6b4811416284cc61215fda1384b72ccba66314b152af7684712044f1008a6b7c063ebcce7bed8872c1e657b6d1f8c048c18c'
                                                     },
               'config/vitrum/vitrumI-Switch.xml' => {
                                                       'Revision' => 3,
                                                       'md5' => 'd417c83e11e28dfed63f1b1d685ed8c662c1d9733ec7d1bd1a3d42d648ed70361ee4312f1408cdeedeb5ce8d984e3e7b38f4a11f194dc35eacf359f6121c6040'
                                                     },
               'config/vitrum/vitrumII-Dimmer.xml' => {
                                                        'Revision' => 4,
                                                        'md5' => '94048824ccffd27bf338bec81a6ac3f4d1b8c0d1c7af307ad1059986f99daac77522976762d51c13fc51e4710c2f6ddde1194d0502364600afc396c3f22d4104'
                                                      },
               'config/vitrum/vitrumII-RollerBlind.xml' => {
                                                             'Revision' => 3,
                                                             'md5' => 'd75c8a6739a61a0aa1c1ff6c18a95c06688322ccd131aace8610270d31fa676c4c29d48107643a7ac735d39e1d5a77ad8465c31c47dbb2a7886eba551e8a7c9b'
                                                           },
               'config/vitrum/vitrumII-Switch.xml' => {
                                                        'Revision' => 3,
                                                        'md5' => '1809b19960cae19a6a0216b9b63c30fac4fe14ec6f0a5a8f7b6346dff0461f6102d6ecb5e2ff069163e2b58b15b9b1ed9980623905a735273ca59b18f1915ed7'
                                                      },
               'config/vitrum/vitrumIII-Dimmer.xml' => {
                                                         'Revision' => 2,
                                                         'md5' => '76f9677eade9e7eef265a6f907b4caf36fac9b6cd076a4ec92622f154416d224cd3e7747925edd95401d95cf1871a20d3d227a8f46fd7c6e090e757d1bbab080'
                                                       },
               'config/vitrum/vitrumIII-Switch.xml' => {
                                                         'Revision' => 2,
                                                         'md5' => '76f9677eade9e7eef265a6f907b4caf36fac9b6cd076a4ec92622f154416d224cd3e7747925edd95401d95cf1871a20d3d227a8f46fd7c6e090e757d1bbab080'
                                                       },
               'config/vitrum/vitrumIV-Switch.xml' => {
                                                        'Revision' => 2,
                                                        'md5' => '76f9677eade9e7eef265a6f907b4caf36fac9b6cd076a4ec92622f154416d224cd3e7747925edd95401d95cf1871a20d3d227a8f46fd7c6e090e757d1bbab080'
                                                      },
               'config/vitrum/vitrumVI-Switch.xml' => {
                                                        'Revision' => 2,
                                                        'md5' => '76f9677eade9e7eef265a6f907b4caf36fac9b6cd076a4ec92622f154416d224cd3e7747925edd95401d95cf1871a20d3d227a8f46fd7c6e090e757d1bbab080'
                                                      },
               'config/waynedalton/WDTC-20.xml' => {
                                                     'Revision' => 2,
                                                     'md5' => '8fe2947f5d31a45af7828268702bf711c46263cde3347ce3d6922558f17c98edc1e2aba13f17a4881f45d0dd0ac04977d61b3d417251d491b35e2f708fcb02cd'
                                                   },
               'config/wenzhou/sm103.xml' => {
                                               'Revision' => 2,
                                               'md5' => '0544e08b5f873a7db0fa70d8771a7d6ab7e0ecaabccf7159fa56e5d4f65a6585e098763beed0cf8fb019c5ca10738194a18f73f66a5c29bd570cccd4f736e77b'
                                             },
               'config/wenzhou/tsp01.xml' => {
                                               'Revision' => 5,
                                               'md5' => 'c724909421d7301bb7597c4360b536965ab40649a7db2a054fb19cfd2c29efa18ccd104217510de5814c1e75b387873a042ce6e0650a8a6f23219656ce29cc69'
                                             },
               'config/wenzhou/tz55.xml' => {
                                              'Revision' => 3,
                                              'md5' => 'e0e3de23861dc7ff105f07dbaf1d24524364357fceaa2bf4b55f531b28e25f34ccb3f2af802cb1befe5bf41a6c0182f0865bb165c1d16482a68e6c046349b9fd'
                                            },
               'config/wenzhou/tz56.xml' => {
                                              'Revision' => 3,
                                              'md5' => '731e37f2f19957d94f40921c7eaf52c9a304676ea91684e3e59c09289b560f17c0ad9079fd9b1dff5054f40382d28cbfed1666bfb7f98b8d958928018c91a016'
                                            },
               'config/wenzhou/tz56s.xml' => {
                                               'Revision' => 1,
                                               'md5' => 'd59911b92fff93130529f8c226086cdf87f13bb80e32c52adabc91d1bab6030015ccc6ed67c9dc1abdd549c239464b1729921f17ca9e4c45fea55ed135d52f00'
                                             },
               'config/wenzhou/tz57.xml' => {
                                              'Revision' => 1,
                                              'md5' => 'f5010718afca7611e7c7318942c0d01211706a79c746ba0c7e2f3df5102d79b9edf2181e071f8134bc1f56b44020f87815b4e0a7b01dcd6b0f8af11ec92aac2c'
                                            },
               'config/wenzhou/tz65d.xml' => {
                                               'Revision' => 6,
                                               'md5' => 'c142e5b7ca34ce4a6f4cbe242ea63587711cbcc454dae6ed28c923a894e11c97f06442523ffac17120c14376674d8eef286115960aac716383ae96afa0b15e4a'
                                             },
               'config/wenzhou/tz66d.xml' => {
                                               'Revision' => 4,
                                               'md5' => '33cdf081b881ef7aa341f5372fba065de24dafed60e3aafacabbd25d6092314d97bb56d89fbcfbd2e120531f99f94c68cd66892f12e26371689c6a07efe1b513'
                                             },
               'config/wenzhou/tz67.xml' => {
                                              'Revision' => 6,
                                              'md5' => 'b62b4bf4d4b4634460529385eb1427e7f396dfa29cf510a34e1cdb614cfff959ccf8bb5c5604b20bc012955581884efb8808e4c9d0d777976974ffa4f2bdbde2'
                                            },
               'config/wenzhou/tz68.xml' => {
                                              'Revision' => 5,
                                              'md5' => '1692f252e441eaddb2efb274f9b6e9b43a60496f074c8e911c0b088699db1833164278bcffc2de8cdd2a0377f63ecd2c8ffb46655042350cd0db86731619a9ae'
                                            },
               'config/wenzhou/tz69.xml' => {
                                              'Revision' => 7,
                                              'md5' => '6cab1b3be95dd92fca2e77e4c6320cb6783519302b711502fb5ba9012d8bd0c958c4759b7e3bfd613714f08d0b96c634aed3485a1217bb9277d4e2024666c05c'
                                            },
               'config/wenzhou/tz74.xml' => {
                                              'Revision' => 1,
                                              'md5' => 'c468eb5e6431d0b66ff94aa18bbdfd225ef03a95dead2458078dca813074e34b206c949bb685c05a9767f24b508a22e6a1f1a702f1bd591256d1f236acfa2e92'
                                            },
               'config/wenzhou/tz78.xml' => {
                                              'Revision' => 2,
                                              'md5' => 'c796f0198124f0fe0f76e7e0f97956464f6360648ec188c09d54593cc41041b0a7b45ccc8416bb22aca8cd644b22976ab87ff7f121714a42f72d3414a5300d06'
                                            },
               'config/wenzhou/tz79.xml' => {
                                              'Revision' => 1,
                                              'md5' => '2bf67e52c7ea08ed1669c002b5d80ca5101bf88c0c0565c1798d177f7b70a21981770fe89a36d07588c2e562a7728b543ae7e64167ad431a6028a6897dff0f3c'
                                            },
               'config/wenzhou/tz88.xml' => {
                                              'Revision' => 7,
                                              'md5' => '571fe7897815e47fd1b640f2bdd741b9daee276510e8348bd6e9002e018a8e16c67b00c94ca6f3d0ce15c847c61ae2eaa0146772b7a8c330aab89f31935ed3b3'
                                            },
               'config/widom/DRY.xml' => {
                                           'Revision' => 2,
                                           'md5' => 'dbc331ba0466621612841ab0934432f3c8a7f8e1ba8747047c171690458ba373fc426d217749327f972de6e933d02270abd135a659f096b80968f55fe3d49848'
                                         },
               'config/widom/UBS104.xml' => {
                                              'Revision' => 2,
                                              'md5' => '6843a6c3d929b4e54a1751853942e8cea1651c35f39722138cd21ef47746103881cf18242518f9c459087950fdf29f051ec90b56f844b1290a47db87d8a2c47b'
                                            },
               'config/widom/UME304C_S.xml' => {
                                                 'Revision' => 3,
                                                 'md5' => 'cedd8b8d8c43c00c9213bb2aec31fca162f048abe3543a7da214bf4ae65eab07429ad6ed9f4c973aa0da220d9243e348b8b4351367fc856b759cd275fb2fb1b7'
                                               },
               'config/widom/UMS2.xml' => {
                                            'Revision' => 4,
                                            'md5' => 'd883982d6a5c8c9051c7b91f6085e305eec436c156acd84a29ec4828a2d59c09dd40713761b1af9715a255f54bb9e9f43ed62afb9d7a632a7b68262c08c7bfc0'
                                          },
               'config/widom/WDS.xml' => {
                                           'Revision' => 4,
                                           'md5' => 'd990ef6c9e1876d3980827d7e4c084eaab69193252d3bfe118a87b5307e0583eee1f5454ba2e46e89b805802274f857fecf3e9bd5797b3d59745292729f1d6d8'
                                         },
               'config/widom/WDS2.xml' => {
                                            'Revision' => 3,
                                            'md5' => '65c40370ac24ad380200889852a6e11bac19b9602f55dbcbf9b60fbce1836402cae2bbfebc9c5fc70bae76696fc602e0e4f405ae6f7b6b8dc280a287dad5d63a'
                                          },
               'config/widom/WSP.xml' => {
                                           'Revision' => 3,
                                           'md5' => '51173e77f7aba3abd136dab21471d3331dd5a10b6e91bcf8b7196fc3406b2047cfaf4e29fc01e6d021e994ee94654e69568aea3054bbe74f31d0af2bd416a230'
                                         },
               'config/widom/WTED.xml' => {
                                            'Revision' => 4,
                                            'md5' => '810972a874be37eb108bad40e4ddcd4b55ed3a0deeead8e011cbfeb051df44015a6af4e298d4f206f4ee08fb83dcb7a29bf01c56d069c9748821235b4a6c36a3'
                                          },
               'config/wink/wnk-mot1.xml' => {
                                               'Revision' => 1,
                                               'md5' => 'ae12eda098b6ce28ea5dc3614d24217dad04f2ab61bf3c2da40dd23ad8d5ffe4cd65b7544f29b8ecc23e514f90df168152d133ac12c873657c0b09e44a77fbaf'
                                             },
               'config/wink/wnk-sir1p.xml' => {
                                                'Revision' => 1,
                                                'md5' => '352c501c9d64d726cc42a4fa095b659d22f83e57bea8062b247e35c0c30358a1e321c82a511eb45fd633fc0d3205f38e9a7353e8ecf5f00d572b2ec3c0776059'
                                              },
               'config/zipato/MiniKeypad.xml' => {
                                                   'Revision' => 3,
                                                   'md5' => '1137446900ed79f792ef14c677ae4e99aeca62b977ef3acfcacf114784f6ea82f09471d7c498c977cdc92228cd3e2903afc445f0782186766c7ae21f2dfdf5cd'
                                                 },
               'config/zipato/RGBBulb.xml' => {
                                                'Revision' => 3,
                                                'md5' => 'f0e8b19dbd8492ebd4751bba9855b96592b66bfe06e6a8788831e35e89a46f14f5376651995f26c0f966e742ca880cfabb26af0696d632195711f554949cde7c'
                                              },
               'config/zipato/RGBBulb2.xml' => {
                                                 'Revision' => 3,
                                                 'md5' => '3ab581bd5b844da008afc3e601f8486bfd9b4e89f627d018b815955a4cee2a537eaa0ef2714ad4ec2e1b9ce69064e4942a29f1f8703f19181333e13b9ebc4c58'
                                               },
               'config/zipato/ne-nas-ab02z.xml' => {
                                                     'Revision' => 1,
                                                     'md5' => 'ed86cd99980acd98951775be9759aaf72bd9641b1e773bb52ac4a9b4d5a0469cf04fe4ee3f722b5645c8e00268add952b41dc461c816b8ecde9d65f30f1d01bf'
                                                   },
               'config/zipato/pan04.xml' => {
                                              'Revision' => 3,
                                              'md5' => '73a6ceb8dfa58662bf133853184b7786947c388d9764cb4cc7a0d1ff9f02c1f6faff90ba930d6a96da589abb4c779003e1eeccedf9a663c3aa76408cd3e65d8d'
                                            },
               'config/zipato/vszd2102.xml' => {
                                                 'Revision' => 3,
                                                 'md5' => '3a083cdd5300ea8233f80836cf92de77f94789d3621a23911c103d8789ee0fbe46ee50f233e2f6109e0407e9b304072008cfb1efe7a7108194921cfd4e905511'
                                               },
               'config/zipato/zp3102.xml' => {
                                               'Revision' => 4,
                                               'md5' => '9b6e2104c590a66f620ce51e77f1318cb413f690600c932ded4d650e2cf822a085eb2ebb4f3293f6a48cb3c408d15b56e8496923143a5500921fc37b76bbe18d'
                                             },
               'config/zooz/zen06.xml' => {
                                            'Revision' => 2,
                                            'md5' => '3272685c18a9649d5b938ec972f5d4fc8732fe16a5f2d5e44c42a8023f2051e1844316320a0bb11bf5521dd0a854c8899384ca629725ddcbfec89432382d8ea1'
                                          },
               'config/zooz/zen07.xml' => {
                                            'Revision' => 2,
                                            'md5' => 'c96f925786747bb098e22f5ecb671dc52d51736dd1e8c9a83ab84a77bcb9abe6bae0da1f86af32970da18b2f2f3e987bd2ce4bd1cfa5444f702b5ea32e2dca72'
                                          },
               'config/zooz/zen15.xml' => {
                                            'Revision' => 2,
                                            'md5' => 'fc33bd7bbe32980ecf49082d92401742b4c19a8906a736a99feb4ad5208cecda504f443aa3fcdb21fcea2de6702db39d876215fb3a2e827dfa7c05ce15568ddd'
                                          },
               'config/zooz/zen16.xml' => {
                                            'Revision' => 3,
                                            'md5' => '55ba12c1055f187247ebc19314fc2c883023127712cfd38d3bf9ee2e802eb31ee28b61276c122c69e79e6832ccd67bf55a5363a844e7896b23cf900b49619428'
                                          },
               'config/zooz/zen20.xml' => {
                                            'Revision' => 2,
                                            'md5' => 'ac2c564441a145b501c401ca5fbb62806ae9d69a354bf2abebce04f50e6017c10d3f5d3465975ac771cb047b31d4bca8e1fde9f5c910a36d0bb958c3c1b57826'
                                          },
               'config/zooz/zen20v2.xml' => {
                                              'Revision' => 3,
                                              'md5' => '24682aa795ae957a903d0b7f75dffa0262dcf814c5373eeb3fd09f6ef434713de998a70f928a0eb6d0c511d6f6011ae07dcbc2ea84b603b73820516daf4396b6'
                                            },
               'config/zooz/zen21.xml' => {
                                            'Revision' => 3,
                                            'md5' => '047323e2ed1a3e5340c052d40737fbdb2d2790e225e002f7d58fa3ad32f592da3e2a8cc0f3dd6cc6f06f7b6b505378482be7125db0a335e56abfd478c1cb398b'
                                          },
               'config/zooz/zen21v3.xml' => {
                                              'Revision' => 4,
                                              'md5' => '4ae74d9c845b8404d9b87e42f30283452762f82842dac619e7f3ffa05b91dc191351c950caba575c2e05b60e9a47cd66d2ea8c6f361a8c15bc9efe939f81e434'
                                            },
               'config/zooz/zen22.xml' => {
                                            'Revision' => 2,
                                            'md5' => '5516b28dbfb21fa8057cf83e04100d7e27a74d6bffa5c8203924fbd139ffee8536552307cab4c29dc92f4d762c99e357eb5f86641bae733fb226d67fab9b09a5'
                                          },
               'config/zooz/zen22v2.xml' => {
                                              'Revision' => 3,
                                              'md5' => 'ea4ce1d9800d69e6e04c4ea5317a891575ee49f751f66754f0371bf9894b19504b90b3c8e80c509a8f458d4e989111b21facc9d0cd6740dcddca1e01dc678039'
                                            },
               'config/zooz/zen23.xml' => {
                                            'Revision' => 1,
                                            'md5' => 'b5609b50b35f91a81c21293680581f6a5bfd69cadfdc7987d41f1a41380553d7250fc4ac75d00b2057cf7ec54f5a8479bbe793682e2fcfe207aaa301889fce6f'
                                          },
               'config/zooz/zen23v3.xml' => {
                                              'Revision' => 1,
                                              'md5' => 'c8f21e0f8cbd05de6c68eea2afa733f4590928c8605b589cfcbcbc66de34f7df7d01d008430c602e5cf37e2c8ebd9fcb62a990bfea64be487033ed1312528599'
                                            },
               'config/zooz/zen24.xml' => {
                                            'Revision' => 1,
                                            'md5' => '818d5a9b417d8e06cb5864ec4859d82d30d5d2e6e91bbd4672ac3fd84b20585b8c8529c327e0ac49359276674bf7e3cd15f0ac4f812896bf334c24963f6abd18'
                                          },
               'config/zooz/zen24v2.xml' => {
                                              'Revision' => 1,
                                              'md5' => '7d82148b7087c8f8fc0e22d5e2a6a26b0bbc8c9085e413e772536fc7f323a7137ba6769fe8ac277528325e42b23771b82a521f8c5f38b22d16e75fd102a4c1ef'
                                            },
               'config/zooz/zen25.xml' => {
                                            'Revision' => 1,
                                            'md5' => 'a1518c737c0eb0b63610dca95ebece7df7be426b8b435fb309314f110c77ddb90146d0b03888d2ac03959b2bfd6d181edb7b71cc59c798aeb7f5fa341c4f0d4d'
                                          },
               'config/zooz/zen26.xml' => {
                                            'Revision' => 4,
                                            'md5' => 'c416e8c6296c859c66c9b5817d2a0f4e2d805830019c215e95b4cc160bc95d040f974ee074c96a2c1318c790a91b152665372d2bdb1dcdeef86eef935f741c17'
                                          },
               'config/zooz/zen27.xml' => {
                                            'Revision' => 4,
                                            'md5' => '8ab077ab311e67b716860e7d96baea98c08409fdfd12c94e96c814c72e54581d4a418adc97ca25515f6fe9ff36b29abcbfd40a3c00e1220030d0db570d427a9a'
                                          },
               'config/zooz/zen30.xml' => {
                                            'Revision' => 3,
                                            'md5' => '97c43b277e9ebdad3e538426470242ddf856e571495ffefe0b64cf6d89c1d654412bfa59a12a89ec0970637ea8cc473d6693802bda28f2190176a007cb9b0f10'
                                          },
               'config/zooz/zen31.xml' => {
                                            'Revision' => 2,
                                            'md5' => 'a4ee0ec974ffa1fe6c1e46f0610ad8a2623504b1f52b5d20efdcf665548ca4229d0c9a6c782e5da97b4869dfd2f38b5640f6748424b91f8516dc7cffbf5a0799'
                                          },
               'config/zooz/zse08.xml' => {
                                            'Revision' => 1,
                                            'md5' => '78ecc6bdf19ce151d87a328949b4ce16e59bf6fd20212d4a7fd23da700e177259b8903bba5150f87c71f7d6ec4b140855c5337b5053cc358b0e2e8c5c41885dc'
                                          },
               'config/zooz/zse09.xml' => {
                                            'Revision' => 5,
                                            'md5' => 'b50183e6c2dc5b4b9678ad3cdd96198e14eaabecf9fcb02783b5027d6cfcc34761eb1ffcf7667e5775b989e624138bfedda4dd5f43caf95d33c5a3d85653fe63'
                                          },
               'config/zooz/zse18.xml' => {
                                            'Revision' => 1,
                                            'md5' => '463b089a041215ad5c2f2576648a86d2720477f4d1be2e9f3c8914a9c97e8bd31f1b9cd7300019ffc99224d8da0b9fcac78f2f134fbd6f1b68f3027f2392b753'
                                          },
               'config/zooz/zse19.xml' => {
                                            'Revision' => 2,
                                            'md5' => 'b7115353998366bdeebc3f5bd1182429f1c20e0e229ca5e22eb7c6d5fb0e617f5af16faac078ed29c17db01c6e1338628a34d3434e8adfcd1cc08b8a59dcdd2c'
                                          },
               'config/zooz/zse29.xml' => {
                                            'Revision' => 3,
                                            'md5' => '0729a5e7b22ffb12c69f1ac58471a9098cceee7f88adb2f86955238a243c92178960e6d7e24c255d7e35ca09570dd60f1174a98ffbd01ccf2c1de92c8e28c675'
                                          },
               'config/zooz/zse30.xml' => {
                                            'Revision' => 2,
                                            'md5' => '16731dc5b294943714a42063058ccbbcaa230b5fc3afd675b9ce340dbfd6466f22ffea32b6d055d8ef5bac341bd86123b490e62509c71f97e0cd3a35a8e23203'
                                          },
               'config/zooz/zse33.xml' => {
                                            'Revision' => 2,
                                            'md5' => '0484e37ea12b75ce8b33c7501a01c8fd45c2176e0c696ceedc3699a94f71e8bc08ffd425336f58e202c8adba41799a4af0c39d6ca109ba501b5f2fdcffb301a4'
                                          },
               'config/zooz/zse40.xml' => {
                                            'Revision' => 4,
                                            'md5' => '1e0ed06e4dd0df87cd985a28f0f1d89c32da3f4568334aae4ed0cf8c525910d43b63a8f4a426d5ee1c71328dc75f58fe0d900d24594f19c7b6ef337a77452d4e'
                                          },
               'config/zwave.me/004001.xml' => {
                                                 'Revision' => 1,
                                                 'md5' => '2c21b7cc32d607fcd6d52cd111dd083607ec2ee55317aa272a373b94aa7c7b78b21b84a98d9a658d89c2233e087413b9e20c7354baacef8a90db5662045d74a8'
                                               },
               'config/zwave.me/ZME_05431.xml' => {
                                                    'Revision' => 4,
                                                    'md5' => 'f6cd0740204353d2dec8fd5e67077f5b7ec5733aff9e4e503c03915c8788f1c03b0efbb8ed70564d238f7e26efefb1cd1deb0c0bb8da210cb791268a4799f222'
                                                  },
               'config/zwave.me/ZME_05461.xml' => {
                                                    'Revision' => 2,
                                                    'md5' => '4e05c806c751e12377a794db656f71237b85ba40d033061476b23b1d01578dde05a64a88aca5e5aa807df7d75387d6c961d6dd0f1b5efe40df8d05706d171ffa'
                                                  },
               'config/zwave.me/ZME_06433.xml' => {
                                                    'Revision' => 4,
                                                    'md5' => 'a287cd866ea81ee15fc83c90dc6bb3eb535d20f2e125697a97a468b73133aa4195674a0b72e118afc0618b11b7201dcce48e7ab91225df704fcd74fef19f4504'
                                                  },
               'config/zwave.me/ZME_06436.xml' => {
                                                    'Revision' => 4,
                                                    'md5' => 'ec35ca48a16152672c4aa51e07df7d31ef6e38b00fca9868bd5983a3e1a6d293247c90715e6e9e337b4eb0fcdb2a93a74fcf152038d65f5942d0e546dcc84c9f'
                                                  },
               'config/zwave.me/ZME_064381.xml' => {
                                                     'Revision' => 1,
                                                     'md5' => 'e148ecf81796136f400a5753cd6f9ffebe3ce7c13bdfbeeecc91637eee63af3dbecaf6ba3f781080011c3151994d25c128810b80253bfda858e75dee7f313c0c'
                                                   },
               'config/zwave.me/ZME_064435.xml' => {
                                                     'Revision' => 3,
                                                     'md5' => '1625ec4dcadb0ae4d8b949997385f4abe0f185cc3b615abd38164a2cf4b5761eaac9bdd6dba2e713c7cd4a9e866ad0b2f0ed41216c7591a3ed46057930627be8'
                                                   },
               'config/zwave.me/ZME_KFOB-S.xml' => {
                                                     'Revision' => 2,
                                                     'md5' => '84e5940a1b022d8da95bfe9b067e17e66767fec7da22c1a1eb350fb3cf18eb175532fd062566f3c62b7a77e211f539ad17467c762b476c237cd1322fd52f74bb'
                                                   },
               'config/zwave.me/ZME_RC2.xml' => {
                                                  'Revision' => 2,
                                                  'md5' => 'bfa124a8d90e7fc44894600c87a61831533dd38a39af56190580464bbaf15665b677a7386266d050f607d138d672b0852c57fe4a1dc0ac188bfd26c2cfb437c7'
                                                },
               'config/zwave.me/ZME_WALLC-S.xml' => {
                                                      'Revision' => 2,
                                                      'md5' => '1eb2739365ccfacb4720a2c9698e8980a1afa9391486294870d577174bd4a3cdfaf8f235ae26215c9498990c81d7657df263c64a94261b0725f3fc3649f3dc36'
                                                    },
               'config/zwave.me/ZME_WCD2.xml' => {
                                                   'Revision' => 3,
                                                   'md5' => '90b00f6c25ecfabd71029590bb0d5a20bd2265297d01ba15ab11e4f9f2dd60d63bdb0cc1988bd03c1b1e3420622848bdc80c7b039a7b31c2a50627dd3c8d1e39'
                                                 },
               'config/zwave.me/ZUno.xml' => {
                                               'Revision' => 4,
                                               'md5' => '74246cca8439213f22c8000f53c8f7599bbed8ce05fb24f8a28ed5179e1625d66584e5c0511a9ce2d464173816aad3dc9563f72042960ca2f129b36d4e48f6ef'
                                             },
               'config/zwave.me/iTemp.xml' => {
                                                'Revision' => 3,
                                                'md5' => 'c5e295ffeab7af317db7d2a4a7b619d26dcf253e2a442c626564902bc0a99f40f009a309e1b25c87edd00296e080cb7c737a0abb7eb67e50f9544b0a5f8d2403'
                                              },
               'config/zwave.me/kfob.xml' => {
                                               'Revision' => 3,
                                               'md5' => 'c071ad553d96f6e79fa728e477dd6a12c9ddb0a029f69657ee65a2438bf9fdf9c9ee3d57084e6ddfb35a346a54bb51a8c4708642b40968041df0a336a2cba0c4'
                                             },
               'config/zwave.me/popp_kfob-c.xml' => {
                                                      'Revision' => 4,
                                                      'md5' => '91374eeabd5950ae498de528ee67309d78f87bc3f2d18b1cb73e06f4d16f660eb0099e583397e7003a0a5796d7261f5f5ec029ba67ef683319d35c20da4cd3a3'
                                                    },
               'config/zwave.me/zme_raz5.xml' => {
                                                   'Revision' => 2,
                                                   'md5' => 'cdfd903cab9349c17a53d25ff8210d42a5f9197ebbe8fd3e654dc5caedc12c40e96bcb3fadfdf72ce3e05d59c99de58fd21858be5ca8c2c820c8d315e3415149'
                                                 },
               'config/zwave.me/zweather.xml' => {
                                                   'Revision' => 2,
                                                   'md5' => 'f40e1e4cc7ff539af041862b90ccf3dc74b602fab35a6e74a406694ee29283077d3b1cd418b52fcdee30269e75e9b07155024cb5f62cb1bebc5fef8012492ba6'
                                                 },
               'config/zwp/PA-100.xml' => {
                                            'Revision' => 2,
                                            'md5' => '93335c6b61d2f82b5bdc62d2c48cb3e10bf2bad3ea39c9e0e7a82d191e3b74b23937f6c12f473fd5243983382337b23b652dc64f663c74fcd3f1a99be4e58ec4'
                                          },
               'config/zwp/WD-100.xml' => {
                                            'Revision' => 3,
                                            'md5' => 'a5bceb54540c63bdc1f03a6f26ff79f1bba74af878895b8f70cdfe67fdd6165c366b1cea29f44a5773549655012aafd4c8cd35fa78180ad30cd1b39de36357e6'
                                          }
             );<|MERGE_RESOLUTION|>--- conflicted
+++ resolved
@@ -1864,13 +1864,8 @@
                                                    'md5' => '4d34aeaaea917c229bedbb737e4de1550b2d7db5f9e61566a1c0a39966b6442d381d01f93714e12aae1404797d36854274cc4063dd7424b00d27da238b17a36a'
                                                  },
                'config/manufacturer_specific.xml' => {
-<<<<<<< HEAD
-                                                       'Revision' => 123,
-                                                       'md5' => '099f2c000c1016574b0d6c512b3b44797c7b22bda46c7b68f35a500f69964900a9861f76106a1e23e7c2b8e8226f0b756764cc9c60bb1944c53df6d4b81f32f2'
-=======
                                                        'Revision' => 112,
                                                        'md5' => '6fda6bf4b56b121b477871a7b1a3d8dbf9e1f77152ee5dc8607eb95665d18b3dfeee06fdbf856eb125f127183e5b7795d68ca785f0e078896ea6918b27bfe1cf'
->>>>>>> 516d5666
                                                      },
                'config/mcohome/a8-9.xml' => {
                                               'Revision' => 1,
