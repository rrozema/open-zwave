%versiondb = (
               'config/2gig/ct100.xml' => {
                                            'Revision' => 6,
                                            'md5' => '4fe343964064e151aac9e1b2ce76574da4b2d1ba9e9cb86b7986a27e611ab5d88a7df0005f4d04b43c39aa64e08c299ac077f9f6c85cfe5af5b46c4f3c622e77'
                                          },
               'config/2gig/ct101.xml' => {
                                            'Revision' => 2,
                                            'md5' => 'b2c96148fd6c97c1e7a0d07126d2a7a497b49b56105e00d311dcf885d204f44bbd0673a15b0041c894098cca56b8ccfdcb072946557bbd64877552beeb0e21c0'
                                          },
               'config/2gig/ct200.xml' => {
                                            'Revision' => 1,
                                            'md5' => '7822e83cf1aa215d3ccad4d0103cc72a7a81c9a4501a068572bc65d3e7dd3631c3801dc3d554a4677d6b8b57758e42946b9cd2a5c614318c085f4ef6ade6d947'
                                          },
               'config/2gig/ct30.xml' => {
                                           'Revision' => 4,
                                           'md5' => '783218e85cb8eadbb47fd3dfd1d9dc60ccd7f1bf63fd585d8fd1701cab9f3460b78afd48c30ff88bd1e6754e0f215a1f607e6a8d838b92b25fe8dad5c106ea9f'
                                         },
               'config/2gig/ct32.xml' => {
                                           'Revision' => 6,
                                           'md5' => '3fc0dc93e116998e2d5d3e33d26dc182611a8c0c0ca031503b66fa45e88d39a6be0d53bdc0d7efcb6f371338ae70c393d5378f1e06dc58ec8b1ebf3fe17d44e2'
                                         },
               'config/2gig/ct50e.xml' => {
                                            'Revision' => 2,
                                            'md5' => '9c53edcf0c9718202fb57582c4f292dbd8d754b90c3bb06680aa4a03f7d981be96636035134c680f33d99ab5b3341698a05f8f70652e2489715606287f8ca221'
                                          },
               'config/2gig/ct80.xml' => {
                                           'Revision' => 2,
                                           'md5' => '8d38a290a107a1777a2b4d319ae9a393ed0e2b44ec2720e9ff778088a1bc9a417d3a128ef557b9ad568246754bcdd41c19c90c3cb6775a48e16544f787ed54b7'
                                         },
               'config/BeNext/1poleswitch.xml' => {
                                                    'Revision' => 2,
                                                    'md5' => '3b76f4656bc5d544507eec34e0fff51472a363b55d07b10ec06208d46be9bb8ced3f4baed01cd4ed97fd5f9187048eef62963c95c03134b2104f158b09592cdb'
                                                  },
               'config/BeNext/2poleswitch.xml' => {
                                                    'Revision' => 2,
                                                    'md5' => '85a950d189684ef3797d9b043572e82f9661a29af90dff49a62a6e8e0672952442b13f113e6b9dfe69ac19141addd097e6664e8f02006f553960cc9a3add3860'
                                                  },
               'config/BeNext/AlarmSound.xml' => {
                                                   'Revision' => 4,
                                                   'md5' => '8aa7047af5db54a1a47792a5a5cc63148f83a6b7dbe9e592a8a99bf5ebac4313528ec089346aea61438ff7ecb420273838f11ecd7fed7b97092b5f5eef97463b'
                                                 },
               'config/BeNext/BuiltinDimmer.xml' => {
                                                      'Revision' => 2,
                                                      'md5' => '748984dd23e65d0e9ba5e3a392cc3d85ad892d2ba1d19cfa7dcf73097dcf03aa0cc64b5a424619d0a04c6533a448698d81e3c6b0ace5fe1ced9e0deb08542da2'
                                                    },
               'config/BeNext/DoorSensor.xml' => {
                                                   'Revision' => 4,
                                                   'md5' => '8ebfe57d88e12b732d66a18dd5c1bdfe31eda56ba4a174f09a7ccfae12eae2e378c74c4050d3b59b3a3323e312c7286fa80ef25406c721d0bace170c30c6ee9d'
                                                 },
               'config/BeNext/EnergySwitch.xml' => {
                                                     'Revision' => 2,
                                                     'md5' => '5f21579b7171abadad0c495552ac171378e4530f0d54ec0c1440e1b019288234e6ebde6c210a132f355435959c3082ead05a559c8277b1dd7e01513c60b0c970'
                                                   },
               'config/BeNext/HeatingControl.xml' => {
                                                       'Revision' => 4,
                                                       'md5' => 'd1f4f2efc1544b406b40cd4a8d7d45ab2f15cacbb1f35b484a4b3dffd2d18beae46abf14970993d246799fb2df26109893b6f824304fede8ac38d2fb2c51fc16'
                                                     },
               'config/BeNext/Molite.xml' => {
                                               'Revision' => 6,
                                               'md5' => '45ba6a2c4525a2609e843cf21e186762f30f9d4c0e1d3ce57da5685c55127df5a66987ea00c44364a543be57a30025c3d125e091bb03ea06e1528adf54325611'
                                             },
               'config/BeNext/P1dongle.xml' => {
                                                 'Revision' => 4,
                                                 'md5' => '8c0e0f218bb6fcece9001601875ec97de1db64456c1c1126c539499dbf73539afdb8fe7549ebfbc186158f4c246a30e523a9905962eb195cc2ad7a7605acf095'
                                               },
               'config/BeNext/PanicButton.xml' => {
                                                    'Revision' => 3,
                                                    'md5' => 'a28d1e807284459bc308026d21eb66b83b5f010ad8d155d1c729a1c1106389ee9f591ba7b633097f495d33bed8559e79aa8db822ac0ccb7f09ee4fd9705716a2'
                                                  },
               'config/BeNext/PanicWatch.xml' => {
                                                   'Revision' => 2,
                                                   'md5' => 'ac6e5f893d44d59a9d583ac9cdd8d3ea8a96a9f27b3ad288cc87a9634c00e68339bfeac1e855cba5a94b2b6e0f1b39fe38240d0911e78d9d8374f2368b260ee5'
                                                 },
               'config/BeNext/PluginDimmer.xml' => {
                                                     'Revision' => 2,
                                                     'md5' => '3f2f85b719e0ca2f87f0e95eb3bf1968de6416a369fb3eded5ee92f97ad8935ba4a76585b163c41778707ae1af73e6919230c93614c4e7d049e388d864773157'
                                                   },
               'config/BeNext/SceneController.xml' => {
                                                        'Revision' => 2,
                                                        'md5' => 'f8a6cd6c2b4a7dcca25543b18a26301f0fb717671a779e937988428da8d40bb957af81c8e3011adef397ed3416a89c8d910f6c374b9ecc0e1968e88a3f0a3723'
                                                      },
               'config/BeNext/TagReader.xml' => {
                                                  'Revision' => 5,
                                                  'md5' => '86e9af8a741a2a97cef4a2fbe8b46b558fd9903fa845cc6a09f3002b6e8d8593fbf1d89b9bd899a4cf5749411af35141ebb1fe7ddaad965eb4b8dbe49172bf42'
                                                },
               'config/BeNext/TagReader500.xml' => {
                                                     'Revision' => 5,
                                                     'md5' => 'e67743d1ac01fe4c07366f15806a7209a2ad458411b7a4c3dbfe0dc2e350c87b39dd72bcd7d676656d85b4fc13771aba34cf7690fc8eec0bbde116e19ca90a0e'
                                                   },
               'config/BeNext/mydisplay.xml' => {
                                                  'Revision' => 1,
                                                  'md5' => '5930fbe8cce26fd6dd82e44ab57aec2db4cc1d0e2d2715af28cad9f35ca3b022fd94c5e3d2c1ab14b127a75886da4f295fb16ff4cfe5f5f5b985a02eefc4f009'
                                                },
               'config/BeNext/mygate.xml' => {
                                               'Revision' => 1,
                                               'md5' => 'eb39290e2085eb7493a88fba0f53782a588539d81810442fd1575d5065263e24b23e4711a2fd5df0bf7cae7ff380c605d785399e87aa658cac3f155a1d2ae667'
                                             },
               'config/Localization.xml' => {
                                              'Revision' => 12,
                                              'md5' => '3947ce48694ec51a18c15b5ffe9b02906df9929c44fd5ba2c4d3a860ea1f125e3255b7cf85f8a1be7334a5335b8f3615429a1a0a3fdef78157c00935eaa98a5b'
                                            },
               'config/NotificationCCTypes.xml' => {
                                                     'Revision' => 11,
                                                     'md5' => '219e944370bea857e14dc25789bca29dde4a65f72b9d9b39a9ab187437cf80c70a876b399a45fd89f90b4da27f2ce3359f61f90d5605c4d53a14effb3ca28343'
                                                   },
               'config/SensorMultiLevelCCTypes.xml' => {
                                                         'Revision' => 4,
                                                         'md5' => '36aee27cf7888627f6d7a35604f782976d043aceda82cf1c90a830e19e297fae5ad7ac36de480a4c36af71c5ad94a5c7db52b2817cfc84cb760fcbb83bcba6f8'
                                                       },
               'config/abus/SHRM10000.xml' => {
                                                'Revision' => 1,
                                                'md5' => '65df614d199c1b62a17a141801d6723803af54ecb5fd0fd591a731ef8a80695f61532a484469dad55c100373d188816bb1642cb48f5dda8e1e9e81c40edfa66f'
                                              },
               'config/act/lfm20.xml' => {
                                           'Revision' => 2,
                                           'md5' => 'f4c1366e3f7ee171137d2688de970a6e4ae2d4939c22267eda205405ce5e397c731cda516bd76225bab830e0c4cb998a4da44e249d468e88593a0151c41157eb'
                                         },
               'config/act/zdm230.xml' => {
                                            'Revision' => 3,
                                            'md5' => '32b87c4f243f83783ca721429e0722ec0b8e502996dd8cba17afccab11a6d73c4b5b4b4e6fbf11146e6998d1ed714565a6ec3461ad6b0a9ca05e28e65645cb06'
                                          },
               'config/act/zdp100.xml' => {
                                            'Revision' => 1,
                                            'md5' => '326fce3252167b44133df2be23528b4aca1586c30fc4c028abda4eb8725d0a1f8705f5a17369ad3303de4684b713c638b1b7e50b0aa2d4e8867d6d0c8027068a'
                                          },
               'config/act/zdw103.xml' => {
                                            'Revision' => 2,
                                            'md5' => 'd62d1c261b6d4b002cf4897f486c11959c877c46b7f8e40b5d3d36161e394eb9a88a45ca04b6726fae366adef1a30cd508dd2c9c58da282caf48e29762798591'
                                          },
               'config/act/zdw232.xml' => {
                                            'Revision' => 3,
                                            'md5' => '11bce1049e1a2d8e6404d7bed073cb7621ed522d24f4cb5418399ed2f33b614d928cab6eb856722de1cc4a251d7ec0fe78b3a3cf3076c4b074dc344dee8a3da7'
                                          },
               'config/act/zir010.xml' => {
                                            'Revision' => 5,
                                            'md5' => 'baa9da225651ef1a50f889aed86ac6f136b1fc54bbed8c43326559eaf65521b4b098e51c4f870c41c2da057b482a86969095daac30aad0667225b10b5498721d'
                                          },
               'config/act/zrm230.xml' => {
                                            'Revision' => 1,
                                            'md5' => '91e81981210fcc70fb877270b991ca31fce51b9c7b6b572b7db02b28ad033f30173803e9aead08998dd5adbe90a94af6fae55bad09b50850d71f133615223c69'
                                          },
               'config/act/zrp100.xml' => {
                                            'Revision' => 3,
                                            'md5' => '9ea2450a9c6bb7f1b871d020a04abf8c8c1907884b93bb2c8433226d5ee3fc5915022b9229c040c65e9ec34387f1ceb6590f6299d08d5ca76e6a4f6b94d0508e'
                                          },
               'config/act/zrp110.xml' => {
                                            'Revision' => 1,
                                            'md5' => '53777acb25cebd3379f8d7a06057d6fe0b52354e71679e105e2a4ff66aa046a8b4a9cd853c3ea7249a87d3dfec36d015cf18a75a0a416a5c60e1dc14ef81464d'
                                          },
               'config/act/zrw103.xml' => {
                                            'Revision' => 3,
                                            'md5' => '56be44ee933cb0e4fcd59758fb49af06aadf0536c7a372ba665037092b628c5888783b45411aa4c1cd92ac99ba450b0130955598f8846b534598864f333d1db7'
                                          },
               'config/act/zrw230.xml' => {
                                            'Revision' => 1,
                                            'md5' => '8396a52fa0dda4e5d29b7a8a218f2fc07c8fdf734c43d916e9db558216450d435660aa7a3f0a432801108541095634dfb193720ac2fe005d895e602734dc121a'
                                          },
               'config/aeotec/dsa03202.xml' => {
                                                 'Revision' => 5,
                                                 'md5' => '0979e94319ead0dac6c7a9cdd7907b40202785de948535b5bb73ae2cd46c4d29ad97fd5d363dca65a6b080c0a9ede2390d015db935faaffeec84987f9e4eedfa'
                                               },
               'config/aeotec/dsa22.xml' => {
                                              'Revision' => 1,
                                              'md5' => '3ddb4ae3f695f1952b10592611eb98cc4c261ef4224cd681344d462283bb4732bc46bf103048708cbc43cd5fd5d9668148aa60d242dc35664973b555f14520d3'
                                            },
               'config/aeotec/dsa38.xml' => {
                                              'Revision' => 4,
                                              'md5' => 'f174aec88220486aa47af5d8fead4efbdf26c1ccdd8f5a6d6bc18609350d859589fdced0cfb1a07a949c3a227fbc2807ccd6328e74ee2d3368cf6d7e87ceed8d'
                                            },
               'config/aeotec/dsb04100.xml' => {
                                                 'Revision' => 3,
                                                 'md5' => '20fd36afaf508a5224785de53c4a5fbd252cd07b37ebc12fea5393c90fb3a3191bc60f2ef712d2e32a3236e2b435b5e2e38c10ed4172eb2970fa88f9da96caeb'
                                               },
               'config/aeotec/dsb05.xml' => {
                                              'Revision' => 5,
                                              'md5' => '7937693b67248dd6edfb79483fb99d1bc6dfedac63c4b143ecbb775435ef2bdf4676c885a5f4796e0ff0a7af8124b21c6bdf4015d2fdb9db9ab7699d4b7023be'
                                            },
               'config/aeotec/dsb09104.xml' => {
                                                 'Revision' => 4,
                                                 'md5' => 'fb7263fd5cfd5c64567cd8740930ae30a0f2529f24c851c2f98c851ab8f1e643f187a3ed345567300ce4dcc7f6137f9c6894ee07aa58959c0aed5401771451c6'
                                               },
               'config/aeotec/dsb28-zweu.xml' => {
                                                   'Revision' => 3,
                                                   'md5' => '378e85fb9fd12363865dc1fea1be23ea2d3699896e178c4a9ed32a0346c5aacec4ea25eda557365bd93373734bd389dc9278bbcfdceed4b1fdc0c518998c446a'
                                                 },
               'config/aeotec/dsb28.xml' => {
                                              'Revision' => 2,
                                              'md5' => 'cf1a42993bccbece425f82a4c38b2ea9afc25c815c20e9d6910616007135e15df7e542dc3ec025d040273f2c0056709d20819d6171ea72dab452b38ff94c4837'
                                            },
               'config/aeotec/dsb29.xml' => {
                                              'Revision' => 5,
                                              'md5' => '8cf1f981a5cf9607e560d3b3f3b23ee9145a16361fb97dbad6d32fb3428167bf73d76562942092eaab26f6970d6ec943e2779d434ed188d8a3d7531a445e089b'
                                            },
               'config/aeotec/dsb45.xml' => {
                                              'Revision' => 2,
                                              'md5' => '16f6b34bcf084cd4febdae147093a2456f65bb5a999c98eb19006664a1e2d30dbb6c76f785d340da40bb1abace3161243f53669e109102b80c30b92f311839b6'
                                            },
               'config/aeotec/dsb54.xml' => {
                                              'Revision' => 2,
                                              'md5' => 'f7be82de3668551d30335226875e9f899b80c2f9ace847f8391586b77856828f1737992b711fea1dfcdf198acc32468c695ef00a7e37f1a308ef6fb6950e57ac'
                                            },
               'config/aeotec/dsc06106.xml' => {
                                                 'Revision' => 2,
                                                 'md5' => '052dee67375c3d6a155197019da3dee753ccd485d419e85e4071ee5bd43cde8f79e397df4c3b951a19c5f13059a2ff3091f8ae82dfe82b406a6ab88f3d0fa5c8'
                                               },
               'config/aeotec/dsc08101.xml' => {
                                                 'Revision' => 1,
                                                 'md5' => '09e3b194689ed0e6299999897f6abf295ec66ec3c63bc58cc04745ef0c0bb64c378cbcd828609741241aa3fb822baec07435a3dcd5efb7575e390be780e010c9'
                                               },
               'config/aeotec/dsc10.xml' => {
                                              'Revision' => 2,
                                              'md5' => 'a408eb0f1de9aefebd3b47fbb18ac37d6cdecb279379d33a009f8625eb398eeb15dcaa70135ea32e6097ec08e796b5e47a40552ccba49b73fac9948fc3caca5b'
                                            },
               'config/aeotec/dsc11.xml' => {
                                              'Revision' => 2,
                                              'md5' => '442bf8b1c4eb469d23faf31cf4f7615b97bc3f809f96e888ffbe2a058cede252fa47703493ea1628f21d12df606528cb3e4b2f28562c9b1960b29c35fcfc66cf'
                                            },
               'config/aeotec/dsc12104.xml' => {
                                                 'Revision' => 1,
                                                 'md5' => 'b87f4a6edcaacab02edf19bfd695ef33639634b5bdaed27e6627ac2125999825ee722e7b621aa25da10523676f958cf2665c66970656bc3a41449ffe5f242614'
                                               },
               'config/aeotec/dsc13104.xml' => {
                                                 'Revision' => 1,
                                                 'md5' => 'ef5dd72ffeeff633a1c3e4f800b030d15d08aee39f8d986b38b1b62dec3be5b86239d86c9bd68900b415181b3f80dcd39359719229d31e4def3025a21c61a9a4'
                                               },
               'config/aeotec/dsc14104.xml' => {
                                                 'Revision' => 4,
                                                 'md5' => '17a2282e85a8c55c9594ebcabf655e639e05c6ff9c5fc34d735212d107cd5bb2f02de79a9d9208116a8233ee93283e5e06e56a582e225162be1745560e2ebdfd'
                                               },
               'config/aeotec/dsc18103.xml' => {
                                                 'Revision' => 4,
                                                 'md5' => '32d7bfcef911dbd9809a4acd2edc9ee0d024467b2f976f43e7c48ced7fbe00091ce325cbd31a09229e210e0ecc0723120e9781ec4ca8f29cebe80c1cb1b41d5f'
                                               },
               'config/aeotec/dsc19103.xml' => {
                                                 'Revision' => 5,
                                                 'md5' => '7515c93b6868543dffcae100ead92a9e6d9f9627a6673bb69c57099ceece2f3e8c8c93afa5031e8b7fb1b3f29c33cb4d6573913ee59efa2336fad2f86420a100'
                                               },
               'config/aeotec/dsc24.xml' => {
                                              'Revision' => 4,
                                              'md5' => '341394bce4e1c61175b6acf0fd8f9b299661db2c40f93d4138e897084b3afc3ad04798cd074d8bfa910e35a2b7629acff05479577c9c3cf7f764833233f4fcf5'
                                            },
               'config/aeotec/dsc26103.xml' => {
                                                 'Revision' => 4,
                                                 'md5' => '9adb08a2bc7b6d2b24d9e120c78e77a6d686bd6191dfb41b80fdd2da2a2d151a48c3b63c9f43cb09ce25b2acd9853b89d980570fbed3b5f2d8663773388cf3d4'
                                               },
               'config/aeotec/dsc27103.xml' => {
                                                 'Revision' => 4,
                                                 'md5' => '7dbc08625869c04da00c72444804e053bae36ee28f3207413fcc40591929001a69e59dfeed59eb80482c5fa5ef55d490efcf945dfd339fcf911700ec5f2a1f92'
                                               },
               'config/aeotec/dsc35103.xml' => {
                                                 'Revision' => 2,
                                                 'md5' => 'f5d464374a3466fc7bbf7a53858afc26224007de129cdc115171ddbf609a12282bae1fcac01f33554d9029918ba37a63b89d84f935160214e5d84b178b4715af'
                                               },
               'config/aeotec/dsd37.xml' => {
                                              'Revision' => 5,
                                              'md5' => '85d86525fac9158fc4fa41da95217e52dbb19eafe45a5fc02ae36f63e6ab0b7e1d7967441de798ab36f223b41f672395d6012e53ddecf25f06b7a6ff9225c256'
                                            },
               'config/aeotec/zw056.xml' => {
                                              'Revision' => 5,
                                              'md5' => 'd84b9d33348e972fbc0e9d7afcccf8a9baf3ab216600a93461ba27276a16d93f2749b909640942ab4e9b9c5e6aca977df9d73a84851d25055c08973560b3b70c'
                                            },
               'config/aeotec/zw062.xml' => {
                                              'Revision' => 7,
                                              'md5' => '216ceb7f2224557a2c6cfd8b7e35a14c42777eaf9aa14e266c3ccdf3791c2020c3038bd4d9198bbf56d309f537004c6a9380511de115474efc371652c55193af'
                                            },
               'config/aeotec/zw074.xml' => {
                                              'Revision' => 5,
                                              'md5' => 'cc2f4eaea28d3c4eca92e8d354890f4dabc5f2b6bc93f92e82237a7ea243bba0e0bdfe1aa154f6b0775f846a14c0e8fe86ec9e634c1e8339c357eea80b150a60'
                                            },
               'config/aeotec/zw075.xml' => {
                                              'Revision' => 4,
                                              'md5' => '437c6d307461be670fce0b2f16f0e1634890cdbf4f5ccd43f34ff237bd68410b1bf6cf8e6a6eb029e2deb3af565a6d5c61dea6543920b20845a84dc9b8229de6'
                                            },
               'config/aeotec/zw078.xml' => {
                                              'Revision' => 5,
                                              'md5' => '09020a57df80e03f421bf3df6603ec5fa6e0fd50242faa53e2e8f9b3ac8e966e5735eeebad82106b458ed21a3bf8e40263cf8e6469d3c452f62a55e0a6e021f0'
                                            },
               'config/aeotec/zw080.xml' => {
                                              'Revision' => 6,
                                              'md5' => '78618600d24ec5b5079f23575d0559b863626162259177a93e31ff1f78540764f54ff9d4e38e84195de1709798d4a44f3efcd5c4e6cae7aff564e1c26255dfd0'
                                            },
               'config/aeotec/zw088.xml' => {
                                              'Revision' => 4,
                                              'md5' => '76a90cace1499ce28ec2cb7334fe3a4e1baf890732f2b272c60b5b0627c15c89ec72bf3e86ba1394aab8e0ebe6eb39e86677540af28579016430c85baeb3d311'
                                            },
               'config/aeotec/zw089.xml' => {
                                              'Revision' => 6,
                                              'md5' => 'e7839e6376516c3a932c2f8d32ad64d60df5a890cd5e669cacb10fb75ae0621947e3d9cb00e00de7b4bb026f8c7e4be1cc25b59336568fa1d23dd1885126b1e5'
                                            },
               'config/aeotec/zw090.xml' => {
                                              'Revision' => 6,
                                              'md5' => 'eda5882a0b1e3f78c95e51496307d1867a1b3dc756a0b24f705155a3a1996659e67b6af65e60bd4b800548b4b1b6bb57ff591140f2062027545612efbf2a3cfa'
                                            },
               'config/aeotec/zw095.xml' => {
                                              'Revision' => 6,
                                              'md5' => '2e61f67c818ce40e29881dfc21ac53d6fc51b650d8394a615c02221664d47d53882a967581943faf9fd1b67f9c64ead25d0dee1d50ffc4893876c328ef449f35'
                                            },
               'config/aeotec/zw096.xml' => {
                                              'Revision' => 8,
                                              'md5' => '6d1e18b9e7a418ff6eefd323b2928fc1320f034cbf93d5c10be66a2794f99f57941c67364ee5e7d0b8a15491fe5bcbc856e859be16735ec6781899f1fc1d22d7'
                                            },
               'config/aeotec/zw097.xml' => {
                                              'Revision' => 3,
                                              'md5' => 'f9cdfc4713dd0352b3e5069a21cf8a6a6d36014611b3ba482fe059195016111c6ec43d9ed99d1874381424970e5939e0fff6796bf8412e8c06bf9c16add43919'
                                            },
               'config/aeotec/zw098.xml' => {
                                              'Revision' => 10,
                                              'md5' => 'adf310294cf46f0d5e1a833017eea6039c841b500479bc57176648e13dc27e4525591d226b60ad2ff6461483b7168229fea7885bf0d84e8c3a5169e17668dd7c'
                                            },
               'config/aeotec/zw099.xml' => {
                                              'Revision' => 5,
                                              'md5' => 'c4775cc1e44d3580cf6cadede3c1dca34dc94d9cb573888775ded7da5f224035853690d715ce8c7de0031d1e5df637d0da1ff7c1c86957755f09b65bcd4677f5'
                                            },
               'config/aeotec/zw100.xml' => {
                                              'Revision' => 24,
                                              'md5' => 'd7844707b29f8fe526d94aca4b1a47a26a3639e8d4a681199bb2775024d2f273c7be634cba65062d1ba2000803491af6aa654bcf33969e7ab870ffc80ce6f673'
                                            },
               'config/aeotec/zw111.xml' => {
                                              'Revision' => 8,
                                              'md5' => 'bdada4079cb3fe4bcc7bca5d831abc450e27f9ee4e38e36709df5e5b7adbb814846b7e660686fefd81f0b5524c382e1efb1ff43f0df77ca1374bbedacd1207c9'
                                            },
               'config/aeotec/zw112.xml' => {
                                              'Revision' => 6,
                                              'md5' => '5e832838a7292144bee049fa0cff287a4de781c55c1afa5a5471d98a00a22c6a796eef7b80bcb6ad6ca15b0e72a78e90ac6d82943aeeccdd8fc78befc3b2358d'
                                            },
               'config/aeotec/zw116.xml' => {
                                              'Revision' => 8,
                                              'md5' => 'acddde85a083a0bdba9a27da88fae9c7605d35cc8ef1109a1a4c8d91abaafd81c8510144cd6ae239a52290403bf73dfe46357e8ba3656ccbb761e7f3f56228d2'
                                            },
               'config/aeotec/zw117.xml' => {
                                              'Revision' => 5,
                                              'md5' => 'f06c4a37004d923c5131b5d81da83a3b035f8c4869cf7460e00d709cdf132ca98cda8b6d6c8efe3e123b1abae40ba2b21edb6c43e4d355c8ab0c9a893488d073'
                                            },
               'config/aeotec/zw120.xml' => {
                                              'Revision' => 5,
                                              'md5' => 'dc9b411f14b53925f973925c79fe180d7627f605cee4f45dd53c09030b3a4e234d83b2402bf4ed348b522f69b60a02bbc318031013a489853cc2569fbc55c245'
                                            },
               'config/aeotec/zw121.xml' => {
                                              'Revision' => 4,
                                              'md5' => '32a745da8b1a4ad35c19526739550747d4c243b93360ee64045435ad04e45e2e4148e12ed2c4f08c11efd076d39e4831395eda05651efe160fee24457b957bd5'
                                            },
               'config/aeotec/zw122.xml' => {
                                              'Revision' => 10,
                                              'md5' => '4c874a1d73359dd30743161b0665edfd3c7b9b16d5e4781ab13a84b5554ba2d03f9fb9480345f5192637abdde80867c4862388a10b2527c8207041999a4b4626'
                                            },
               'config/aeotec/zw129.xml' => {
                                              'Revision' => 6,
                                              'md5' => '372fa89d8aacf685983efe977fdafeb25715d5397d44922ae8075b5fd2fa69e74fb4afe45ca365fd0c464aea1bd0651a93e5f0518c25a6bab98d86edf21f3861'
                                            },
               'config/aeotec/zw130.xml' => {
                                              'Revision' => 7,
                                              'md5' => '9e98b12590da0c343fc75ebc18b1343e4df9120f292d46700666ba53e41ee99e6a6b196a2cf4e3b5a567a844499264e015381638c418d1d9adeda9e7117e599b'
                                            },
               'config/aeotec/zw132.xml' => {
                                              'Revision' => 7,
                                              'md5' => 'db49147ea64a88bc8106c1e88975523edf85c2e7e0b5ccccafb53ab438466f6a9cb6af75c4c17b7f5bf5cf10e6155cfa6f662d9b0b23726549d38f6d7c8e51a3'
                                            },
               'config/aeotec/zw139.xml' => {
                                              'Revision' => 5,
                                              'md5' => '971cf4eb4f6323c3f983c171b744af227d2f59a13665303b1cd3b76f62111cf5cb179bb196b0fdc33d90d608716490106cc9d75946a715c35140400f628f64b6'
                                            },
               'config/aeotec/zw140.xml' => {
                                              'Revision' => 5,
                                              'md5' => 'b64f170b079ae1340bd4a74ef3a88f0cdf66281fa28d656b46f408b183d04c8e6a67f584f90dd6f8b2aa1fc2b2039e32b936f6f947394d28002b3d3a2a47cadb'
                                            },
               'config/aeotec/zw141.xml' => {
                                              'Revision' => 7,
                                              'md5' => '3707dc66d31c2b7b68d3067021825beb48e00aaf04802a8b5f69dbccb2e1228cb0fa10ea71e3fe1f4ce2f1ac92958504fe3200552f8daca10024da401d9bb7ea'
                                            },
               'config/aeotec/zw162.xml' => {
                                              'Revision' => 8,
                                              'md5' => 'e64095e89500ff3b42d49c0cd92dae23d278091eb4eaf536d593d0cf1d887eb28f39c90963775341a7a72599de22b20ed96da31a29b328bb1328f13f69c425fe'
                                            },
               'config/aeotec/zw164.xml' => {
                                              'Revision' => 2,
                                              'md5' => 'ccfd9832b957c32bcdfeee2ad8802dc577e621df4d71ebfcdc3f166d67a5af5da9b789ffc53163fa2f62183ac463b29a8845fb7a8c3e7845d264bb8f7f6c2828'
                                            },
               'config/aeotec/zw175.xml' => {
                                              'Revision' => 3,
                                              'md5' => '1ea7de2ad02c49d24bb0c5d86ddf91cb09d37e3d9b3f64d9802f33f6d5626cd8cf33a18c1d0775f5622f075979415c461a846630ad40212d41998e8a4a970b8d'
                                            },
               'config/aeotec/zw187.xml' => {
                                              'Revision' => 2,
                                              'md5' => '154d350bd8009ee6af5e6a28515bf9e2255e9f91a61c2c69108af544307d2291164ee819e333ea7f1064ae21507037c99a0550dbc2540c1106e973c204367ce0'
                                            },
               'config/aeotec/zw189.xml' => {
                                              'Revision' => 1,
                                              'md5' => '9fce017a9280d9419cdb71e47867fb849ae88873930e5edd6eedeadd317e6cd71953c3db3e1944c90ecd298ae1c19164e688412e7a163611375848b8625d664f'
                                            },
               'config/aeotec/zwa001.xml' => {
                                               'Revision' => 3,
                                               'md5' => 'e63fd65924332e173ce34701ba86502affcfe1e5088cac0aeaa5755a0c1e73e335727b5bdc4730784c407f8022766fc0c220e8f07e36df8e6a44ca636abf67a8'
                                             },
               'config/aeotec/zwa002.xml' => {
                                               'Revision' => 4,
                                               'md5' => 'c32dbf9c909ee50b3d38f14594f163cb2e5b49873cf1cd551c3d1a0fdbfb7223466c2e70d14d1b95de5467797f6fc2141b0e8859fe6c3e2fe3231abd0aae1dce'
                                             },
               'config/aeotec/zwa003.xml' => {
                                               'Revision' => 4,
                                               'md5' => 'a02624ebe5092fa4bb9514c85ceb1b0e43dbc91203ab48c0608d13f3276bd48f331fed785d8b5ef2cae1a2af2ce40fb3d258b9c1aa9d36eb808b584e2383ecb2'
                                             },
               'config/aeotec/zwa004.xml' => {
                                               'Revision' => 3,
                                               'md5' => '0626cc10287e159e0a8b597dc07e7f092d1ae9af4c1b8ce796ddc12370981ba4c71589d04b4549936c58f690ee8b614619208bf3268f915f32602d1e2d6aaf9b'
                                             },
               'config/aeotec/zwa005.xml' => {
                                               'Revision' => 6,
                                               'md5' => '3c3441f59134243043aaefc4f01d1e8478580e03ac82a6a532f721c4d8320e5f8bf5404c93c25bcb853198b590353fb53deb364c39444fe9ca7fe36b64c218fc'
                                             },
               'config/aeotec/zwa006.xml' => {
                                               'Revision' => 2,
                                               'md5' => '08a55ab00eea7eb0fae63af644359667467bf0e31b22720bd21abb770c3b45cf0c3320039a67c8c6a33b740b8455beb1a67c9d4fa2f440cdc5056fee50f07a01'
                                             },
               'config/aeotec/zwa008.xml' => {
                                               'Revision' => 1,
                                               'md5' => '12234e354ac9b5378c93c1f5c32d642d29ff45ed6ae907c13d2a51c385f4340a1196a59b3419dd7901b48c592cb1693956e9d6e687b173d9d7a492221bec4a82'
                                             },
               'config/aeotec/zwa009.xml' => {
                                               'Revision' => 1,
                                               'md5' => 'dea1ef33d8f6ee2abbe83a0aabd9c9e22e4a9d86e0715f1ee90c8851ed135ff27521ddd6cc308cd09648e2aca4a498903054fd5ee66f3338098f9ce81fcef2f3'
                                             },
               'config/aeotec/zwa012.xml' => {
                                               'Revision' => 1,
                                               'md5' => 'bcfcf5d1a552ab8a8ac6ab7586f3de4cd7189d72a11e60bbad6b0038eb33f1d4acba164b625e7d8343b712aa27752fbe9f17f5ee9294ce82599e7abdf6c675f9'
                                             },
               'config/aeotec/zwa019.xml' => {
                                               'Revision' => 1,
                                               'md5' => '5238b4e34afaa58b71c9b6c6e857b5b1a63e4645322cf0324cdc3556202dfc5d08979f5cdecc7989b851eb7db9aae6c2308bf7c3e7f56adb264c1f395d05e4cf'
                                             },
               'config/aeotec/zwa021.xml' => {
                                               'Revision' => 2,
                                               'md5' => '1337565d4bb52206d7c29f16a04957d09e9f800da716907a5190841f6b69901f5fde754d7e9713d0ac97f2ef6ab7b563edb3f3fda6981e58757e5f2202ab50e0'
                                             },
               'config/airlinemechanical/zds-ud10.xml' => {
                                                            'Revision' => 1,
                                                            'md5' => '028c79db0efa85f50283cb57a22462dac7d2e7024851b5d715ddb7f715d0012b8f993829ad542639294ab266b3017fb31a62ed8fec929dde8f401dd276dde67f'
                                                          },
               'config/alfred/DB2.xml' => {
                                            'Revision' => 1,
                                            'md5' => '3277bc3318fabba8c77c47592c791a2679fb4e96a0f1e9b21c38561d2fb624452d9397b89ce9a51c3eb6d39d20444a3cc8af06cf46cbca218a52c2c7d82dc8da'
                                          },
               'config/assa_abloy/ConexisL1.xml' => {
                                                      'Revision' => 3,
                                                      'md5' => '87fb792063b7985b730a185e5be07e8f98d3662069b8055cd4cdd1a5f7623edd9d18f25ef5ca9c45c5489d48a91f97da914026b845ba9ed57bdd99752d985ff9'
                                                    },
               'config/assa_abloy/KeyfreeConnected-plus.xml' => {
                                                                  'Revision' => 4,
                                                                  'md5' => '800ecddc35ebfbd336d3bcf8880b769d4c1bf5e333085d24a38ed64fe372bd128c2bac8ad3fe6cc7929e2531c8a0d0672b2c02276e57b547c70599810ca73ef9'
                                                                },
               'config/assa_abloy/KeyfreeConnected.xml' => {
                                                             'Revision' => 2,
                                                             'md5' => '4252c298eacb7e31a79c7c8fcee5e2d40b56d9bf865c8eeed53e3a29e8695508d38ffb83f558a41871e13af346c65cbdbc8a7de6caf7c5a1a67af59b5fb384b3'
                                                           },
               'config/assa_abloy/ProSLKey-FreeDeadbolt.xml' => {
                                                                  'Revision' => 2,
                                                                  'md5' => '7a6771adb77b2bbcb11fa6e74733ff064b87311b1530dbfb048bb167d03e5a1b3880ad2d5fa59977080cc3c3b37f3624f457095ebc5770d97d4cf258d68cf0fd'
                                                                },
               'config/assa_abloy/PushButtonDeadbolt.xml' => {
                                                               'Revision' => 7,
                                                               'md5' => 'a39dc67ada1bb3ea32c5be977f635cb4e5758e5006d54b84ef8cb9c8bb91a830718e94758b5701d07af4c17ec3c83a68af34069aaded0e9096f70311e15ae2c5'
                                                             },
               'config/assa_abloy/PushButtonLever.xml' => {
                                                            'Revision' => 1,
                                                            'md5' => '20533ba6551380cfb41ec7ef2e1dcec8c1b2d5e23b5ffcd87285c5a0945556989200c7bf25031cf8bdd3b39ae2c6a514565698acb3443c6bd6a3ed7ba583dbf6'
                                                          },
               'config/assa_abloy/TouchDeadbolt.xml' => {
                                                          'Revision' => 13,
                                                          'md5' => 'c29a547f859db492054de260d6d575cedfcaecd00aa612974e848e317cfe498eea5e95723e0e01f90ac8ddd8179144b83fe744b248cf54d2e19fc97a52cbfc68'
                                                        },
               'config/assa_abloy/TouchLever.xml' => {
                                                       'Revision' => 3,
                                                       'md5' => 'f8ce232d1d46aadcc867c736a54218bd1cd15b54d2f2f819d190315cde7302e887ce23f0d111c4478bed6c3b0af9df91eabd9973313e9399e0516ca3cb66dbe9'
                                                     },
               'config/assa_abloy/nexTouch.xml' => {
                                                     'Revision' => 5,
                                                     'md5' => '56cacadad65e06642795966771dc7ab7058c34207ca34acd340e593156db7c10de265fbadb75c0f31574b696ebc74e4329d661f98e8e246ab16c91a55ab38e0e'
                                                   },
               'config/assa_abloy/yrd1x0.xml' => {
                                                   'Revision' => 14,
                                                   'md5' => '72b0c1a02e59692b581f0f242a36b9c0c96f97d94217e7f391d219130f73df398abdc8370dcdffd74462d41b9aa1bf69498d0d04c3c147ed89a093970d25fef7'
                                                 },
               'config/assa_abloy/yrm276.xml' => {
                                                   'Revision' => 1,
                                                   'md5' => '85f0bb84ad6fc350a6e916a4931d91adc77427366f8394bf07de3c9ca1394bf5a5dce576d6a4dd107097017454e4397f800ac597bec7fee8047a69a1709b2d12'
                                                 },
               'config/august/asl-03.xml' => {
                                               'Revision' => 2,
                                               'md5' => 'c20731a4c1ed5261983c163c619c36085cab448344caa87203a45f89938678cd755708bf67bb0bc997bc61120051ae0355e4465f7e50a83420f4fc12e9752ac0'
                                             },
               'config/buffalo/hw-100v15a-zw.xml' => {
                                                       'Revision' => 1,
                                                       'md5' => '700da33bf896ed7250ae6e75b8f06885935c0398a3b60fcb96c28f0e8b61aec82bb83811a458893679da00db0864dea000f831b9128ff17a911e020bc93bf3ac'
                                                     },
               'config/building36/b36-t10.xml' => {
                                                    'Revision' => 2,
                                                    'md5' => 'af740c48ea2d7fbd46bbcb97ae6605dcf3f16bfcb8c8f785339a9baf3c4c41206310d309d85c9df803fee06bf1d958110cbb3a90d7088d945de39d46d430c852'
                                                  },
               'config/comfort/ucm.xml' => {
                                             'Revision' => 1,
                                             'md5' => '343e23824152ce111beb412a9b5ce0b40f90e12cad4fdc3b9e91267143e7dfa48f3b5901513401eb1b55bd986188c36d121c2fdd058f6ff91fcbb2c19f6fbfaf'
                                           },
               'config/connecthome/ch-201.xml' => {
                                                    'Revision' => 2,
                                                    'md5' => 'a0ca60110b50b83dd53ed869fbe3cfafef1bbb1aa22c5cf96a85208370c55554d7af20b5a24eab3f2c81e333b9dea81a1134596def6254d9067a6f7de45d2e99'
                                                  },
               'config/cooper/RF9501.xml' => {
                                               'Revision' => 3,
                                               'md5' => '3607a09ae6cfb895c99875d96250165cc78a6072c12bc381ffa206792599f0a646e835ef535084c128e528453e4a23430d2ac0a6797aab7e6f1c56b0103ae28b'
                                             },
               'config/cooper/RF9505-T.xml' => {
                                                 'Revision' => 4,
                                                 'md5' => 'e66799ca1eb28d18fdde9ece6bdab8a00b583fed2f921e652dd6ac4e2f27f80c71ce1ba14316057314ae79a2bc6b4e31ff4e012242d996e905134f1c59123598'
                                               },
               'config/cooper/RF9517.xml' => {
                                               'Revision' => 2,
                                               'md5' => '79e0f21a4292d455896bdb3b87401bfd6f405a6a2a795c8b77a4a01513aefeb17b72ed4595f3f84c2463f17b386bd1ecea67ebbe547e5f39472abeb3d831b805'
                                             },
               'config/cooper/RF9540-N.xml' => {
                                                 'Revision' => 5,
                                                 'md5' => 'ee02b6f5fdaac0c1eabb44e093fa59d4962443a5d0c1f151ee4f00e9bc219d4224dc93e423f7fb6ff7a1342717644f71a689b301cbf29aec4eef49879f5a51c1'
                                               },
               'config/cooper/RF9542-Z.xml' => {
                                                 'Revision' => 3,
                                                 'md5' => '9b2bcec41e4a46a2a2558960b03f5a3e66db60d40832542bffa053f49c0f08c70e64151d2619f1328df23089028a83ed70dc17af9125b2299443e237957ebbee'
                                               },
               'config/cooper/RF9601.xml' => {
                                               'Revision' => 1,
                                               'md5' => '086da7deb18b8df7738a637822279549d2fe9618ebe7965c1d190fc83e0120e8050e1a2f9ec082b0b36bd5ee5589ce2d93e54d04c768238c5be40d88dd3dbd5e'
                                             },
               'config/cooper/RFWC5.xml' => {
                                              'Revision' => 2,
                                              'md5' => '5e94896a472f7be22fe176de80f784d333bbf9a1afdcbed80094ecc1ae89c0b5cfcf47dc57731aa5312a87120b4d04934060ac3bf78aa39133118c6f1dc6d3a7'
                                            },
               'config/cooper/rf9534.xml' => {
                                               'Revision' => 2,
                                               'md5' => '3a127a530e1704602f95b10301cad6ec6fb7aa5eebeabae85610b3435d97242bc011435d8e0e603e3a4856f7b91ea29a6365593bb789fcf880efdffced4b1a28'
                                             },
               'config/danfoss/living.xml' => {
                                                'Revision' => 3,
                                                'md5' => 'e896b83443f6776d1a9e9ad52ccbd4294c0905d2c61f1f1029c0d51316e33278efa0586fabde67562e2ed1db7dd5f98b12580b43575d8ba167041b9b80dfb605'
                                              },
               'config/danfoss/rsroom.xml' => {
                                                'Revision' => 9,
                                                'md5' => '8670ab88a1a580c94bd5cba9bdfe217ba8cf980ceb15ec2fe28f8def9e6bb53131e019b4029b4cf193622775a68cbe63e147c83ccd39d1da981e550870448ad3'
                                              },
               'config/danfoss/z.xml' => {
                                           'Revision' => 10,
                                           'md5' => '67829f0390c36d3ce36ab30b108b1c470a3e233c81bc982758f8707c0872e27cc926ed27c2587fd65656c22b551a3c0421dbe4dacca16be6bc4f8079f176572b'
                                         },
               'config/devolo/connectz.xml' => {
                                                 'Revision' => 2,
                                                 'md5' => '61e265fb8396c5b7ca94019ec7c9912fb26d975f30a8bdc286f2d2b7eb63d75be28a9f2266d06d2a7d1fc222430b74e25a330246614141ddac617145ba08af00'
                                               },
               'config/devolo/mt02648.xml' => {
                                                'Revision' => 4,
                                                'md5' => '90a9dd3e7ad3fba28b73ac65425ca48640ffa0962c7bcb87e3a6b56661dd5fda87a89ca9e0c3fdf09bfc96f8319b8793e9cb8089932b0c8dc65c26e7131a8c99'
                                              },
               'config/devolo/mt02755.xml' => {
                                                'Revision' => 3,
                                                'md5' => '8b039195599ad62f4f511f07643743f7bde06359acadbc29790328483fab0ab0d5601156735849e1542e1b2f08fa5c90a241d1a7c366d773ec86f7c9756bd711'
                                              },
               'config/devolo/mt02758.xml' => {
                                                'Revision' => 4,
                                                'md5' => '14ff0b2c38401d34c8ee73b3070264d9dc5f7a8e2e0433df136b84e9590a718840b2aa4b18726eec7e40598b8f1bddb7a9f125ca17ffe1ed8f5eb3cc20661257'
                                              },
               'config/devolo/mt02792.xml' => {
                                                'Revision' => 1,
                                                'md5' => 'd61db8b2dd5102245fb5e73208c40af5431512b7e60e6d3cff8b98b35b4a1d1744542f5beda0eb8a4b15606e4004f111454504e6fe4dec070ac4a8ccfe07d113'
                                              },
               'config/devolo/mt2646.xml' => {
                                               'Revision' => 4,
                                               'md5' => 'f8715a93ad04fc6fca58e8f98d7d6d4608f62692cd825a61fbdc0bcf238e78845818fa848f33788f8d5ad3c031d969e403f96c49fa134921ed695cef73685940'
                                             },
               'config/devolo/mt2647.xml' => {
                                               'Revision' => 4,
                                               'md5' => 'c8591779bcb81c1861d4b1009450cd600b7c21dc11ba0660efb16ef725686dbccf2f5dda3a78abf66c0d84ed834280e99d29b0cbfd229b3741e1a5ce4f585ca2'
                                             },
               'config/devolo/mt2651.xml' => {
                                               'Revision' => 2,
                                               'md5' => 'bf1c18dbad944110d0b9cd6d4d796c77c7baaca3e51b7650f11ba84e981dc6e8de2d8a4be54e148592aeef2cb66b6751b39db4f11db5c31009de4804b51e6d05'
                                             },
               'config/devolo/mt2652.xml' => {
                                               'Revision' => 2,
                                               'md5' => 'a8f15a647bc553fe25af1f6dd85a43915880514e90991e3ca1dad164801b86aa2ec738f78de7e20967eac39851d34decb3e437ba083a22ca102da399bc8b6e3e'
                                             },
               'config/devolo/mt2653.xml' => {
                                               'Revision' => 2,
                                               'md5' => '54999716088a16dfb9e197b14af98c726c1f2e709cb4fb15aa29dbaf6bfd9247e236fb0e389398c25d4e74c87a488c2dbe29c0f19a8fadcf3998a7e890e9d053'
                                             },
               'config/devolo/mt2756.xml' => {
                                               'Revision' => 3,
                                               'md5' => '2907005d8044e82669ec68cedefc5b7bfa93e688221a55c8b1d3b41e387579aaf90126c60ee2fe2253a8b0ee014a8e0fb4ebe325653dce4f2a3759079570337b'
                                             },
               'config/devolo/mt2759.xml' => {
                                               'Revision' => 1,
                                               'md5' => '5c8c1066314553f11e30aaa335e19d366c1d222def7a6cd6487a0e634dbac718d0e2d86de21906a0c24dd077a6e847295a55243683e45f1a5f2dacdf22cb71ee'
                                             },
               'config/devolo/mt2760.xml' => {
                                               'Revision' => 1,
                                               'md5' => '1dbd17cf896b8241471c094ec0d450792a36af2e0f23d92cb82d2875253beb05e5bd909a43ee29c6c386b5b60a0e604c830e38a5d6828045224064138369e7d0'
                                             },
               'config/devolo/mt2761.xml' => {
                                               'Revision' => 1,
                                               'md5' => 'f5ec076e52b23e4ac0c0c9132f92d3315f20c752c024e60de4a05d1fc6caed280fa285b4f8f332f3d17c90124e1e84f3d42f50808419e0c2ebb8d38a7e356351'
                                             },
               'config/devolo/rs014G0159.xml' => {
                                                   'Revision' => 2,
                                                   'md5' => '5a998e36359d0db43cf66cfbd59ef3b41281d12f535cb7aa57d704abd77e4e771cea236e82c8eead4ba9fb74962b536cd4431c7f6b5482f8900ba58496cfb9d9'
                                                 },
               'config/diehlcontrols/766366.xml' => {
                                                      'Revision' => 2,
                                                      'md5' => '19811a36d8b2b054f026486178497b34b6c6e7819533aea8e865a57fea7bea01a39731cae1c407a7d983199ea8dae2eae7cd5ead407662ac79d35e25977c57e1'
                                                    },
               'config/dlink/dch-z110.xml' => {
                                                'Revision' => 3,
                                                'md5' => '573c19c68df079fae58fcb4a318be9e269dfa618c38357a65ff80365a47840b9fb0f703370bd3c6d5a7409d1155472564291720169824c6e3bacfecadce05294'
                                              },
               'config/dlink/dch-z120.xml' => {
                                                'Revision' => 3,
                                                'md5' => '057ea9034b5751fe492a27bf4deef6c5b73fd53406649552f8817fee341be6001bb776cb5012ae6f7d8f319ada161faa29243d32c8efef9d508b18ed80cf41f8'
                                              },
               'config/dlink/dch-z210.xml' => {
                                                'Revision' => 2,
                                                'md5' => '738b1bfcaa5f34d23eece8c2d95284c113abb0807197638d881f33afc49fe169036e68a702989bba4d64c49bdb038f6a764ff76e241884c25c339d251c4201c0'
                                              },
               'config/dlink/dch-z510.xml' => {
                                                'Revision' => 3,
                                                'md5' => '0168efb962c2470418b5fb8ff1f274b5619054523605eb79341ac32e8e1e09ca817cee00c4a30fd0df2e0caa74de7740469cc32514ed0f2e3266e0dbc499789c'
                                              },
               'config/dome/0002.xml' => {
                                           'Revision' => 2,
                                           'md5' => '67ed823369ab3c2446449ecd98206ac0f1c427ac66ac86b471866e3a879460f373ef33d7629a7a9bb045793894140b585c1b3079b6e8661f85ce55865151edc2'
                                         },
               'config/dome/0083.xml' => {
                                           'Revision' => 1,
                                           'md5' => 'df800a068d84b8f3615b232fafe6190ef9bea776c5c41f801ed127d1d76ee2decd5254b98966a2ea2b0b560a489d6279a61eafe1bfe7cc87b3e6335206fea102'
                                         },
               'config/dome/0085.xml' => {
                                           'Revision' => 2,
                                           'md5' => 'f02b0adcd4abb200640525a406f1eba3e246a5e8db82bdfd3f9f80531fa2cdec0e42d0a6ce140c3876a8e038d56f3a1e51ef9d1f5b4ae4cbec0160c958e5eaec'
                                         },
               'config/dome/0086.xml' => {
                                           'Revision' => 3,
                                           'md5' => '0f86f2e63e4c1695f4cd159ada100514fcd979a5d06f3e6c9b0095ba5716a2de68d5f4dcf20bc82383d9da30050e3254251a3005fb7b14c8c1e324b329a5fb6c'
                                         },
               'config/dome/0087.xml' => {
                                           'Revision' => 1,
                                           'md5' => '8cbb65b02e93448094240c732e1807d0a701372d94690a90fa410f75b0b9f8eec748d7e1f190f3250d271d972de4353eb507f30221678b597141caf4134326c7'
                                         },
               'config/dome/0088.xml' => {
                                           'Revision' => 2,
                                           'md5' => 'cd876175a0f5f4fad952b2bc97abdb39e82ef1b606f9f7f7303124295ee375dab7957e73535a750f9e6551479e4f48a8d55845b79a889dbed8d28e0218acd705'
                                         },
               'config/dome/0101.xml' => {
                                           'Revision' => 1,
                                           'md5' => '5ccce24dbb0b56cc6e5e5bbebc24e05da07750a24f64dd66a6a5cd5aec7d79a0ae59f854af5f4b40cc60806706f54cc007bb1c844346db0f91ac10c8e3b49a7e'
                                         },
               'config/dome/0104.xml' => {
                                           'Revision' => 3,
                                           'md5' => 'e4121145912464763ef4ece86fb7f2ff8edc0c547329b1dc7d36e81717202be5b0b84ed5214bcaa31d8a2f5882b9f762d0892402dfb421f3bd80b8f81b4577e6'
                                         },
               'config/dome/0201.xml' => {
                                           'Revision' => 4,
                                           'md5' => 'fee61cf3301b50c77758714649fa35f6d3bc3f1614124608577e3b47b897fc546fefb1a31520307f853c28726c5758cc3656d3ebe290b6ad858b43d4e99d7a64'
                                         },
               'config/dome/dmex1.xml' => {
                                            'Revision' => 1,
                                            'md5' => '70b90962ec3fc43b50b827f6ac2fd8b9d112b8c979e6e42588dd5fa19eaa909fb4a9f66da21f3f9200358f4343785c41d6d561f6d1933a0a6587403421380627'
                                          },
               'config/domitech/zb22uk.xml' => {
                                                 'Revision' => 2,
                                                 'md5' => '90c85ebfbaf16201c99bd09c957a408b944034a3626a5a5c2eced093e27e6e0a8afca3d8516d7f6ace2e3889b57e5fbe585219c74ecf7c8a127d3b860970c425'
                                               },
               'config/domitech/ze27eu.xml' => {
                                                 'Revision' => 3,
                                                 'md5' => 'b198727272486c632dbaf5b9c4df7dac0fb4c8c743d63f223980b764c75b747078d2754959d2a15281de83972275b0062cf6fad1ab2b83dc1a7788b2d74e0e74'
                                               },
               'config/domux/DX1CA-Z.xml' => {
                                               'Revision' => 1,
                                               'md5' => '7bc16a7dbe5ba0591fd65015e168075a191131d6ed80882d4e986dac2f0db163988f8b7dea228dd9b1cbbec994ae78eb60f7ee302f716ab3647d3e304357656c'
                                             },
               'config/domux/DX1CG-Z.xml' => {
                                               'Revision' => 2,
                                               'md5' => '431f30aa51b7c02581e67d94ff80f901e03436759cca0d1ebd4312445fbebc4904f3003298994d3b31fb7271edb78b0de5eab1c612898925549b702a150cbaf7'
                                             },
               'config/domux/DX1DS-Z.xml' => {
                                               'Revision' => 2,
                                               'md5' => 'a23fbfbb8197142d739590d81e1efc2e6540d6a3b0d061d7aeb33e2186e2fc544f6f9e8287b56fc9e33fee74b542fbc7cdb2c859c869d8043ba5ad8da45e3173'
                                             },
               'config/domux/DX1HT-Z.xml' => {
                                               'Revision' => 2,
                                               'md5' => '8a2954363a09e06ff6dbe2688482a16987af0794aff080fe25229786387efe805ad42e46dd8a5b2a59c205f4e9b9eef2dbe5e30f015dffc348b22f73f08d28d4'
                                             },
               'config/domux/DX1MS-Z.xml' => {
                                               'Revision' => 2,
                                               'md5' => 'afd42f05719619ee61728d7707cfb7f5ae0a26317c3c2b91a06d6c8f6d9ca66709e21f5dfe05825ed24e1adbb3597f9785d4395ea1419ab1a1ec25780bf7f5e2'
                                             },
               'config/domux/DX1SA-Z.xml' => {
                                               'Revision' => 2,
                                               'md5' => '4c57c0102cfae7a0a3d99c4a876c010ea600ff68267d8f3af9d6d93c4b23eba3eb6022edd26f0c3ed901ee69e83938c0dfc913ceb2e2e50f1d55ac015243b6bf'
                                             },
               'config/domux/DX1WL-Z.xml' => {
                                               'Revision' => 2,
                                               'md5' => '5e533a29c1e3da4b6c739cb95c4e8ecbbfb269280c45c3c826a5429c8ed0ed0b50d142914354a1e9c660d825b144e2d595621126b34f4d29acf885bd1ced5204'
                                             },
               'config/domux/DX2SK-Z.xml' => {
                                               'Revision' => 2,
                                               'md5' => 'db469a75eb48481db6cc3ffcfb6590a58e531b1090cb215b3db12b8492bedd270d6068d1d716b5eec26a0fcb201694d269c106bd22095dc4190e50c8f30f016c'
                                             },
               'config/dragontech/wd-100.xml' => {
                                                   'Revision' => 5,
                                                   'md5' => '4d7a77c213b0dea753512dcd30e3f6723f7d751d13801af9a0584a04f4182043275e3e47f268299ab44f91958356119c571a34d1022b70bf8bafc08fd717c67e'
                                                 },
               'config/duco/DucoBox.xml' => {
                                              'Revision' => 2,
                                              'md5' => '7911f42a45b59bf2081ccf0dde356696d7586388f69e660e80ef72ef17516888ef9d74bff4deea0f03d721e27e43c2ac31ccea40bcdbe178a2a8163ce5bdbc3b'
                                            },
               'config/duco/Ducotronic_CO-RH_sensor.xml' => {
                                                              'Revision' => 2,
                                                              'md5' => '506b64e578667ead9c2ad64c896c0e44fe30efb228e6daa0144995f7ddaee1f0b7692e1447ddccb16d55bd9a2589a57afdfe164ca04873e7faf8db9cc598fcb7'
                                                            },
               'config/duwi/05458.xml' => {
                                            'Revision' => 2,
                                            'md5' => 'aae2fb7ecd70a8670daf1f9a74a78e4a337da5e4477480607909a727385572371e7708e4cfcba1962c31231f23960db30dc182a74143f291366ddf9317b51e22'
                                          },
               'config/duwi/ZWES1000.xml' => {
                                               'Revision' => 3,
                                               'md5' => 'a2068646341b2563717c6a9ed279b56010de4ad2b8420105d2318020fd4ab35f97975ffbdfa69fb7167855287ad2f54cb402705ea30437ba86b6f3598ce25b52'
                                             },
               'config/duwi/ZWESJ300.xml' => {
                                               'Revision' => 1,
                                               'md5' => '180a94924d5a26af131b684cd2a55a9b529563a852d22be1b1d4e67fbf89b9052113789ced43d8d1ec2980fb6c03a135e6ae384c66dcc49128cd0d494ea9cfd0'
                                             },
               'config/duwi/zw-edan-300.xml' => {
                                                  'Revision' => 1,
                                                  'md5' => '558abcae454f44ba9d0de9f04903672e77492bb1f2a67b9d399755c93ef71a6326ff261fbbf42f887ea2db0336d578220de8bf36028b3337f970d6d3313b1bf6'
                                                },
               'config/duwi/zw-zdan-300.xml' => {
                                                  'Revision' => 1,
                                                  'md5' => '4a87e60d6056dc202812887a8c896b089bd439e259924b724abc2ceb4cd9afbd2c72226320ef4130a55bc79c6d1c5946fc6feca04e0a71b52f4bc50a698d0a7d'
                                                },
               'config/duwi/zwfb.xml' => {
                                           'Revision' => 1,
                                           'md5' => 'aba223dd3409990a731e8773259e6a68a893b862adcd3a99e008214c57771416120d42845bbbc5a99d4044819aac3121fc81c6610f0e48053676ff2c9888d91e'
                                         },
               'config/duwi/zwws.xml' => {
                                           'Revision' => 2,
                                           'md5' => '29a2b8e9eadf09ee7af8441cdf46d97ab8df6271d2f1cc981acc73a9f4bd7dbf1f53449c6f71d052fa130fed9c1347a5b611b81adc46f305d704943472f54b87'
                                         },
               'config/ecodim/0.7.xml' => {
                                            'Revision' => 2,
                                            'md5' => 'e334fccc67d01e2b271314e4749dfbfef299dee1dac04af6bfbc253b9fd676e43c0711322226c936ef6fdc026cca4c291ecf943fa7a6419fec816d5533e0abbe'
                                          },
               'config/ecolink/doorwindow.xml' => {
                                                    'Revision' => 8,
                                                    'md5' => 'f328fc950eaa4b3055fff82625da805bcdc8708115a79f926b623432ac30d3482fd933e0e8a252086a61b3f48fd27cdd850aaa828f74f5a774e7e6b2ee272bfe'
                                                  },
               'config/ecolink/firefighter.xml' => {
                                                     'Revision' => 3,
                                                     'md5' => 'bb3c0c3231ab9eb0a0a015140702edde90edd4f0a16794efbc10a9feb286d9573642c5411ebbf5cf917ef2ecc7eda16725b95e9106032bf2ddc885e4c478ac4e'
                                                   },
               'config/ecolink/floodfreeze.xml' => {
                                                     'Revision' => 1,
                                                     'md5' => 'affa47443b792317e413a8bc124477f533173a259ef9bb9e820ee9977db7cc75ec58d21332f912d65f015b46b4ed5ca0df8ea157ca03f91b483f07b6d0d4649d'
                                                   },
               'config/ecolink/motion.xml' => {
                                                'Revision' => 4,
                                                'md5' => 'abde9dec922634817550f559909091b5806e1f0d42f7aa400292ed8c9e6cf6ca0aaed1bb6bab30327053643ec7883333010783b2c3e7263e45421da8dbbe31bf'
                                              },
               'config/ecolink/sensor.xml' => {
                                                'Revision' => 3,
                                                'md5' => 'd1897bb925a8c3c1f94ee31c3ad8cb8532be3690331fcc477444035e16c9a4b6496be1fd621f1c6c7be7575d72e55229c77234eedd956c9cb9817139ef317c51'
                                              },
               'config/ecolink/tiltsensor.xml' => {
                                                    'Revision' => 4,
                                                    'md5' => '59094a94ac42598b888a8a6edc2d87f08b0d47b174246fd4d22f46a71ebc1951edde9ae30a094d5502916e8381bfecb1d67d86fb9d54c9bbf91968585cf6ff3d'
                                                  },
               'config/econet/ezw1204.xml' => {
                                                'Revision' => 1,
                                                'md5' => 'fcbf2492b919363361339a98d7a9bdfd67618b9655cbf1795d8688924abf331ccb31ccc9169d05d5a541baf40e73e753f5d9a5e30a8cfd7f7149d69484038aee'
                                              },
               'config/electronicsolutions/dbmz.xml' => {
                                                          'Revision' => 4,
                                                          'md5' => 'a73eed69c4692edfa8c192c3ff82849c84585689ff73f07d7497d1abbb5c8dc77a249c4e090f366d0ec8cbb8da63a4727758685e3c0012821f0918fe78b8ac5a'
                                                        },
               'config/enblink/ss201-us-w_1308.xml' => {
                                                         'Revision' => 2,
                                                         'md5' => '461fae3791a15189acc997f64255566573dcd51612028cb8d0bb9d189a249182d86336f977b62e434bfc26e0c89f15ef839ea0786ceda7d6cb32d8b452a05071'
                                                       },
               'config/enerwave/zw15rmplus.xml' => {
                                                     'Revision' => 3,
                                                     'md5' => '0089cbf9a8c7f27a9ed4b7af8e84e594d6be66a70e1c92f0b0d85fd222355f8b8c7a03b5c584f22e99ee7c65776122a92dc74a50bd156be616327774602ae805'
                                                   },
               'config/enerwave/zw15s.xml' => {
                                                'Revision' => 2,
                                                'md5' => '1300de4b8f914d8b1d2098cfb6cde5c5ba4f8ddfbb60d3a303b4301d7971001b7f088ee05aed4dd31b7138374fc14f07f322ea8b9b18889bf692e5891e944cf3'
                                              },
               'config/enerwave/zw20r.xml' => {
                                                'Revision' => 2,
                                                'md5' => '649faf0c076c9d76140c6d8e029addea7b2a82a0570b45780925d6ef435ff6478d0b86bad01078e1acb4761c71bae0ef85fbff28a8e1e1f18a587069ff7111bb'
                                              },
               'config/enerwave/zw20rm.xml' => {
                                                 'Revision' => 2,
                                                 'md5' => 'd1d8e3db4d73e61674548aaaad10ff1543cd19339b5888fe2a9885e932d3a2f09a88f9d93ff62f0ba036e8a5cc191102683af39ea665f10de43ab1f31e56f2f3'
                                               },
               'config/enerwave/zw500d.xml' => {
                                                 'Revision' => 1,
                                                 'md5' => '7d6d24d8557afcfed2d1fb8620772546730f5ec5d6dac0115f5461d3565d6890403783455e5e7d8010e326098b5cb7eb03b816df9d6557f46b6447e893c075a1'
                                               },
               'config/enerwave/zwn-bpc.xml' => {
                                                  'Revision' => 3,
                                                  'md5' => '39b03cf30d1e29f45854d2328f661abf76754e635e4b1f6279d90ace3b4b5c57fb8d883384520617a70e499b79390bbbb3bac3d53260da19eefda686baf0bab5'
                                                },
               'config/enerwave/zwn-sc7.xml' => {
                                                  'Revision' => 1,
                                                  'md5' => '96404c642f3741b36f865b0486bf7ca0dbebdea208da28cace87d10181be77c14d69b455aa0cecdd2a3864d9b0b741c999da786f1b5daf75e2c906da568084b8'
                                                },
               'config/enerwave/zwnrsm1plus.xml' => {
                                                      'Revision' => 3,
                                                      'md5' => '6725ee78062fb147fca3f41f1868bb520abf637684dee1a2cf39c2257fde1d98d90eaa6a2a35f54f768e013557889552b2458e72f37b81079e39b84053b39182'
                                                    },
               'config/enerwave/zwnrsm2plus.xml' => {
                                                      'Revision' => 2,
                                                      'md5' => 'f89f47cf55c773b388c2694738955d138ae819b3962a6a2fab1c1a41039bdce7d474a7fac4503a42f4ca3b35040ae0c7795cb790379ba963b188272a4d2225e1'
                                                    },
               'config/eurotronic/eur_airquality.xml' => {
                                                           'Revision' => 2,
                                                           'md5' => 'b5f0d3da21fb410fa81dd9f6863746cdb62037fdb750b0a8e0e6f1f73637581ad6ad330ceb6f7a4d4f774a5fd1602f55e410df66242e1e87245ee029b84ee5a3'
                                                         },
               'config/eurotronic/eur_cometz.xml' => {
                                                       'Revision' => 6,
                                                       'md5' => 'fecc7214a3cb7334806e38686fa9e4635caefff7a7bac8cf98af1b1a6dedefaa33a7a943f6435d5ae8d2286d39a69c08b3fab173ed29fd367de5fba6b321886b'
                                                     },
               'config/eurotronic/eur_spiritz.xml' => {
                                                        'Revision' => 5,
                                                        'md5' => '0aa11f27796457c03ca1de6842ffb31d7727edb6ceebc689fe7c03a71b29445807e331a6cac4f2140ae1e0cde9355bfed6a52312afe84c25c1f2b61004021776'
                                                      },
               'config/eurotronic/eur_stellaz.xml' => {
                                                        'Revision' => 4,
                                                        'md5' => 'c0756aa51169958ecfd63418b44423f557f31c1399f8cc5933dd487012272b8c9c92a8fb5a27fe87d78675b8a115c2ad00ad76dbbdd362c8f1da39050b4a4ed0'
                                                      },
               'config/eurotronic/eur_temphumin.xml' => {
                                                          'Revision' => 2,
                                                          'md5' => '53ac26d6eec78e7886ac95a6481bbd1d14f7fed6ad060a1aa2c5a6977a374ab2c395b592bef9ae4eac3fbe7e4af934dc31c45ba45fe39a19e94816f06e3db9a7'
                                                        },
               'config/everspring/ad146.xml' => {
                                                  'Revision' => 2,
                                                  'md5' => 'aadcf1eadebff5fa7d508e5970dbdb043632d9b9f1c106ae4d872b11127e8bbd67755114c016f52aa4961ca92069eafcb42c099ad8f919578b334015bcedb6d6'
                                                },
               'config/everspring/ad147.xml' => {
                                                  'Revision' => 4,
                                                  'md5' => 'c48e9fa3f0a31c8f082ed9fb16a08787251621b3902f15a13c78c7e319ff254c8001b4883f3721ee44bd0b5584679e2a98a68d7ec005562b08623ad5c7f1630e'
                                                },
               'config/everspring/an145.xml' => {
                                                  'Revision' => 2,
                                                  'md5' => '30235407eb3b18cf27ff7e105c0d87341dec592d5c05e217b6d4deec470066afc37e95f773c021ab9f6f85874da9b349bcada1f9be56f9377923b9767753fe62'
                                                },
               'config/everspring/an157.xml' => {
                                                  'Revision' => 8,
                                                  'md5' => 'f7afa8e9d7fbf522812deba0c11a1b5b15479e2896f7bb55df1099f83a4c1aabc64e08cb84b40849b0cb673c239501af20eff0672e63216794baf6eb3ad22740'
                                                },
               'config/everspring/an158.xml' => {
                                                  'Revision' => 5,
                                                  'md5' => 'beffd93d68274c31d2583838aa4fc014fdc1bf980bce07f98b8bf7fa6d8fef44bae85d1a06f24c5362f26e67a82022d842f545346d2e8c9fc3d7885d26d1dfc6'
                                                },
               'config/everspring/an163.xml' => {
                                                  'Revision' => 2,
                                                  'md5' => '36f97e69383ccb3b6428b9d0935d5feee86598483267e35bd1b0b9a54ecf4f112a92f35ef01cf5be79abdd81b0a401fecbe09ea2f639adbaf0e1a78d7afdc0d3'
                                                },
               'config/everspring/an179.xml' => {
                                                  'Revision' => 4,
                                                  'md5' => 'e39532bf66154389eb31e6f1f6da5915c40cd8dbb682152eaaf60931dd8ea4992be1a11a1b9ac58fadf40f965e3ea7de03e9deb34b7b1ba63bad9485dab53877'
                                                },
               'config/everspring/an180.xml' => {
                                                  'Revision' => 5,
                                                  'md5' => 'c1118724c848e37cb666af3cc4338314075f9013e1fb47caa2f8eef00420e80fe808c0335828154bda037891e0dc7b9769236c28dbea8e73240fd6d2daf9139e'
                                                },
               'config/everspring/an181.xml' => {
                                                  'Revision' => 4,
                                                  'md5' => '29ccf218506eefa4204ff5293d190a32026e9cd57e083a85131b29d575f1ff89a8991b4dd7eb79136abd58d42107fab32093f9b610f2b158b2e0a1aee3be92b0'
                                                },
               'config/everspring/hac01.xml' => {
                                                  'Revision' => 3,
                                                  'md5' => '83858d1a26350a75ee01bc46c2ba6bd0cd6ff281d549a22fdd9784f88a7bc8e60467e235e638fec024222252414ca151f0a5a3c0a0d1efa05f02a851cef5025d'
                                                },
               'config/everspring/han01.xml' => {
                                                  'Revision' => 1,
                                                  'md5' => '41d5fcf2548e675012a7d5510c5edd0489accd9429f7c4710dcec46678e95bd3ecae692242bb9da11618baf2fbbf1fb5e3373fc2ee5ca065be954a9ced07060d'
                                                },
               'config/everspring/han02-1.xml' => {
                                                    'Revision' => 1,
                                                    'md5' => '3ac5a3938d6536d9b99a260cc4c1fe9587290ea6e6aa38e93158df05c22d17d9a41ab3f5db639a653e1b57e6c701c234784ba366f79ec1d81ea1f9bb42280184'
                                                  },
               'config/everspring/hsp02.xml' => {
                                                  'Revision' => 7,
                                                  'md5' => '6579098c7dbeb3ba683016cfe27ef08805ee7dee2d9cc5e3b94e4df010d8672e0811d61fa70533061c822d766a849daf3fb66b1f18e87e90ad02862ed76ef8a0'
                                                },
               'config/everspring/lptdm1u.xml' => {
                                                    'Revision' => 9,
                                                    'md5' => '8cbffa88913207a3a149123dadfb6f9db9686886795862237723dd73cf75ca28f0e85eb57aa66ceffc21974ca40fe06f0a877605096cd5aa65e351a797af9d23'
                                                  },
               'config/everspring/se812.xml' => {
                                                  'Revision' => 6,
                                                  'md5' => 'ddbdd0af88bc20428667e30ba0e423e963d0d53c5fb741a5d9f0e2a962c7e833586ec3f19bbfb6571ce9475b26041c865a7818ec45fdbb25fb1b5021a6e5b7c1'
                                                },
               'config/everspring/sf812.xml' => {
                                                  'Revision' => 4,
                                                  'md5' => 'ae3e1c1ea273b60314aaf34a828efd3d7cc4e1c1c9c2144353f1d7340af646a12651d18689a48e96a3e3045dd5eb3591e053df56ead016077d50b284e305bab3'
                                                },
               'config/everspring/sm103.xml' => {
                                                  'Revision' => 5,
                                                  'md5' => 'b4db68039d5c8b96246750b126efd8f526bc8ed1a502fee3b0f5bc299076165cc26a727ffad606c3c5913900196e8a4119903b56052e8ffd9f98f64338519eb2'
                                                },
               'config/everspring/sp103.xml' => {
                                                  'Revision' => 4,
                                                  'md5' => 'b7005e1785178e4def11ba6d4148b7c3ecdf82cf3205f6c7752d8ca5e5ba46e2efe1dac837cd99f21963837e95a396bf2698640eb71f086745c3655348940355'
                                                },
               'config/everspring/sp814.xml' => {
                                                  'Revision' => 8,
                                                  'md5' => '1eb7a9708bd399b1d76a9b91b48e82367b141fdba05c99200038ecc3a425bc459c320bdce5ebbe8ac9496e1eddb5d9faac0119ff5cbe4046ae4553ac8ef397aa'
                                                },
               'config/everspring/sp815.xml' => {
                                                  'Revision' => 3,
                                                  'md5' => 'e8ca9d3c02c9b238f2a8198eb349389cc8b83fe9c95639abd361672a27b32fd901690c03ebdfffa6baf3f9dbbe76d8090fc7ff6baeb955d5775211f0e84a27da'
                                                },
               'config/everspring/sp816.xml' => {
                                                  'Revision' => 5,
                                                  'md5' => '2a6bb41379abd9b55599ad5bdc59c756c24ec41136f5fb797f8c69f35d32b04f81c1e79acae22567d58e2eb5cfd79678b13185b9762217733e41b04ba453bb09'
                                                },
               'config/everspring/st812.xml' => {
                                                  'Revision' => 5,
                                                  'md5' => '1c44712463c9a810bf6bf9dc55eb4427d76fd0370148bca22798bcc19a10939ab6e4ad04204a300a800d40c9e72a4df1dd5326497a78517324e22b7a5b8c7201'
                                                },
               'config/everspring/st814.xml' => {
                                                  'Revision' => 8,
                                                  'md5' => '92bdd7c1bfd0febe8e67fc4f0e156456ed98fd12a3e118346416527536faa79a77ce207bfdd056e809e76218a65483f6b227ed2b3748a7090605fdcd1ed30036'
                                                },
               'config/everspring/st815.xml' => {
                                                  'Revision' => 5,
                                                  'md5' => '1dd35980d8278ca67d8d81d9501d299dee9c3362797f4cd0614b9570ca39264e7d6ab20ab0823ad130449d361249b57c31e0c99d6e9ad6dc1a8f57f8df4f74ed'
                                                },
               'config/everspring/tse03.xml' => {
                                                  'Revision' => 3,
                                                  'md5' => 'ffe2ea7bb8e42515f36eae34c2911ce3a7130c07065088559a1766895eb95bf3e324a3cea09f3009c490d5a6b09a960581244700a662b37942d7a0389162bb06'
                                                },
               'config/everspringct/hsm02.xml' => {
                                                    'Revision' => 6,
                                                    'md5' => 'e131dbb42620861a8f91b6a2146b83ab32d0f721f733529bf11bf4d4961251c7d11fd2df79e288145cd2a5ba92dc761fe9b98c6c9b76e0f8beac4bfc7053fc68'
                                                  },
               'config/evolve/lfm-20.xml' => {
                                               'Revision' => 1,
                                               'md5' => 'e0e7192e0013c6280d2dc866cc5db6e4f4746fcc2457e13cf2f0fdc7d454e3924c790b5e832876015a11ca3fca6bf25dc979bd49d99e68575f9c17f442c498c3'
                                             },
               'config/evolve/lrm-as.xml' => {
                                               'Revision' => 1,
                                               'md5' => '648bb59f6ccc9fe8d61207f67a46898eb22315463b138c410ab5e20bf3a23c48154e50039d23cdc106bb1226ada35875072988e84227c767d1c475dda329d35c'
                                             },
               'config/evolve/lsm-15.xml' => {
                                               'Revision' => 1,
                                               'md5' => '375c317a73b812f1766db89385ea6810cef5eb5374ae5e68c01a00dd5f9ed6954b33150a55dd1950ee2c547d95cf0cb3eeeb5f1400c08cbfe399cdf58adb0dde'
                                             },
               'config/evolve/ltm-5.xml' => {
                                              'Revision' => 3,
                                              'md5' => 'c0dc3a85b7da4e3bd36a877f968ebe8f4315376349793d6d0f7e0d9b8bbbe1a888473c0261ba67dbbf6ada1f65459ef273e29e48643a30696a4ed0e2c0a674f8'
                                            },
               'config/evolve/t-100.xml' => {
                                              'Revision' => 1,
                                              'md5' => '7f807187a53ec217bab2de7a8401670593d02226802cc5ef897fc7f7e5db58925deaa2c3ce12353305c8029b67aca240c0f03c55673f0c39265359b7f2f8e3ed'
                                            },
               'config/fakro/arz.xml' => {
                                           'Revision' => 1,
                                           'md5' => '5983b72ce936031edbf95af40b9a1141b1a4b902d85387d1c93878a227cb850eba1616606f4acf2bb71d77d6d53943b43312ef960dd98586f6fa54c6765ecb0e'
                                         },
               'config/fakro/arzsolar.xml' => {
                                                'Revision' => 1,
                                                'md5' => '45ea7e674b111811160d58f2677a643e67e1c0e95baceb3f05b6256f4621f5efdf22740644e347689fddfbdefe9c024bc1fae47ce4411c194af79598e8ea2688'
                                              },
               'config/fakro/zrh12.xml' => {
                                             'Revision' => 1,
                                             'md5' => '27769984df864ecddd0076acd107085bf13267952adb28bd00c1b33b3a00556f935eb740adaedbcc2d74a20bb34af26e68390788e29012befc9485c08744c5f0'
                                           },
               'config/fakro/zwp10.xml' => {
                                             'Revision' => 1,
                                             'md5' => 'c841afafac7b5636e538cf14bcc2c6ae28e30ee68aa865887559cc46a94a628d091fdeab1af02fe2b6068baddfc64c9689c70948a604985515d96efaca5c7d71'
                                           },
               'config/fakro/zwrs.xml' => {
                                            'Revision' => 1,
                                            'md5' => '08b86b5d4ec15f2f1eb34441beea264589f7503a88213db36e02619cac3b191ce77dab68ea21c683fd6a6caae25cd5886c49b1b85452663c6dd2bc2c757a1843'
                                          },
               'config/fakro/zws12.xml' => {
                                             'Revision' => 4,
                                             'md5' => '2244930ec5075941e48029016e4d03f4003ed2c4f354dbe14422b067fcb09d2d083716e1ed583b5bec8851758cdd2f7c634c926280dcf4c97521a3983f19469b'
                                           },
               'config/fakro/zws230.xml' => {
                                              'Revision' => 3,
                                              'md5' => '38d4216b7e3fef3900f637ee4e173c241ccc734de5e1ae85fd5eed95e4ff8d2aef08ec5229aaeb3712905e81ce5fd725b45ddd8a8b959bea21d756cf72b9b5f0'
                                            },
               'config/fibaro/fgbs001.xml' => {
                                                'Revision' => 4,
                                                'md5' => 'addfa55daf406a745a852792ea34a1a6e83995d7ed3755789a7f29081833e1c12b5599b537dbf3cd36dd2d0d41d145f6174fda43fcc22b02361fd6dda7e1d425'
                                              },
               'config/fibaro/fgbs222.xml' => {
                                                'Revision' => 4,
                                                'md5' => '9e7a4798a3f538dd041de9528ae8d948b6852131b8f73f7b9db0443a3eea9eba5b3fa16ad3282b23a4d817f44c470258938282c402f2c079a0853d2a18052231'
                                              },
               'config/fibaro/fgcd001.xml' => {
                                                'Revision' => 5,
                                                'md5' => '94e7567c5a4c746afb36a90bd8f5879df6d8f95f6e2241d3fd50accd32b3c363aa2cc6454e51facfa5b17469385e9774622f7605566577692c02f40ec3eca2d5'
                                              },
               'config/fibaro/fgd211.xml' => {
                                               'Revision' => 3,
                                               'md5' => 'e579604d1d754bab281b4f701ca02b7f08a4b89692f4122defcd1bed87acabd1d73aa00d1f76986c6d4bd01ad2646a1369f305e793ddbcbc9e212cbe920de42a'
                                             },
               'config/fibaro/fgd212.xml' => {
                                               'Revision' => 14,
                                               'md5' => '21d87779df4aaf0c9619b9d3260b2e1500cda54534f89ebf272f154afdfb1fe2163107968376d9de8f43203e4a9ca45f0ffd1f5226d4690c443ca87edee630bb'
                                             },
               'config/fibaro/fgdw2.xml' => {
                                              'Revision' => 5,
                                              'md5' => 'bf766ffd85bf105faf0aa1e391d5d747d9fae52479fd52a3bb43dea64e5634113c730066ba200bd03e28922b7a1e04933edd53dc9c84d7f17164cbc378694597'
                                            },
               'config/fibaro/fgfs101.xml' => {
                                                'Revision' => 4,
                                                'md5' => 'e5e06eb03490aeeb0e25703fe67cb02cfca4046b8ac618012f3019c5b3468c74aab0daec6017b0265eb75ed637d229d9d1849aae8fa4b95b1b5f9c6c7b9b6f43'
                                              },
               'config/fibaro/fgfs101zw5.xml' => {
                                                   'Revision' => 8,
                                                   'md5' => '28385ab08db45cb56171e3f9130f275fa3e68fae413150a8fe274e45988092e4316e8a727e208a9a75523719d66a187ba8387c1567ccd5e19fe7fe72a5ee7882'
                                                 },
               'config/fibaro/fggc001.xml' => {
                                                'Revision' => 3,
                                                'md5' => '050a8006717af518041d68f2055eb5adcc759c077a0ff55ec66218b7f049151189d0e7896b66e1bd72ce6e6bd42eb7a071f300096e02a3e92feda34a7ac588d4'
                                              },
               'config/fibaro/fgk001.xml' => {
                                               'Revision' => 6,
                                               'md5' => '675408571e8f8fc679fa60b304c79a103c12b4dd4880d896e45829387998ceed01379216c916bddea2eb7d9d5d1d4fa4cc0315e979a8275e6fce25b179535c26'
                                             },
               'config/fibaro/fgk10x.xml' => {
                                               'Revision' => 4,
                                               'md5' => '15b64a691b43a5c3a24753849d6721aa3241ccbcb6a6d8e5d43d2222ada1dc1fa0b08f5bdded9efc5de56391825be228435aacd6f7859b419ebfb4f317f0cf56'
                                             },
               'config/fibaro/fgkf601.xml' => {
                                                'Revision' => 5,
                                                'md5' => 'b477def6a8d30e0399f8b4917b6c8317fcb2658b24f702bf8c1591b54b8a3d0ff4bbeb9e9790227d1edf2341efa9e123669644e9ee39cda91e869d42f5f14642'
                                              },
               'config/fibaro/fgms.xml' => {
                                             'Revision' => 6,
                                             'md5' => '76242fb913189103b1a368f5a5e4329cd443136b0b38e67286867e4170cc75527549130b1683015b93fbce90a7c9f7a95b3a22d3913c322e4730f44078b1e1f9'
                                           },
               'config/fibaro/fgmszw5.xml' => {
                                                'Revision' => 11,
                                                'md5' => '0adefffe86619a91a05a0904132abd3e24c6d367986f082cd08ef0738d340814d209b631c32d1eab4752263f86086c2e0d4110020d1d1be456f12f4abe887ca8'
                                              },
               'config/fibaro/fgpb101.xml' => {
                                                'Revision' => 6,
                                                'md5' => '4a688fdca007e02f3ae2e13e11745ab591c4dd4e58dcc9f9034c2de91e694a506cdcc99c4059d94b1f154dde6fbef84d6f800c6189a0e11e75429a3e413c9923'
                                              },
               'config/fibaro/fgr221.xml' => {
                                               'Revision' => 2,
                                               'md5' => 'b1ac55805cb99bfd01a6f7a553fe9893e83f4bc1a4f299c0dac1a29e931c41c119a0a81522351e8639881c92225e05170134dab379836e40c36c7f3724377622'
                                             },
               'config/fibaro/fgr223.xml' => {
                                               'Revision' => 4,
                                               'md5' => '10d3acdcfb6738324afa2f6c4c0547f29bf04634fbe774bedeb5c160c547168d5ffa1dbfc8740aa4c12c5b928ff2e9d8ca1ca99c5f7f2a366b6e037371a32e69'
                                             },
               'config/fibaro/fgrgbw442.xml' => {
                                                  'Revision' => 1,
                                                  'md5' => '7e75383774d35228492d543a94cbcd4a9652e8cb6b934bab92dc6b1d5b634d518b70370c61cabe52c1ddcc55b741600e90dbdc0bc7982232b5ab641f2b914093'
                                                },
               'config/fibaro/fgrgbwm441.xml' => {
                                                   'Revision' => 5,
                                                   'md5' => '302c58370d2f92b94036178c3c7e09e2506c3cb31ad92b6989a3599de87f80b51d0f33ebabff3a9ce2ae81512be294287265a21c48d0176e5db80eaafd541fd2'
                                                 },
               'config/fibaro/fgrm222.xml' => {
                                                'Revision' => 6,
                                                'md5' => 'ce4f42d47c38e5743e77a783d0c1fe86ea66b97e5165b922cbb14d4cb66c5b77b6b28289a5bdbc49e1e4ea4fd1634d9afc57d0be660ac1e0d03e6abce02c049e'
                                              },
               'config/fibaro/fgs211.xml' => {
                                               'Revision' => 3,
                                               'md5' => '801ee579a73bf981bd3c4b5000642dfdceef3fb0f4bc1f659dadad7dd2f42f3b234ead1d681bf2d0ab18339dbb6ea683ce65d91aedde49f04f836257e3f13fd2'
                                             },
               'config/fibaro/fgs212.xml' => {
                                               'Revision' => 4,
                                               'md5' => '6b9c4b6b47544b2acdb0820ae6e914b6f25b322e88b99e48392e6968d0e57203a051870bb87c3345132385e48d18597f829c4790d21e2b270babe9b92d9faea4'
                                             },
               'config/fibaro/fgs213.xml' => {
                                               'Revision' => 11,
                                               'md5' => 'e41844de98b9d3c13bdce42661f3126dd742e92e834255ba4926a69a305a9d6e0f629ff16ad7018b1b299e03294b21a7b2250e68278c3f2e2f8134c46ffa3119'
                                             },
               'config/fibaro/fgs214.xml' => {
                                               'Revision' => 1,
                                               'md5' => '6c14728668387d7e7a905dc8c360966afe1155006a187fdaf27b639980d223d1e351f87a13cc1e1a8b00be318a73b74d4467b695aa40ef5f14b6ddec0e99f3f4'
                                             },
               'config/fibaro/fgs221.xml' => {
                                               'Revision' => 4,
                                               'md5' => 'e0260bbc99a7eab473a1f80f9398602f6316c00f3f2177ea76bbaf240dbb831cfe7f2ce9caddec53a05655ac6e73b5c36db55f1218f8a0d2c2bd0a4c062c8f4b'
                                             },
               'config/fibaro/fgs222.xml' => {
                                               'Revision' => 6,
                                               'md5' => '1d4895013a2282e732c1bcb84c75157043064d95298f1469c54c133f504668ca818f1aa4ae2abada77a0712b7a62abed883f53d9ac81617f2c8e6cc7b6b07067'
                                             },
               'config/fibaro/fgs223.xml' => {
                                               'Revision' => 14,
                                               'md5' => 'a20bca0d2a4fbc249391a9e21197c4481e7d650d90cf6f52a9c10f6783b576b083a7979178ecff6e64e17a6266e197f155105a8b57c5346e404e99db3de395ed'
                                             },
               'config/fibaro/fgs224.xml' => {
                                               'Revision' => 2,
                                               'md5' => '5b877ff52fef4c7db0dc43daf33b157d2a9c17caf310b9631465371d80f81bf73434aa5de944e3ce45349f52b4a4edab88461551ca39c6502f03e9255d0fe416'
                                             },
               'config/fibaro/fgsd002.xml' => {
                                                'Revision' => 7,
                                                'md5' => 'caf23b9d5714c41757a472148801faff4face27a0b9963b74363bd2fc78827d2073f47f9e0f89745713d19234b48ea80ecdfe3e1c100a156962468403f7dfd6c'
                                              },
               'config/fibaro/fgss101.xml' => {
                                                'Revision' => 4,
                                                'md5' => 'b3ddc92e51ee5a0ac5eba30f3cdba72f8c8aa114b2b474f3d7096d0092ccf9ae8ce6042e8f6182f4a07129a891e6dc83517be0d5d67bda91893ec0bb210f0f45'
                                              },
               'config/fibaro/fgt001.xml' => {
                                               'Revision' => 5,
                                               'md5' => '64b989c2046a0c572b8e25ee2c3c595e1a5c2eb52e9c6a29d96cbe0c71b33d4a46bd640e551564e6794aeab9a5e7a9a011c0e7430ab2b52de518ba9cac81c3b4'
                                             },
               'config/fibaro/fgwd111.xml' => {
                                                'Revision' => 2,
                                                'md5' => 'bf6d95da83aad31068f0f62fb3abf1d03481f63dcaa347f8fe6a38cc8d4a2bd9a3031722f9a4e73cd6823dc151fdf30772c4c3b5d4f06bdc6df3120389091057'
                                              },
               'config/fibaro/fgwds221.xml' => {
                                                 'Revision' => 3,
                                                 'md5' => '91f5151dd35f34d1b51fdd98d75aea1a2bda0d9be5d34882ae666604492fa31af73d56e48a6e9644b1af093fa5acb1c884b135a612e7eaaaca5784689fbea729'
                                               },
               'config/fibaro/fgwoe.xml' => {
                                              'Revision' => 1,
                                              'md5' => '117d888dee07fa6b24bf1a69a144e631921c7f06ebdb0e90632560ecf45872eabdc82e2821d734f260585c660dfd47737c5948a44c9ed21674e13b8e1533824f'
                                            },
               'config/fibaro/fgwpb121.xml' => {
                                                 'Revision' => 1,
                                                 'md5' => 'efc9063c630e257e314ab3676517cac800807248d605b92be342b98fcf4562c9cb7a872c71970fa4953950466a29c5b6dfefbc11077a7dd4fb209a99a4d267c6'
                                               },
               'config/fibaro/fgwpe.xml' => {
                                              'Revision' => 6,
                                              'md5' => 'f099c34442fb3d67723c59cbec6b31d2d383686b583ac013607848e3d8dce2a9628dd96a10751a027cf8d18c4714b0272dab073dda20302b1dc5820f18273643'
                                            },
               'config/fibaro/fgwpfzw5.xml' => {
                                                 'Revision' => 5,
                                                 'md5' => '61fc9df991d5a091c0a05a92ea37c4f76d18e52d9cc9252418b5525a32f48cc8cb9815a42b05de2fa8cff62665db88094eb4b99114d5c157671337e12a8230af'
                                               },
               'config/fibaro/fgwpg111.xml' => {
                                                 'Revision' => 4,
                                                 'md5' => 'ff622cfe98037421901a2087f85d5d7272f3fc0e1c77c5b357708588cee4f4f47e61141c833c9b7af4734f2ae109dcf2e1e3d44bc6f6d4a39450ec5de8de5ab1'
                                               },
               'config/fibaro/fgwr111.xml' => {
                                                'Revision' => 1,
                                                'md5' => '14e1efc7dd30097da9adb3b5c69ea5c114ea63806004f553c701cf7833aeea730b4fc1cc30913b1cedcf1e2e88aa2f7785cef3384663df68a879a0a3a5b184e7'
                                              },
               'config/firstalert/zcombo-g.xml' => {
                                                     'Revision' => 1,
                                                     'md5' => '3aafd7c7283dde9c093a55c0c6e0cc0c8f221e9b06f647cc151b97a4bd4296c2715e89d9c62886d275f213376e2e3052a23ce05ed027a181f054459fdef0e3cb'
                                                   },
               'config/firstalert/zcombo.xml' => {
                                                   'Revision' => 2,
                                                   'md5' => '6550cacd482668a1c7561434bf094255cabe30b5beda26c406e2f9f5a772fb19176f2c0b28824f9015ee64b0d4f737f5f9b35ad2c133852f7286160ee337844d'
                                                 },
               'config/firstalert/zsmoke.xml' => {
                                                   'Revision' => 1,
                                                   'md5' => '419d50ff831000b5b2ad8dccc3841dd89cd1145186c7180d98d3b5071b02dd4b94ce8c12c1471ba7cfa4243a3e46c63779f5e31d1559e95f571f471dcf32c2d2'
                                                 },
               'config/followgood/swz-1002.xml' => {
                                                     'Revision' => 1,
                                                     'md5' => '3142c3cc8cd97d218a3f3a31d841d308ab0a51291fa2a57a3c13c3cc45cad79350d958463bd1667d596a99206c5759877a7423692e714437e922f9aba5bee6ee'
                                                   },
               'config/forest/fs2z5232000002.xml' => {
                                                       'Revision' => 5,
                                                       'md5' => '5d023a7e60f4becae275c45eca40de4772fa5650f13158727dede39a8011ba03000e5ad3941542279978f6348d3f85bfd45ad6b02a0185e612b1662f6a4bb25d'
                                                     },
               'config/fortrezz/fmi.xml' => {
                                              'Revision' => 2,
                                              'md5' => '8f7ad8fcf6fdf93c1228bde5f5ad12cdd4f6681ea96e2fba2e59da2b84b9a9ce5fbd288a1f3a859ccc640ad77c362191b3ded331a15c0cd15ba1007c4ca8d4c6'
                                            },
               'config/fortrezz/fts05p.xml' => {
                                                 'Revision' => 1,
                                                 'md5' => 'bd74c940439b0e3c77c83b9bd2a0d4af6744833f3e4dc4ac2726f0b319bec7b12b9ecd19373bf0b0cb8c094f039604e429826e46038043a11cc81023fe78c1fb'
                                               },
               'config/fortrezz/gdc1_fortrezz_1501.xml' => {
                                                             'Revision' => 1,
                                                             'md5' => '48bfe2a8c75fd3c17a87bb4405908dc9c835c131d7e8625760b93a8c8d4f3d6895cc8fd8483913bfad697d12811f42c82b9ee41168baf068ef2616d4bec65800'
                                                           },
               'config/fortrezz/mimo2plus.xml' => {
                                                    'Revision' => 2,
                                                    'md5' => '6016f3d62b2d67fc6c21749852db2bf0f158534a6aedeb5414e2e23b073ec505b86653725ee4ca69b61b0d2577b6c2cbbc09a390e00babc6d813052cd7c6ff84'
                                                  },
               'config/fortrezz/mimolite.xml' => {
                                                   'Revision' => 5,
                                                   'md5' => 'f8643c66c280f96588067d67f33ae3aee81243fe1ea5677ca8f8b3e0f21282cc968b98af61fe5a1772a6ac02f00ad44d9c130caf15552e49d40879419cb703fe'
                                                 },
               'config/fortrezz/ssa2.xml' => {
                                               'Revision' => 2,
                                               'md5' => '8b5fb147acc63d0dd5fbbb34acf4efbc4a2fafa63d1ee8970da52a216c912d75b35fee0c624eb97d64e8c8e4fa08998aa193a7b9f2beec6a354a2902309f72d1'
                                             },
               'config/fortrezz/ssa3.xml' => {
                                               'Revision' => 2,
                                               'md5' => '96196cd391eaf93e6b87da39636f574a4613c0581987f2a680f592b8d4493f967068995df52eb54b33930052392725b563b1c9de2c4acbdfa26895cad24c8f16'
                                             },
               'config/fortrezz/wv01.xml' => {
                                               'Revision' => 4,
                                               'md5' => 'e7ef958f3c88e40d69704871967293baa75c03b1118b80cc046c4ac3710b1cd1503a465bd1c9f475caede7a926062c2b72d811f4e26864e45b479983631fb59c'
                                             },
               'config/fortrezz/wwa-01aa.xml' => {
                                                   'Revision' => 1,
                                                   'md5' => '822a106d8f7d792f2c1f52252ffc941d2c27a17ea182c403b2fb212ab42d18e7083e079f2b250f45f587509c95b6fbce43ddfe1c02f66734084ba5d07a495c1b'
                                                 },
               'config/fortrezz/wwa02.xml' => {
                                                'Revision' => 3,
                                                'md5' => '4bab32e79691a880d38d91c7501f0cf98b6e2e60b7a2004ad332602bbd0f33bd8fc4861e4048953e2e9c469d765a6f9e6b65c3c212a0e3f6e9f5e1f4126655cc'
                                              },
               'config/frostdale/fdn2311.xml' => {
                                                   'Revision' => 1,
                                                   'md5' => '79f468d1f50721b8cbc723c77fc9902c727376cfed82099e821901ffb81e402d6e1213486fe9f0c2c6f8e39b3954327c1a87ad21a705036dea8927e84746526c'
                                                 },
               'config/frostdale/fdn2nxx.xml' => {
                                                   'Revision' => 2,
                                                   'md5' => '2cfaf444e663bf9f6bcd25d8c08ef14163ea9c938c106556ecb6bba22641bb47b066c323bba6c7db49f4f731ee12eda16648ab9bd8e0b3f1bf949bce8fd9cfeb'
                                                 },
               'config/ge/12719-plugin-switch.xml' => {
                                                        'Revision' => 3,
                                                        'md5' => '17ebbde5eba4998fad0e35f252461259606ca8e88d0eaca3437cb3ccabd36797b28671660bb7955349eaff19cf617d86f20318693d0766f7c56a14998d2c43a8'
                                                      },
               'config/ge/12720.xml' => {
                                          'Revision' => 1,
                                          'md5' => 'dad8cc08440a1f5abde69cb6649d45eff1059ed7a8e58ca297192f20e89941f8fd09d2ab491781ae0ea2fe840123f782a0881a2ae75e3d79f7e0de6f63ab9710'
                                        },
               'config/ge/12724-dimmer.xml' => {
                                                 'Revision' => 11,
                                                 'md5' => '6568fb1fe307b61db6b8a4f9f068124bf6dd7a9fae99a2fbdc008bd25a4a2a629e53b379f0ef1e589bda4c871ffbef5d8e48fc9ee4c8fa35a855d4a3fa6493c5'
                                               },
               'config/ge/12727.xml' => {
                                          'Revision' => 1,
                                          'md5' => '2f1fc4587bf2caf5d982f45535996a36bdb93adb7de8f089e9ca8bc042d91e45677bc2f5997d125b3eb1e93f533c00637ef6d7106a9c456878aa8523ac52dc07'
                                        },
               'config/ge/14280-plugin-dimmer.xml' => {
                                                        'Revision' => 0,
                                                        'md5' => '62c479d852b5e22ba57306c3877ca58eb247528829d02022d8796c725a7b4964c5acc4f829ea807fff291182777ae271a29676145933fe78fe80f7873d597e2b'
                                                      },
               'config/ge/14282-plugin-switch.xml' => {
                                                        'Revision' => 4,
                                                        'md5' => '72ec968ba6c64f65c48fc8ef9fa33f623717bda452d0685547735dea6240ef4efde6a1da95f683cd5fe1efdfaeea834a13412482a305c05423c21186c7edaa97'
                                                      },
               'config/ge/14284.xml' => {
                                          'Revision' => 2,
                                          'md5' => 'cd3edde334dc3c489b23b3148590077b6e4f3d2a50fd3530fac2e140a956ae6cc41ed1d435ea47388456d955d7fcccf0a399225d76d1e58796c36e406d42491c'
                                        },
               'config/ge/14285.xml' => {
                                          'Revision' => 1,
                                          'md5' => 'f3a27a970ed353ce1eeb8c70a30b9cea0ec86e06fdc2a603291b92139b4ff200ba60af992b156660e7c8237e59b0bc2337ae517e22f821088c3ab1d80e3ee71a'
                                        },
               'config/ge/14288-outlet.xml' => {
                                                 'Revision' => 3,
                                                 'md5' => 'd9fb1de64ede9d3da8730b73e67149d87f383aa45d878cb1fc54fe59cfc4b636577f35c58823484f3d5d830b0080aa69b4c86a934225c521e11a7f81ca07fb93'
                                               },
               'config/ge/14291-switch.xml' => {
                                                 'Revision' => 6,
                                                 'md5' => '26fbb25b684f516c6ea4b2ec40af67ddd8d2d6870a65f18f4db0fd38b38eb508f8512da9dc96a4e0ffab200ae02be8cab9178a4617ea17fabd0ac63ee5bb2188'
                                               },
               'config/ge/14292-toggle-switch.xml' => {
                                                        'Revision' => 5,
                                                        'md5' => 'a0fa7333db77747a5a5cbc70860b04900739c52c015d8b4d6a45b36a275469285672f70719b7be61de3ee06a1845f9d876b89557aba862c8f3776cd9d67c18be'
                                                      },
               'config/ge/14294-dimmer.xml' => {
                                                 'Revision' => 8,
                                                 'md5' => '0acd274b8f1f60d0c2a8b1a704977f27854a8f4346c97304fa89b90eb71aa1c4bbaf1c96d64d1b3b5b9b4d707c521555a173859d31ac733e9cd9b7fda28c270a'
                                               },
               'config/ge/14295-dimmer-toggle.xml' => {
                                                        'Revision' => 2,
                                                        'md5' => '936f319de3f6658b448d9c27ee2b6c639a5702fa2669a750ac841e13e2dc5fbfd1c686ae6805cc231b94607c36781d2bd7214ea81fdbdf10f11efd4a7f9c9848'
                                                      },
               'config/ge/14298.xml' => {
                                          'Revision' => 1,
                                          'md5' => '24da4dcaab326eb2aec592f74c6db3e51d05108773b6613a6f415760a93fdd98be579834488335ed3efd2f987c20f316284b39b1a8c659f67e83895f50021044'
                                        },
               'config/ge/14322-dimmer-toggle.xml' => {
                                                        'Revision' => 1,
                                                        'md5' => '56f3d865b46562564dcf28bafb2449704e0b5df1ed57025d0cc54e0c865d4a7f8b926c03e0c60be4b47f1be0bac25a5e3ff5ab4a8706d0c910b8b710f9ca12a2'
                                                      },
               'config/ge/26931-motion-switch.xml' => {
                                                        'Revision' => 3,
                                                        'md5' => 'd29b700b0b98e93829596b71cc1888534dcd18dc13d057a25a6b5daf8792e156f1d1cd39d168cdf5a419ca6c890ce7bdb22fd341e06618a2e1f2456c4fc5426c'
                                                      },
               'config/ge/26932-motion-dimmer.xml' => {
                                                        'Revision' => 3,
                                                        'md5' => '536b5e0151fd2c4c31478e8da98ee7cd7e3e75233f45f2563f37e5463884d636521b67da7a2af87abab15590c877c2752192147b776cf85114aa4ffe8c0da23d'
                                                      },
               'config/ge/26933-motion-dimmer.xml' => {
                                                        'Revision' => 4,
                                                        'md5' => '0394fce7c7e8b1b3a5181ca36230cf10ccd13c4a34ebaa67f39df0af12316d58ba9bfdace934a02d6bcb4f8d12d86cba5bc113d0660b06fc833c0794c47e9d24'
                                                      },
               'config/ge/28167-plugin-dimmer.xml' => {
                                                        'Revision' => 3,
                                                        'md5' => '3ee59078343932afcb5732ec56eb15c259f360f3a4adcaee1f632350f057581372ba65a0c33ed51f6b239096db43231fa64a439a9307c3b9c4c9e23da0ca6995'
                                                      },
               'config/ge/28169-plugin-switch.xml' => {
                                                        'Revision' => 4,
                                                        'md5' => '58980d447abb1f8c82167ba043aec5546a8ace8e6ea9f4129c521b363ae3aa3d7c723c64901af5c6bec6695d7f0aa85e4975ca318da9016deeb83cbe6aaf5e59'
                                                      },
               'config/ge/45604.xml' => {
                                          'Revision' => 2,
                                          'md5' => '1a651b322ebaf4de9f8b5a03c9604cf55e6140cd1a64f45814e6e8818d83dc4e0988f7f8ffcd318ca3d9424f24e78250b742fa87025f682e22560e1774d18df8'
                                        },
               'config/ge/46201-switch.xml' => {
                                                 'Revision' => 2,
                                                 'md5' => '1ecb7e32a13de469936cf4bcb1fe12da5808a7a431caafe2687632755a8c7b031c6a14a8848ac11115fc2589c45ed408f7cb7bb0779133b028c5f66e201fd835'
                                               },
               'config/ge/46202-switch.xml' => {
                                                 'Revision' => 1,
                                                 'md5' => '0b52e54d014cf6ca5f94d2f0ac130236625b2ba575d8edb955a0a682b358a1c30b481f23b598c31349068aaa95a5a02ba76d074f7c0ac1ace38dc3134b584a3e'
                                               },
               'config/ge/46203-dimmer.xml' => {
                                                 'Revision' => 1,
                                                 'md5' => 'e66fa46f950b4533040b0bf24df89bde1fd624c7cd4ce92cd88721e31445e8cd41676f4dd0bc4587dbacd37a462bf9967651cc0bda71f1d7a6c089893c50fd92'
                                               },
               'config/ge/46204-dimmer-toggle.xml' => {
                                                        'Revision' => 1,
                                                        'md5' => '3fc29dc416cf95fa427f0dadb5c5676bc42cdcf148072b0d4a7d37c1034180410c60ba767bfe27fb262a36c276de262e2ebdfd70ab0301fdcf2dd38e655250f0'
                                                      },
               'config/ge/dimmer.xml' => {
                                           'Revision' => 15,
                                           'md5' => '69d688ae37c8887da28d801b24305f9bd81ee1f9b1cea214c492340ded4144263955f4325a229b33c22d5ac0a7f327b358cd0bf2100e4d096e9772822a0960a1'
                                         },
               'config/ge/dimmer_module.xml' => {
                                                  'Revision' => 6,
                                                  'md5' => 'f917273cfc180539f9dde977978e68e7ec54f30d2ef2378a2795f7c4519f93d52d9af4b860c190ef059363a562bd105899e3d5464b84b07e52af6ae417216112'
                                                },
               'config/ge/hinge-pin.xml' => {
                                              'Revision' => 2,
                                              'md5' => '195127b7310facea584641c8c4b0de9f80c787db87f65ac10a0b0f876fd061014828d7cd32e72d2f9f2eb146deb09e3278ec5cfac299ad1a5586325611a3f52e'
                                            },
               'config/ge/receptacle.xml' => {
                                               'Revision' => 7,
                                               'md5' => '3d226b9b6330953a94b786a712451067c0df84cd688feee5d156ae43ef847d490890db44629aff06771a4edad590ec0e12983de15ecdcf64400c499c8b956c8e'
                                             },
               'config/ge/relay.xml' => {
                                          'Revision' => 10,
                                          'md5' => '2796184b6ac7fe9f8aceb1a09221cc6a1c8c3844a039a484057dfa71f704ddca8c05b038cb6352f1df9d10972b328dcac6277749d8dc2b0197b4548760db213d'
                                        },
               'config/ge/ze26i.xml' => {
                                          'Revision' => 3,
                                          'md5' => '48668adae273d804358eb6ed626833f2576e08b25484914c8b3b5704fe2918392ff77467390677596b541f558779e9cc07b56dd1907f866ac4c1f858800b6f4e'
                                        },
               'config/ge/zw4001-switch.xml' => {
                                                  'Revision' => 1,
                                                  'md5' => '56d8b8c8c7c1450298ce238cd73f0e5782812a48a6794e2fb82a65fc32150862c5283294cd90cf9874b0085ca52dbd620710322dd50bf3e38da3d74d70ef0856'
                                                },
               'config/ge/zw6302.xml' => {
                                           'Revision' => 4,
                                           'md5' => '6b668bf119e7f0e6aea6c066294bed1be1e7843e67b1223ad2819691cc5c7aac2bf36807eefb29c996eaa4a83ce05abc93abe50873f835b018e563ddc8dc8748'
                                         },
               'config/gocontrol/GC-TBZ48L.xml' => {
                                                     'Revision' => 2,
                                                     'md5' => '15d627a3d9de686ec39e3cf2cda1adcb335cb6b38ae807106007a69416c45622ccbc9fa06f2b7ea4a9fed73646497f8600cf54e27e879ef90d71fda6fa19d452'
                                                   },
               'config/goodway/td14010.xml' => {
                                                 'Revision' => 3,
                                                 'md5' => 'eb19987dcaa0c672fda5d4e7b340481176b132332a21b745628fd735597b6f88f6c6e2c8e662ac3380c0195dc42ebb4e29741f3b43801e3b0dcccadbefbf79e9'
                                               },
               'config/gr/gr-302n.xml' => {
                                            'Revision' => 1,
                                            'md5' => 'a151aeaebddc3e1b697ea96f455aff329e374662ebb64849067dd74f50caf3a96d32750aeff1005f7df557fdb6a3f75aaf94190ace1566bae5bb25019719b0fd'
                                          },
               'config/gr/gr105.xml' => {
                                          'Revision' => 2,
                                          'md5' => '54bfe047e99c0701d98c2220492a0da6c98d80abb22690916c6de4baad6a0fb473a2ec6f5ec3369e7ea31bcce54828300e43fb752ff5efc867d8e99c2f7be6dd'
                                        },
               'config/gr/gr105n.xml' => {
                                           'Revision' => 4,
                                           'md5' => 'ed10e4f95c410c9a6e9b539bcba6298f052c35867326105777ddd9e19d6d7677ee5ca9d2bf862a837b420fabd8b74e25483b637c7a71e35c6974dfe30e09dcc5'
                                         },
               'config/gr/grb3.xml' => {
                                         'Revision' => 2,
                                         'md5' => 'a03b12da4dc4cd30c564f72efa4ca00dcdac5c7a7dff878dad7ada0a87675fdc271a1408a5187a5f3349eb4809886b1064b2df6f0b4697b068308a57b337e97e'
                                       },
               'config/graber/brz1.xml' => {
                                             'Revision' => 2,
                                             'md5' => '20de3c410b7f5e4230670cc72a74a5c0aa055c452538072f17146558addcb823ac1eabe84ed5e3c5b99520a1263f3e2425a53869d1dc5ea714cf323488e88f08'
                                           },
               'config/graber/csz1.xml' => {
                                             'Revision' => 1,
                                             'md5' => '536a0b35500ee8ab596c1093763c408e4b7ec61bb808f73495f0c89e25e038522fd4f35d9869fe5dcf54c51109260d35a53bc525c446040110f771a0c4cda308'
                                           },
               'config/graber/mcz1.xml' => {
                                             'Revision' => 1,
                                             'md5' => '3aaf4b40388aa6f23f2b0221f1707c02690cb63ae173fd990604c9456999b75fdaf82f4dacac5f98d2f02e6f21d85c76bc8582a3c728b19465c8d73b7a26a5a6'
                                           },
               'config/graber/rsz1.xml' => {
                                             'Revision' => 1,
                                             'md5' => '598bdd923d527543430b89d86d2f0260c26a59017a3f44d7eeba00ce809bf01f9a0161041d1b9745a339dbab0f7f0d8f984504a74dad89921921454273e666e9'
                                           },
               'config/graber/vcz1.xml' => {
                                             'Revision' => 2,
                                             'md5' => '3b1ed59b630c3e890e80900dac25d798c48661a01e7cab554777f51f7bd3acb1e11d5adb0170011576b302f52611ea2489a082481bcacb00cebaf5eccb24f262'
                                           },
               'config/greenwave/gs1110-1-gr-1.xml' => {
                                                         'Revision' => 1,
                                                         'md5' => '9dd0a66c0191769535bcda4fc90ed9fcd3aa1858016cce795e92c517641a7e72d210946435f88baac53f37178d9283fafbcc94491394f8de6279077963b243d9'
                                                       },
               'config/greenwave/powernode1.xml' => {
                                                      'Revision' => 6,
                                                      'md5' => 'c96db0c34ebba8459e59ccbaf488c3876b9201235936bbe2410dd2b8777bf3ef674777e7f2dad9e80067d4e2e93b435fd11573a2a3d4938d7144e99df9cee828'
                                                    },
               'config/greenwave/powernode6.xml' => {
                                                      'Revision' => 6,
                                                      'md5' => '1e575738b3a559c2de13dfc9632fceb800dc03c8ac5691ecb0d0629a57b607d1046316d8ddc3a87db9e4fe1dcae57fab20998845f1b6d699953d555af71d179a'
                                                    },
               'config/guardtec/gkw2000d.xml' => {
                                                   'Revision' => 2,
                                                   'md5' => '280feec2b7433f743ebbacfe437dd6b1423b38777141a11f22433e29177b9280db33d2f15a26da0a9b0940c93c47d29dd874e7ae7b12565de709dd73ab669a9a'
                                                 },
               'config/hab/iblindsV2.xml' => {
                                               'Revision' => 2,
                                               'md5' => '1d8c628927d098803b55085eafd213c946af427b6246eefdcdaf74ea576b17cc72c2d76f0ee6c1a238b509eb0b2dbdcd95fd0924997e760503f115ad65a3b6b7'
                                             },
               'config/hab/iblindsV3.xml' => {
                                               'Revision' => 1,
                                               'md5' => 'ff25e0ca31e6e7b3a7ef6739e2175eb31b925b1fe663b1697df37710d07a8b7cf5056536b695f4a6c2a874ac2ede66318724d8f3592b8674ddbd2ecd7c0a0878'
                                             },
               'config/hank/hkzw-dws01.xml' => {
                                                 'Revision' => 5,
                                                 'md5' => 'b11d36a38e54d9c4f36fde7224db3847a5e0bb09e5828ff9ef8802ef1c67000846513ad3e91b2cedcf19e91b95734b4d2864a4d44a32c32bab7b16e4a5adf46e'
                                               },
               'config/hank/hkzw-fld01.xml' => {
                                                 'Revision' => 2,
                                                 'md5' => '02bd96bd02e95491700f0c6efd92fcd89e1c306bacd5d58d7f2f364d0df24bfd034ddd150215419537c7af5edbcf18da75eab1e77a5aff3a8140526fe527a58e'
                                               },
               'config/hank/hkzw-ms01.xml' => {
                                                'Revision' => 3,
                                                'md5' => '8a04fdaaa929db3866654b4b01329d13e3e32c449f711b6e23d78ab244106238ab73695e9a7002a80e203934bd1db1871dd6e5541dd944ac44ceb72b6c946d2a'
                                              },
               'config/hank/hkzw-ms02-200.xml' => {
                                                    'Revision' => 3,
                                                    'md5' => '5b89e6e05015240d4ffc671f8b880a0c37dcd4e015ba415cb1e73f593bce38af3cf03c629ba543ec797de41a12af504c06f112db7e85716a07605ddf61950d14'
                                                  },
               'config/hank/hkzw-ms02-300.xml' => {
                                                    'Revision' => 3,
                                                    'md5' => 'fc42fa3347826206318fe37b5283d667abc1257b4cf36084d41b876e90155b342b2773af6bd836954bbbbe14002e1346e5b42f39e412a1a347169dc5c947a782'
                                                  },
               'config/hank/hkzw-rgb01.xml' => {
                                                 'Revision' => 3,
                                                 'md5' => '35476c9eb132e78674d3e0fea1f757dc4508e0c390362b42fac1670fc6398078983b5253de0cafe95c081daacef41896bc760a3c50dd89905f7bf070bb991e01'
                                               },
               'config/hank/hkzw-so01-smartplug.xml' => {
                                                          'Revision' => 2,
                                                          'md5' => '9c1ab32ee4af6cf8b1d7d3437a9d031861d48952c015fa6fbe2e8c54940c45a718fc669975691a32eb53c78f1acef8dd231faaaca643fd1b22158c5655269f8a'
                                                        },
               'config/hank/hkzw-so03.xml' => {
                                                'Revision' => 2,
                                                'md5' => '3340deb59e1570b2c07fec06e4b13cf1159a9274f6b87fec2c846388ef9f47ca9a3bf3af2d306202d84e0b24adb226969f9ab6f7f0e7c3a5c916252b1583fea7'
                                              },
               'config/hank/hkzw-so05-smartplug.xml' => {
                                                          'Revision' => 3,
                                                          'md5' => '6dc4cc5e720bb5c534f25510f20c134baffb3d4b1f68704d397bab9775b6b14397471dee6469f230ecb81afd79363837589a531be926a7d3e789e82b4c1c5a83'
                                                        },
               'config/hank/scenecontroller1.xml' => {
                                                       'Revision' => 3,
                                                       'md5' => 'e748ff7ae3bb3358e80b863cdea2103275dbf536edbd538963502c7629aaa623c49b562d092cfbf4db17f7fa2f4b191223ad1e9513c86b58b937eb6504145f7c'
                                                     },
               'config/hank/scenecontroller4.xml' => {
                                                       'Revision' => 4,
                                                       'md5' => '25e5e4f19385dc44c8d33dd0372837fd2befb1d12b5bab7dc74027a3bc12875e56afdff854c363cb0bdf186aee0f5717af03b6c62f77409bf365176c9e953aed'
                                                     },
               'config/heiman/HS1CA-Z.xml' => {
                                                'Revision' => 3,
                                                'md5' => '7a20a77d2c2c7633b0a116d68c59325cf1da6cc57f83845d9927212b5864804f0e485775c317ca4728cf901764622507abed325542816aa4ec62b36cdd0db10b'
                                              },
               'config/heiman/HS1CG-Z.xml' => {
                                                'Revision' => 3,
                                                'md5' => 'dfadb2f28046d15b412034c106537d03bff4b224c0f4c4808d4af54f5fe045995cc31b1f289c215c34288ea10a82df5a7d9b26a3a20db67859d346a405a55136'
                                              },
               'config/heiman/HS1DS-Z.xml' => {
                                                'Revision' => 3,
                                                'md5' => '210a2d51e707e26c6619428919e5e44694c06e15bb2b111a1ef5f499a3f2ad2c4c99fd07482b824ba3dd7d95ab9e2b5219ac1805c1566a52f3ea1a88b6b7fcc2'
                                              },
               'config/heiman/HS1HT-Z.xml' => {
                                                'Revision' => 3,
                                                'md5' => '1331770135d4050f99c83dee86a0e55f0dc59bf51430f083f2b7ceaad3ea32851b9a915f821fda1fd4b618041bf82c5afbe9cd7f74c0e5b73d0f5d47450008e8'
                                              },
               'config/heiman/HS1MS-Z.xml' => {
                                                'Revision' => 2,
                                                'md5' => '0dac77cd6892ddce000c77485c595ee219aef2f83b3e7cfa641981b37e1476bea55855120e19ca80c302e566c58c328e94148ea03e734f8f4d40f862c6e6d6f4'
                                              },
               'config/heiman/HS1SA-Z.xml' => {
                                                'Revision' => 4,
                                                'md5' => '217ed29fff544fc5a36fc5d1b26334b84725ad6ff6181e7080731f7dd5c37ebc8d079e37e70e5cd50ac87a014066b84978ac3b0d7b080dee55d12fdaeb8db019'
                                              },
               'config/heiman/HS1WL-Z.xml' => {
                                                'Revision' => 4,
                                                'md5' => '6821d6247218a026a8832f72df5c2b3f76abd2b3b95b18302201c5bf7e0fe1fbc22659078056f5188a42981304d635088e2018c5bea98565c19a45712524cbd5'
                                              },
               'config/heiman/HS2SK-Z.xml' => {
                                                'Revision' => 4,
                                                'md5' => '2717377bdd18d9b510f85c815d842930080a10ee319f64a43241b2cebcb8b7a2a81628ae9b4aafa95719c3d0530eb17e75acac1a444446a14bb829148d7d2bef'
                                              },
               'config/heiman/HS2WD-Z.xml' => {
                                                'Revision' => 1,
                                                'md5' => 'c2ce7171aec99ffae507edc6bf9aab24ccd539a25e162c93c410cb83404899bc33956bc3b50aadea0adbc75acbc0e1a655f92b4496d0d2b725b784880e7038c5'
                                              },
               'config/heltun/he-ft01.xml' => {
                                                'Revision' => 1,
                                                'md5' => '3cc642f60cce237779dc4e824780c1d4ed36ef5ac691e3cf338f7821338f939723210c56fe7ee97719697ea903162d11d79ea95400c374281b9ddbf2421b16d7'
                                              },
               'config/heltun/he-ht01.xml' => {
                                                'Revision' => 1,
                                                'md5' => 'b21edd812c1fb609541f0a740e6d80595aa28b17d8ea09b2ae8337c19bab8d8c1377eb435afbe80b6145bb1923b51f700ce77b354baa050075b8091b2847c1f3'
                                              },
               'config/heltun/he-zw-sw-5a-1.xml' => {
                                                      'Revision' => 3,
                                                      'md5' => 'a4f75b095ae18579fda4a9a5d857466ed83fb0d8a3679945aff2ad419c72c5b96960db4aa84168911ff0cfae551151b38e95a4156782854a9ea3a0db5576257d'
                                                    },
               'config/heltun/he-zw-therm-fc1.xml' => {
                                                        'Revision' => 3,
                                                        'md5' => 'c819a5f9e0f64ab5bbde2ad1754b7e9825564f6a7b2b1e63f209c711b43dc5445021c59f36f0a06d4970ee315ad8df1899c74a7934f94a373448aa2a3cbf5bc0'
                                                      },
               'config/heltun/he-zw-therm-fl2.xml' => {
                                                        'Revision' => 2,
                                                        'md5' => '1eeee37ed56959421b124f96f69dbed1fe93ed0b230c2b6e0a133bcbb1bc34b4da975ee6f5193e793f46da217a1c0ef81d132f7ec0b8571289e284e98e42c186'
                                                      },
               'config/homeseer/ezmotionplus.xml' => {
                                                       'Revision' => 3,
                                                       'md5' => '8d4ea274a67cfc24dd3c20205bd4e2fc8133233ed99fbb2596d7162298c0ad4ed07ab327356fb5a07e1424d6634de27227bc03b70c7a9f06754f82360d854537'
                                                     },
               'config/homeseer/hs-ds100plus.xml' => {
                                                       'Revision' => 1,
                                                       'md5' => 'bf724e9e2f52776c8837b1a46d465d2b20bdab25733b1775d8665e00329c82f1b9a194a5e6c2539df754abc90e3c83b6044388e1e7019b2820f9ea3c63e64aeb'
                                                     },
               'config/homeseer/hs-fc200plus.xml' => {
                                                       'Revision' => 3,
                                                       'md5' => '2c8076f31efdef00d014a58a4acc35db4e256175c57e2e93c3db183c66f52fe7a47feea880c2cd8723883fa860a540b81bb52cfd17c04072b7b9a5a6e06126c8'
                                                     },
               'config/homeseer/hs-fls100plus.xml' => {
                                                        'Revision' => 2,
                                                        'md5' => 'cdd48d1045234e40dc257caa0df6eff883426833bb19d55587da53b78e9362eae2699f3cddf4b25f6aefbab24d06c0fe34ded0c7bd12b03853a2c965193a754b'
                                                      },
               'config/homeseer/hs-fs100plus.xml' => {
                                                       'Revision' => 2,
                                                       'md5' => 'a749528efc1e275c53dd5d2dcfac7f005798172775756a54676b25c732cd22db548d4c3ff45118904d08c3d34f6c4195a5528fefe74a98b13395d87f93336bdc'
                                                     },
               'config/homeseer/hs-ls100plus.xml' => {
                                                       'Revision' => 2,
                                                       'md5' => '05e3aaee1cb368211d1e4867149f1e914bdd7d5da5e558bccfc9bbd60180d212ad0c76b1b95095bebd074e2ad64b52e15e893ef65c73e765873f0e73219d8a25'
                                                     },
               'config/homeseer/hs-ms100plus.xml' => {
                                                       'Revision' => 2,
                                                       'md5' => '528e313dab27daf86c92e7ecfbf311077842bdff72f662c308d0554a308691b9a9c5830bc08dab5a4860991053c6a73b05d5c21f1cf115a8c70c873adeb27a5d'
                                                     },
               'config/homeseer/hs-wd100plus.xml' => {
                                                       'Revision' => 8,
                                                       'md5' => 'dd1aeca42ff3c3465442a45a0da960632ea52301b5514cceec9e4d58b47a8fc18e7ddbfb1fe06b191ba10f32cb91d6671e125bde7ce8e99e5603703124b29f0b'
                                                     },
               'config/homeseer/hs-wd200plus.xml' => {
                                                       'Revision' => 2,
                                                       'md5' => '25187da0fac3b2752ece5aa716e0a883577782ece97e6bfb604faee0c2155690ffd837ac0ed19afc00cffcdf2145b260797b3446620e12f4ddf3dcbc7d34d818'
                                                     },
               'config/homeseer/hs-ws100plus.xml' => {
                                                       'Revision' => 4,
                                                       'md5' => '8dc36ef5c448b933464a3541eb156b4f9bf8c99b87f1e117ac1b881056b2cf03ddd53a7a6535a7f88210956a15c51ebce71dd5bf89daa9daac3ef2e27880e727'
                                                     },
               'config/homeseer/hs-ws200plus.xml' => {
                                                       'Revision' => 2,
                                                       'md5' => 'a34e0e874f7b7cf55801068535eea231f80ffcb6564c1a6e3ef4fe41c7da677c00340d456f4b79a413e657bce7b8847b6d7f5b293c7a8a0309713f1cd3872214'
                                                     },
               'config/homeseer/hsm100.xml' => {
                                                 'Revision' => 3,
                                                 'md5' => 'd3078946530995d9f5cf1fc432617617466d8d100a3a368f619bf4762c62ba852d20a4c0b9c19321805995f4f3b15d4bdf98efe3e4c1fa7addad3aa6cfbcbdb2'
                                               },
               'config/homeseer/hsm200.xml' => {
                                                 'Revision' => 5,
                                                 'md5' => '05846519da65becb8e4d36ef93040bb190fc7e599e11dd1a82619a7abde98fc3393d80f08160d74911b0090925c4fe04d419628cb278feab92c586262bcd7be0'
                                               },
               'config/homeseer/ztroller.xml' => {
                                                   'Revision' => 1,
                                                   'md5' => '46f0c29d16537254242bd4458489767cd57709b2d0c5faf5ea6ba92778d35362c72e998352a92964c67c81b9b819d66cdac55131154028d5928f0842c96f920e'
                                                 },
               'config/honeywell/2681-plugin-dimmer.xml' => {
                                                              'Revision' => 1,
                                                              'md5' => '45efb5ee352873cfb38af888b7cf532cd87108438131ed6b0645c2950a87429b560ae6794d48a58ced064ab46a9a32e5cade299a09bc49c30991df77b19e2f3d'
                                                            },
               'config/honeywell/3830-zw3107.xml' => {
                                                       'Revision' => 1,
                                                       'md5' => '198e8c84e3e9a1689bc73ba0f35ab36fff0960580f9e78adb75b89af347c834abe53237dce5817a328eb7b7afcb5f4e4ebbf44415e05c2d78749779c04b3d486'
                                                     },
               'config/honeywell/39348-ZW4005.xml' => {
                                                        'Revision' => 2,
                                                        'md5' => '4d97e53273d973cc3207b3b9e19900a17cb13363ad8e82cfd055ad990604ee19a08128e933ab41be50016a933f83f1b8e4568d562b84d6fd523d76fa8b477861'
                                                      },
               'config/honeywell/39348-zw4008.xml' => {
                                                        'Revision' => 2,
                                                        'md5' => '9770a4da93a9a3f137296f4d82f7267a3e759c65f02c57c2d7f8a77311ba07f50ca738b94dcdb942183ca924b4629e4e6581971329911113df979fc69552d94f'
                                                      },
               'config/honeywell/39349-ZW1002.xml' => {
                                                        'Revision' => 1,
                                                        'md5' => 'a2fe0efafeb8f38685cff7e6fe32cbd5e9085c21b3c4901c568e085b56177b555478dc39a5db6668060d4da7bde6c6cfa678f55fa2fdd81e0a1a488d01be662c'
                                                      },
               'config/honeywell/39351-ZW3005.xml' => {
                                                        'Revision' => 2,
                                                        'md5' => '9bcbbda3dbd837836905a4d6601aff515eae4bd452f5cde4676c490e04d92eabb04abcde02f5157a3f41fcdc3279ac87ca87b7d73c2b422e5e3432a51f140cf4'
                                                      },
               'config/honeywell/39351-ZW3010.xml' => {
                                                        'Revision' => 1,
                                                        'md5' => '630d49e09812d18cc61f9def5003fca12afef551ae845c537482305c4da9c47990d8c8b15a98d235b9c66e857f2aeb849ed1581c3e8884eb8afd34b1a0903e7c'
                                                      },
               'config/honeywell/39357-ZW3004.xml' => {
                                                        'Revision' => 1,
                                                        'md5' => '8fbcbc2963a36423b42e7dc2938168c5ae752eee37b35f0205ed4d2162f372e58d646bc8fa794e19221da9d3a0c39659cd4951cb5a30310f9ef7969af1fca9a6'
                                                      },
               'config/honeywell/39358-ZW4002.xml' => {
                                                        'Revision' => 2,
                                                        'md5' => 'f5b66553b75341237286f46e2c1d7665785f41ceb276a0caf152012ae06957310ae50b52c6caf955c188bceb18ec1ef4b1dda8a440f25624d4c3a668153aed5c'
                                                      },
               'config/honeywell/39449-ZW4106.xml' => {
                                                        'Revision' => 2,
                                                        'md5' => '63bb116001f13ab496d811c8835018afde8421fd5b4856069d1dc00461d0b6b5e5bd254cc6721dffe5c51023829f64bbb1d41d2e1b2047729a508e1a44b37c94'
                                                      },
               'config/honeywell/lynx-touch-l5100.xml' => {
                                                            'Revision' => 2,
                                                            'md5' => '530fd1b4c43248f55ab6bcc788e80bda83eeeafa515f8b812e07b1f507399f163145ab3337d8f26d6bd7313de6028ad13502c7ae2d07f9b4ea8b4ca730cab0c0'
                                                          },
               'config/honeywell/th6320zw2003.xml' => {
                                                        'Revision' => 4,
                                                        'md5' => 'dfa3a4d3afb7baf806b7c97070e9c654e8a0f022cda21ad9c5755c1d6dc1f36700eb3137a4f77e61ba61a8323cae7c9779ff7a7dde49a84da0d27cb306d76f5b'
                                                      },
               'config/honeywell/th8320zw1000.xml' => {
                                                        'Revision' => 4,
                                                        'md5' => '423c31e6fa2354ee987cbe7fa2d8f406ae04162bdeb1852eb8ed4c9f88790cb292fa4429488cc395368ebfa139512e6c4f1d24ad2467ed3adca0313fca5590e9'
                                                      },
               'config/horstmann/asrzw.xml' => {
                                                 'Revision' => 3,
                                                 'md5' => '4972230ffc90010107288b9772b20daaa43d45ed5a3d8bd76fa6c29feeae2922e12a428a4069d0c6de3fde2faf09bcddada6240b545f438f5023ef2cb1489292'
                                               },
               'config/horstmann/hrt4zw.xml' => {
                                                  'Revision' => 4,
                                                  'md5' => 'd9f875c619feaf1136bc76eada1cd63a3c7396d6fb8d4b50c2515264eca723c0420d7afb58290a8a0e2c4f7b780c154ffddefc411e64cafeeda941494b3702f2'
                                                },
               'config/horstmann/scsc17.xml' => {
                                                  'Revision' => 6,
                                                  'md5' => '689b01ced1d29a5cb443a11c222de099c2ea19ab4d355d3274c5610f0c8356940bb3d97df684bbde76186483ffc7e25af3b5c3df173ce9bebd207a9c3509fe1c'
                                                },
               'config/horstmann/ses301.xml' => {
                                                  'Revision' => 1,
                                                  'md5' => '36f2fdaff9dbb847944983cdd4d542db17602846822d67541265a3bf5d913cbb82b05c7e9c964948a5298e145223820ba029936d990eaf66fe3c2a124ee854eb'
                                                },
               'config/horstmann/ses302.xml' => {
                                                  'Revision' => 2,
                                                  'md5' => '7b929c04ea087fee4dd1c2ec08385d8587f3c5bc7371c684f1f8cdb5bc42c9140a0fa496cd2742a611301f7231e39780f9f3aa2848d52da5f730eb778926769e'
                                                },
               'config/horstmann/ses303.xml' => {
                                                  'Revision' => 2,
                                                  'md5' => 'e8ba07277647d361613657702f2c181c3092499e561aafb2c612ad106151609487a39763f477a996952daaf8e5ffb3db810280dac73eb77d2f1cc239d7af6bce'
                                                },
               'config/horstmann/sir321.xml' => {
                                                  'Revision' => 5,
                                                  'md5' => 'a3f4c5fe213ca7ceafee96eae84b01c8146f72e3e5715e8a0d9added2bfb6640a868f91c7e743172df177ac6c61d237112c82768419a8ceaee2305efad80776c'
                                                },
               'config/horstmann/srt321.xml' => {
                                                  'Revision' => 3,
                                                  'md5' => '322c5d1195a2aa4de8a792befc4103f048280c914a6bc0d237a7dbec8d14a4ec26cdea4274082011a041d88ec22fc288b0f856719cf59fe343b9b7094861c386'
                                                },
               'config/horstmann/srt323.xml' => {
                                                  'Revision' => 4,
                                                  'md5' => '8585cef3b015848b99920976e699e68bd519bca47fcbd11c6059d04a3629ca99428119965cb060848f1b2eaec49052bd8a4c7a537c083769dd30c132baffdcc4'
                                                },
               'config/horstmann/ssr302.xml' => {
                                                  'Revision' => 3,
                                                  'md5' => 'b244edf548e853864c9698958e440fa7e4436c63806296e39b2f70ddebeb1dc591e7f13456edd002911ccc5f945a8fd14b2ef9f18f4663816371a17a424b5027'
                                                },
               'config/horstmann/ssr303.xml' => {
                                                  'Revision' => 3,
                                                  'md5' => '9375b06248963dddbb3bc64fbff19537cc4ef6e4c4e7fe946ebc8a40280ea32217104d2ce4eacc12449e9ea3f943aa9e38447d18215bf2dd1cfd40c242dc73af'
                                                },
               'config/icare/zw-66.xml' => {
                                             'Revision' => 1,
                                             'md5' => 'c35e93e83039a1eb91d700668764769e8117761b626b894f4fe18435db4c12e95934af23cc5983282c49f1cfd55edb397b84ee5ec05fbdbae7805e0df4b42ffb'
                                           },
               'config/idlock/idlock101.xml' => {
                                                  'Revision' => 2,
                                                  'md5' => 'f9fbf4ae903cdd0ee79fd4e11621453ea66777e729e85d437bbe76892984eea29514b93574f11dde87c478c05122c4f125639e44753dca567cc597b0c79d38e0'
                                                },
               'config/idlock/idlock150.xml' => {
                                                  'Revision' => 4,
                                                  'md5' => '4e8b8082701c3a3137ced8f7636c82058dd9b9942f28125b6dd1d3c3147b7c01ff8c15c982f0781e1fcd4089db341506e318dbf1066d7e780caa2b7a0b3fdf40'
                                                },
               'config/ingersoll/dwzwave1.xml' => {
                                                    'Revision' => 2,
                                                    'md5' => '7fe244aa57c478f25638817f015d2d5d9f83a6f971014de80242a25fd94a35c1e98d3bcc0ad26b69a0677df64993614ee58ae7fe60e6c8af1afe713d4a152f71'
                                                  },
               'config/inovelli/lzw30-sn.xml' => {
                                                   'Revision' => 10,
                                                   'md5' => '8b68e4082fda4419b715a2c8f7cf7daf97c9b71303ca5cd30ebe42f856e7d40d076eda2525c0c628e4b07797ad3165e87cbf996a73f29a53e9c53a76862d933e'
                                                 },
               'config/inovelli/lzw30.xml' => {
                                                'Revision' => 8,
                                                'md5' => '0287fced6b4962a11846d14f3dae6005ea4e7a530b61bfcda8769cb81878ea2603a9d1207efb8103771ca10f539d3f1daa103f8ebbe8178d9f138b9937202424'
                                              },
               'config/inovelli/lzw31-sn.xml' => {
                                                   'Revision' => 5,
                                                   'md5' => 'cd2c997d830c5e66cb1f23856e6e60399b811a8489f1ec94a9d3a5edf6f65047d9105d8cf59709db0890c0140562cee4e88f19ba8b6afdf4e2587cf87e5863c4'
                                                 },
               'config/inovelli/lzw31.xml' => {
                                                'Revision' => 4,
                                                'md5' => '7fa5513084ea2e9c7231c1df9d2e912a6ba0d472115922a1db29f6faae6027b6a4b1ef4aa82eab3f52fc1aa1d49fdb549eb8a2bdfcb40564a9b6ecc6c5798921'
                                              },
               'config/inovelli/lzw36.xml' => {
                                                'Revision' => 9,
                                                'md5' => 'fc8d2062384870d955f1711fff7c3a3e4207f444da331210e57bac51147af9177bb7f03c2bc89a4c1f4aaa24fb17611fac637bab760a542b9ffd743e68ffe192'
                                              },
               'config/inovelli/lzw40.xml' => {
                                                'Revision' => 1,
                                                'md5' => 'ed5fb8ad83529a9bf8ec71eab474c84c1816b671ee40b3abf7e8d8438b909e808207d888b6401e28fb1e52a08aa244d5c37dbce11fba6b7cbbd3671261b879f6'
                                              },
               'config/inovelli/lzw41.xml' => {
                                                'Revision' => 2,
                                                'md5' => 'b21fa3dee3a882e4ff7e95b446fd95f286857da87d83a273cccb03a536fa7df321f37e2f21c51a477b8a900f9e6b7e61a6b1d313315eefe5d8122654b9b315b9'
                                              },
               'config/inovelli/lzw42.xml' => {
                                                'Revision' => 2,
                                                'md5' => '8a255b9f1762edab6edf809ac54964910f02427f3c215bb1def2741e8737b5479eb7ae3673be4f222558f3d70af66e3394ba16958dd9cb1dfd3e3b0c57122aa1'
                                              },
               'config/inovelli/lzw45.xml' => {
                                                'Revision' => 7,
                                                'md5' => '06c8a460ef78d26a073341a0561641b98f7bb3b1cdd95e56b1f4ad7a28ab34ca3930a232ba023307090017e1fe85d5d83c8d3a0b0fb93dd4050a81c1f48e972c'
                                              },
               'config/inovelli/lzw60.xml' => {
                                                'Revision' => 1,
                                                'md5' => 'd279c5b9dee85d2886f21b484af5ebd146c8189e480b6b676da38a0a3545c08194fab6a6c0b6c4de8f3cf145f2906d774af4bc703cb2dab9815f8d53f05c8b01'
                                              },
               'config/inovelli/nzw1201.xml' => {
                                                  'Revision' => 1,
                                                  'md5' => 'f5789891f9adf7716e6dec82b5764c2869b48fc626b54b9d7bc8eb894368b980c6831073858d82a6155297b4349fb415d39fe4e8a9680cf163802d78fa9e6eaa'
                                                },
               'config/inovelli/nzw30.xml' => {
                                                'Revision' => 4,
                                                'md5' => '8f9ed256dc1f56fa42124713e38259ad5ec3a332d51ecc51c99013af7e036cc3b217033a2f9344737282dbddee796fe08975dd15e8e680e619ba21205b1d0f27'
                                              },
               'config/inovelli/nzw31.xml' => {
                                                'Revision' => 3,
                                                'md5' => '0b7cb44c57753cdb1714aa7c46208531ff22bdca23f6610e2e662f513254936e447ca0e3887be691c31b8f372022a3b76898672267ae1d902131f4b1501611a3'
                                              },
               'config/inovelli/nzw36.xml' => {
                                                'Revision' => 1,
                                                'md5' => '4e2139c9e4c8625789aa15d8238e35804afa8673d2f8e48397660967b30779a60607ef77a5c76bb72b28be1ee6360bb6e34e5fe8f6a3a391a6379bd49f0f7209'
                                              },
               'config/inovelli/nzw37.xml' => {
                                                'Revision' => 1,
                                                'md5' => '7c78fc3bf2e50059c24b670adaf755477793fad06821c57b69e6ef554b12bec45940976f6d5a7b4c41d34abacdfd99e5dc2df62154f80f2491ce1935886125b9'
                                              },
               'config/inovelli/nzw39.xml' => {
                                                'Revision' => 1,
                                                'md5' => '4e2139c9e4c8625789aa15d8238e35804afa8673d2f8e48397660967b30779a60607ef77a5c76bb72b28be1ee6360bb6e34e5fe8f6a3a391a6379bd49f0f7209'
                                              },
               'config/inovelli/nzw96.xml' => {
                                                'Revision' => 1,
                                                'md5' => '668e2faf59ea80cfa66fab415a51bdc25116458cd9666c3a1b9cbe4931f0e6a4fc22fe48d0009f7d152e194567718f3577f39e78b9593e54fa7cc74400029dd2'
                                              },
               'config/inovelli/nzw97.xml' => {
                                                'Revision' => 3,
                                                'md5' => 'c175f8a9765bd1411d594988c61846d9f77fbd54518f714f94db99ad9214dd4478003dde586a139b59e54011a60a0313967efa0a7bf0736eb5d2dae565a71264'
                                              },
               'config/inovelli/simple_module.xml' => {
                                                        'Revision' => 7,
                                                        'md5' => '2fb8a975ffe9bacac544ef535b9842f50aee91b1228bd18826b864e6f9d585bf7032c2990714b392d20b3013a04c470edb7922e5f4bedea1756603be824b3650'
                                                      },
               'config/intermatic/ca8900.xml' => {
                                                   'Revision' => 2,
                                                   'md5' => 'b2c96148fd6c97c1e7a0d07126d2a7a497b49b56105e00d311dcf885d204f44bbd0673a15b0041c894098cca56b8ccfdcb072946557bbd64877552beeb0e21c0'
                                                 },
               'config/iris/rangeextender.xml' => {
                                                    'Revision' => 1,
                                                    'md5' => '771dd895b5d6868c5a2369b1d77f5a567afba312662421b8e9b6430774f7573962fa3a89b2395b48acc6fe9512fd2da3957698af39ffe9196870802b10fa1aeb'
                                                  },
               'config/iwatsu/ne-4ct-2p.xml' => {
                                                  'Revision' => 1,
                                                  'md5' => '76e62021a25d51d9fb8963ff4a6bb5bbdf2409e858c95944320cf3a8d0b2100ee4960a1cd404c75617c7f75805c0b27901c43b36b4358173ece6695cd0df6d7f'
                                                },
               'config/iwatsu/ne-4ct.xml' => {
                                               'Revision' => 1,
                                               'md5' => '81f5f32ba61a8f41ba1770f8859e774d36ffb27d3508989e2ce7db5fd3335c202293881459e87d9fd9e48957bb0c1035045937e33489ca9a1ec9e9cc664ef04b'
                                             },
               'config/jasco/45601.xml' => {
                                             'Revision' => 1,
                                             'md5' => '1f93ef3a4b052f0280b54d95d2f91b8845be7e683d32cb5410cd6cf8c9928642c66450fd0f1d10a42523b21a2e114f8be667775c52418108d717b369adce0d08'
                                           },
               'config/kaipule/im20.xml' => {
                                              'Revision' => 3,
                                              'md5' => 'a9b5df85ca3414019c366a874650c0dfc9c1f70f85d5ee75be43b07e6d13204239a0be9872be4cefb12cae00b3a209bbe4361cfaa47355f48be4405c1756014d'
                                            },
               'config/kaipule/ix32.xml' => {
                                              'Revision' => 1,
                                              'md5' => '6c73035dfad876c339cd6433337ec8b822da99ec5e4cee641f7c0bea712b18118e58243764df11200aa7745e1ef4fbe38b77f3df17b8a81ec7bc1350d379d57b'
                                            },
               'config/kwikset/888.xml' => {
                                             'Revision' => 2,
                                             'md5' => '8e5c2437c10c94ecf8fb026f9e028a0cbc4b3709ce15d7df37abf9e777478436c2fb1feee5a935d8a41e98f1e9adc52530a2f702d08a8caaa80e33b5bc486f5b'
                                           },
               'config/kwikset/910.xml' => {
                                             'Revision' => 1,
                                             'md5' => 'fc4d9468508bb971bd24eb0e6b658e08760e04b60e23fbda089a1087e3fd167c92e994ee8c344e8317a5485d81821ed0716f3c2d9dfa21e74ae79785a6eb337b'
                                           },
               'config/kwikset/914c.xml' => {
                                              'Revision' => 2,
                                              'md5' => '5724dcb1df68c2809fa3136f2fae556df59be5c75af1fe8283b3aec92239a422f36180f55aafe0589333e759e89b5d1d22b02f10fa0caa27d44b8f1b0f5edf18'
                                            },
               'config/kwikset/916.xml' => {
                                             'Revision' => 1,
                                             'md5' => '4f011b843c8e07c72cd0af17a0b4ec1fa8764fcf8ea9e9106a283cd3afc7aa99d8c890ec0429bdae05fef29af0a4f9ba0172c8cce9faf203e774837d6d4758a4'
                                           },
               'config/kwikset/smartcode.xml' => {
                                                   'Revision' => 15,
                                                   'md5' => '25b10ac756242e227b2772b31101c9dd64a27dc5250b9923e8eaa3a56880911455af70bfdf8254d3d349ee9ff5b1f0d4e0339ce3dc143b66f602b0f43f568d0f'
                                                 },
               'config/leviton/dz15s.xml' => {
                                               'Revision' => 5,
                                               'md5' => 'b7a57c24f9a19bc37086084b95a1bc541b8425f1877883e69e19008b41ee08ea0e9dbe854c9a2bb4e72d42f5972eb74eb768513d62a41d5f903e431cdef4bcb8'
                                             },
               'config/leviton/dz6hd.xml' => {
                                               'Revision' => 4,
                                               'md5' => '48977e685e55b815ff14870d049d84b7046fb76e55afff21055e6374a612971eb43f9ce51aee02f763b17cb77893b33d37abfe838af55b518d045ac2635ff2f0'
                                             },
               'config/leviton/dzpa1.xml' => {
                                               'Revision' => 1,
                                               'md5' => '44eab79bb9fe2c858b333d7e162c4f62258890cfa3ac7751ea5c7256bf2008421faa0bac4651fe03f33cf467fa7f872e3b38c2b5fa97a8dd902451977c793769'
                                             },
               'config/leviton/dzpd3.xml' => {
                                               'Revision' => 3,
                                               'md5' => '56d3f1600de0802f82cc66f25306024d84aab6539f74cc12062304bb9975d5b5d605ce6c88e3b4112a68f2673c76a5a525e91f83a8ae0d6ecc487b7bd16f86c3'
                                             },
               'config/leviton/rzi10.xml' => {
                                               'Revision' => 2,
                                               'md5' => '2e49f23a2cb4569ac6c8d82cd0d1c1fdd9384c94a9929b4479ed8f2db6fd8c956e96a7d36bf0a32da77957afca5b319b55d5129e973345195b610b21f18a3249'
                                             },
               'config/leviton/vrcpg.xml' => {
                                               'Revision' => 2,
                                               'md5' => '2e49f23a2cb4569ac6c8d82cd0d1c1fdd9384c94a9929b4479ed8f2db6fd8c956e96a7d36bf0a32da77957afca5b319b55d5129e973345195b610b21f18a3249'
                                             },
               'config/leviton/vrcs2.xml' => {
                                               'Revision' => 3,
                                               'md5' => '6163822e432a74e1bbf1114ca11e810e550c4d90ce454b7b3a924af3db6621d047def018dd3f48ff11a91bdaf0e9586c8de34485c884ba6c7f19db7ea64c5752'
                                             },
               'config/leviton/vrcz4.xml' => {
                                               'Revision' => 1,
                                               'md5' => '496680a38f17174dfd6926dc45208c47f76433505227eb1952aef4d52af714a0b3401ab43a5bd9d57acaee399c4db2209229ef78bb8b5884c9cd15e009c8d8b2'
                                             },
               'config/leviton/vre06.xml' => {
                                               'Revision' => 2,
                                               'md5' => '2e49f23a2cb4569ac6c8d82cd0d1c1fdd9384c94a9929b4479ed8f2db6fd8c956e96a7d36bf0a32da77957afca5b319b55d5129e973345195b610b21f18a3249'
                                             },
               'config/leviton/vrf01.xml' => {
                                               'Revision' => 3,
                                               'md5' => '3a0cab86c66acc518d174cd9d09e4dccc6a7475622fad1b1eb7774840ec4b7e10e3e134c8047a37eab8b2eaaf325f759f18b0f28863a340ed0e3eca82a6f7313'
                                             },
               'config/leviton/vri06.xml' => {
                                               'Revision' => 2,
                                               'md5' => '2e49f23a2cb4569ac6c8d82cd0d1c1fdd9384c94a9929b4479ed8f2db6fd8c956e96a7d36bf0a32da77957afca5b319b55d5129e973345195b610b21f18a3249'
                                             },
               'config/leviton/vri10.xml' => {
                                               'Revision' => 3,
                                               'md5' => '9fa98d67f20fb67b25548993f0d004319d0c2978465226c1ff359a2dbf6a75919484eeaf45ba1a78c7b8ac72191538e5e3ea36e4f8cfa392eb0e2b8bf8a0e0d5'
                                             },
               'config/leviton/vrpa1.xml' => {
                                               'Revision' => 1,
                                               'md5' => '4444a13410fde75516d45b600d68209dcbbb9fcb9f2506a135deac78a9183882768a4511e599282b3a85a0fdb51278053fe1d022332f4d1c84034ba3e8241810'
                                             },
               'config/leviton/vrpd3.xml' => {
                                               'Revision' => 1,
                                               'md5' => '366fe2489351c4de06bacb6c212861d56959e4b2d9cb455cce9ce3b2efedf7aa1f52c4c6ef22f29f70cc76558ed6e7b92bd349a19dca045f79ce294ca93728d8'
                                             },
               'config/leviton/vrs15.xml' => {
                                               'Revision' => 1,
                                               'md5' => 'd89c5ecc71d6fabce275e8cda97edc9d42ba989269c1d4046ea530280ce5ca5d941956538b1f224030a6f34fb007b25d680c2c7570d6c088dd0e763e04f379f1'
                                             },
               'config/leviton/zw15r.xml' => {
                                               'Revision' => 1,
                                               'md5' => 'd0ba74846bbb01a3c552944cc6e5fd2122479779f26a6e94472c1fdf866342d44cb57ea3fca7134979dbd82fdccfb8a27837dd91fa185f7e7ff804a9d4d1cbea'
                                             },
               'config/leviton/zw4sf.xml' => {
                                               'Revision' => 1,
                                               'md5' => '4cf229a4bab0b12de915d005488ecf28d388a875266615b94a690442458b98c09967cb8558762065abfb2dd9558e0da294ccb5152b213f7b3958c4593d80ebff'
                                             },
               'config/linear/GC-TBZ48.xml' => {
                                                 'Revision' => 3,
                                                 'md5' => 'bae62218e942cd6e768c236ca9d90864f53afba4f142fb30d2d399dbc5ac864a6b2ec94f371d4a845774db0463d00d45d6faea7c272b593bd04c706ff578a69a'
                                               },
               'config/linear/LB60Z-1.xml' => {
                                                'Revision' => 6,
                                                'md5' => '8696980f7aa7f96a1c5b2be399c0093b306309e668d3be229d64891d2fb19dc3c95dc2f084ca6ed45a2c2d9837c2d77dc1a26211bd25249c55b56fc06a163301'
                                              },
               'config/linear/PD300Z-2.xml' => {
                                                 'Revision' => 1,
                                                 'md5' => 'f1b17e79d26ab0ee49b7928b2bf22c2378ec4fad3b8d4ddf3bca7dd7d52ee640a6f40779be218b2dbbe0c1741fe044e1698644eecfe99c421f35cbeec4119eac'
                                               },
               'config/linear/WA00Z-1.xml' => {
                                                'Revision' => 2,
                                                'md5' => '3b1d6292b3f7b5a00d0c4f238094abb83e91dc71f0b3c73dcd2e90261598a5aee1912cbb9ec1bc842327278bde870d24c019e0a8a9cbe40ce75ffe7aab22c7c0'
                                              },
               'config/linear/WA105DBZ-1.xml' => {
                                                   'Revision' => 2,
                                                   'md5' => 'fbfc462f83df75cc451fccaaba4e4dd4c3166a6c0cccab7dfda73036bc6a64cdacb48da0964f2e61b1d104685a20b3fd517eee2f35b58661f295ed980a1beb08'
                                                 },
               'config/linear/WADWAZ-1.xml' => {
                                                 'Revision' => 3,
                                                 'md5' => '9c79c9f63bd033188724d48990a39e6a972b7549a4b3fb9a9a7e0eb592d00e405e72ecd81562d08ee21bb50a74072b6fe971991e5eb1e348d5175a9e19621499'
                                               },
               'config/linear/WAPIRZ-1.xml' => {
                                                 'Revision' => 1,
                                                 'md5' => 'dc77298b11a62ae28185db44db822bedfe7b23b9c3f59992003f75dcd816df1970140b905ad6f2ca7bca28feb61f9fc7e2ee6f0bff7f6bc86750c6a58f041107'
                                               },
               'config/linear/WD500Z-1.xml' => {
                                                 'Revision' => 2,
                                                 'md5' => 'd2af4d164e011dd302616cdc29244b66d17d94fc75b2c582af63d39dcbf73cb3e288e8e01e87e09eb67c385ae12e3b90ad0e153effa957a9ce3f774e3b2e87d1'
                                               },
               'config/linear/WD500Z5-1.xml' => {
                                                  'Revision' => 2,
                                                  'md5' => 'e11f2016a1ea920b46f0f727b6c3a4205a0b752db14cbfe27f15abfc4a10ba84762dea5d1aa8b1905afd2ae7f71eae7d74ea06bd989f7c778099e2f0cd090333'
                                                },
               'config/linear/WS15Z-1.xml' => {
                                                'Revision' => 3,
                                                'md5' => 'e3a8734089a4cd8a592ce7ac844198abe8503f803219ba6c0af1a94fad0fae4264c1bd5114d8d1c7ac5c194ac3e69205d29cf22d2d305dbe7a3b6bd01cd6a6a6'
                                              },
               'config/linear/WT00Z-1.xml' => {
                                                'Revision' => 2,
                                                'md5' => '4431cdf404d513158d1f7b9f62644ef45818a5cbce27b27a18ab0bfc631c11884996556a41b82c6242dd5c574f005a80e68b8bafe144659d10bde6304aea0a5c'
                                              },
               'config/linear/WT00Z5-1.xml' => {
                                                 'Revision' => 1,
                                                 'md5' => '378756bb646f7f84f3161a324289670142281a97fb074e7dd0123c7182a0b61963ee01f0f0feed71a0f9fcd11d4f2f458ad671710433187eead121085cb242d7'
                                               },
               'config/linear/gd00z-7.xml' => {
                                                'Revision' => 2,
                                                'md5' => '48a5f7d3b0d0cafd025fc035680a298e8afce80831940ff003b46cfbd3a8056e781474e5a6d247bcbbd6cd74ce9d4c04475b7445dee870401ee912c3e6056c9e'
                                              },
               'config/linear/ngd00z.xml' => {
                                               'Revision' => 2,
                                               'md5' => '88bf6abcbe1a82e590f415571cb96d9304ef77fedc43eea98b372142c84f79b94d001b87398f5610290d3c19ba79e59d856874f0b3fd3c65d2ffaea750d7e971'
                                             },
               'config/logicsoft/ZDB5100.xml' => {
                                                   'Revision' => 5,
                                                   'md5' => '3145ca4b1a0d82f196c79590e28841826165c6c0c6a018260d7506c743bb16b424265e3ac56e36da8755385442f27222fc9983c5a4ce5974fe5d215927f623cb'
                                                 },
               'config/logicsoft/ZHC5002.xml' => {
                                                   'Revision' => 1,
                                                   'md5' => 'cbd53fd7d938a6086861d26e8214c1c56916b0fa2337366c59b4ea5bb35af9727b1fa1d3b447a733ca269c708f5f5385f7ed3661821e9ec29929828459d35a77'
                                                 },
               'config/logicsoft/ZHC5010.xml' => {
                                                   'Revision' => 6,
                                                   'md5' => '4d34aeaaea917c229bedbb737e4de1550b2d7db5f9e61566a1c0a39966b6442d381d01f93714e12aae1404797d36854274cc4063dd7424b00d27da238b17a36a'
                                                 },
               'config/manufacturer_specific.xml' => {
                                                       'Revision' => 161,
                                                       'md5' => 'a0c858c6701b29939f768c0f5240d737e9123923b35c1f069a631fbd0722a12e1ddaef5d9b64b60e4d96acaf7bf02fc8251495b210d3faa30e7356ea2f7eb781'
                                                     },
               'config/mcohome/a8-9.xml' => {
                                              'Revision' => 1,
                                              'md5' => 'd1809616fec114edc52eab80314654c8644550fecaec881193460099bface47dc976da727f2d2b0ed6b06fdea1560a942ba2bf230752722ec64c210ed8ce95db'
                                            },
               'config/mcohome/mh10pm25wd.xml' => {
                                                    'Revision' => 0,
                                                    'md5' => 'ebef8141b4a35af56a90ca212206de80c39e15825c9f1a1101c24e6432d47644609b5d2d95dc19b7dd656fd3dc103fb487910f56f4bc032870290aba77ad4189'
                                                  },
               'config/mcohome/mh7h.xml' => {
                                              'Revision' => 3,
                                              'md5' => '03ca338b59a9e520891497741c0c25dd562734b3f6367a4eac65aaa739351a409004c95faab888ae84c523ce1721d9b5842a9f365554dedf6faf6ed9fb6c7cb9'
                                            },
               'config/mcohome/mh8fceu.xml' => {
                                                 'Revision' => 2,
                                                 'md5' => 'adeca64ab2864dedb92249a76413d32feaf0712385a53289c2c8c7778ea4e0b74403a191dc10c6de4aa3bac2a9d5f0b940d214efba597080483d3045ddf2be71'
                                               },
               'config/mcohome/mh8fceu0803.xml' => {
                                                     'Revision' => 1,
                                                     'md5' => '5e41a956638d5e67045b75513486c36b2e439ad3a37e8970125c14009efbb65cc194e5c0e49d78c81b55bd601a8d0739d31d16a8a2a49c26679186485bc3a0e8'
                                                   },
               'config/mcohome/mh9co2.xml' => {
                                                'Revision' => 2,
                                                'md5' => '663b2cbf6cbf61244da0704e8882d0d39a5c95be197d7b29f1d9a494f139e4c3cd50a7f6571fbd3815cae78378716652dec606a69a40300e286e4df45995dd5c'
                                              },
               'config/mcohome/mhdt411.xml' => {
                                                 'Revision' => 3,
                                                 'md5' => '5358c4702375567b723991acc1f6b126d1264a09712f6828be6294183d799dfee7d0b66a02bb1b200c2a4f9097c64568a6d6fc0ce04dbf8c4f42f255c10d6fcf'
                                               },
               'config/mcohome/mhp210.xml' => {
                                                'Revision' => 1,
                                                'md5' => 'ef4a59bae64c999292ce1f3307af32bec1203cd74c1bf69a990d036e670c9e02fe75b441e4e58cc52a7f563a6c5aa854c36479c06da46db4a6962d1f8c8648c6'
                                              },
               'config/mcohome/mhp220.xml' => {
                                                'Revision' => 1,
                                                'md5' => 'cdd157b8cf327dfa5f4b86e94708b2b4fbc6f749906c4b50908155b7ed54e0f1276e82aedf256772ddfe6c4f0d976ada08e4bd0f60e330ce4d089075132983e6'
                                              },
               'config/mcohome/mhp511.xml' => {
                                                'Revision' => 1,
                                                'md5' => '3cb80a2f92e58623f3c390ceb6dac6a4195a12bfce6726ea417ac28d2c80b337da8b79047436b1a34bee629b34e5cec6df3193e8acaab4c0866dd0e3ba5471dd'
                                              },
               'config/mcohome/mhs220.xml' => {
                                                'Revision' => 1,
                                                'md5' => 'c44d7297cce33fe821e92f35dd4e27a164db8a2f8ed3be6dba7bafc5e98629f836d92c2c32509de7cad48d4e56c2b4f095a7626e244e523e5f557317c21cb49c'
                                              },
               'config/mcohome/mhs311.xml' => {
                                                'Revision' => 2,
                                                'md5' => '4ce93d5bcf48f3a80f31d8293f4b2501f5541c2d74f1d09b35f1a6db7fee94bb14a375c3b443ab0582c325bddc0e0ad343eda1dce9948e16d356a51688980ba0'
                                              },
               'config/mcohome/mhs312.xml' => {
                                                'Revision' => 3,
                                                'md5' => 'e208b5d84f389663806f848bce581d5e20329e5a16efa32ae683ffd99c65078518cee716201f4ede6f3b9034f27f14ae5f6e235efce02f4b6a98fe32eeb39da3'
                                              },
               'config/mcohome/mhs314.xml' => {
                                                'Revision' => 3,
                                                'md5' => '31033492060277778c0d0272cea5d2dbe3fd507d526d855f8d39f8f1e2cad6b3e43c3e6358229487e6ee7c9ad14e836438ddbd26ff85eb9cbd68bb273e8c62a0'
                                              },
               'config/mcohome/mhs411.xml' => {
                                                'Revision' => 2,
                                                'md5' => '161506bc23625d36fcb5e4156e180885065c042a141177e118b8d4577b660ccbd64bd3c49e783742a0ba4f299b153f0e4e73c76b54cb832e1149e374c39e6843'
                                              },
               'config/mcohome/mhs412.xml' => {
                                                'Revision' => 3,
                                                'md5' => '0f893961cd58ae4f3f58e1efadfac230430412427a7fc49d7137cb9fb8d708ed5ad46d74f022db2f651e3490662516366c24666d61545c68e14dd94429ed4bb7'
                                              },
               'config/mcohome/mhs513.xml' => {
                                                'Revision' => 4,
                                                'md5' => '05db47a894784963b58626ccbe4f09ca637e2819b26a0bffa0e7255ab058406eb4563e8aa88f45c09a46b9c15963a01b2c87bbe619463341a8fee64a590ccfb9'
                                              },
               'config/merten/5044xx.xml' => {
                                               'Revision' => 1,
                                               'md5' => '0210019559c453668d5fd09bda0c3fff573e205820700826e0f7cc2e0326764855958ea1c7883d6fac73a4970777c5e73bc9a68116cc11b4d0a67ee93c701c3e'
                                             },
               'config/merten/5046xx.xml' => {
                                               'Revision' => 1,
                                               'md5' => '3526849695799ba35286d08503ac441603c0b662ec2311d867aa3759c60497a436a3d5333ec11f55591158c3ef2e9294b98d7e76a335b19eec99b5ee990a06d3'
                                             },
               'config/merten/506004.xml' => {
                                               'Revision' => 1,
                                               'md5' => '59f056e18cb14239c023886f9d7dd8f06a2de6cea986822f36fed7c3527cc0c73318cae6da71529202770e3ce8a53b88a9d1f7b94ee1af75dbefc0059d68b155'
                                             },
               'config/merten/507801.xml' => {
                                               'Revision' => 4,
                                               'md5' => '529137173a0a9ce8d2a75e8a19ea81d0367192947ec1fb181777bd7f61c93017d90d6c09841fec15716245ff63ae6545f5c17b477fbbbf469df27fe8f40efad6'
                                             },
               'config/merten/508244.xml' => {
                                               'Revision' => 1,
                                               'md5' => 'f2f028a1f81f4d1c3287c230489e9532d82b0013102b57794e19c6b57d2fa210d5ff9cb9aff00e9e3c0b54410d8d10b846e3da4a42d1938097440c7eeab6ee77'
                                             },
               'config/merten/50x5xx.xml' => {
                                               'Revision' => 5,
                                               'md5' => 'e4cff66ac2ed17fd5be4359b90046e6959ce38bf84af0366dfab8e7c4fac65086036f6558c5ae816d502d981cd3d1c256a80576acdb1989c019ccd2d68016813'
                                             },
               'config/miyakawaelectric/me-d101.xml' => {
                                                          'Revision' => 1,
                                                          'md5' => '702416a0165005b37d576d5fb029a5cf057406bcac8cd0e26092aebdb728a4ffb98da456fae6e06794275b0421444ec20415292300f988d0c19a808f29b41bcc'
                                                        },
               'config/namron/1402756.xml' => {
                                                'Revision' => 2,
                                                'md5' => '97ae44eefb3bf39b5ba125efa3124c040934209a3c61f6815212c41b7ff3fca862454dfd2cc3eba0c6c29dc12d3ede6a97d499dc466863ec74c94c64fa32cd4b'
                                              },
               'config/namron/4512710.xml' => {
                                                'Revision' => 1,
                                                'md5' => '6bdd47c7a0ba829e89cf2735e720bf2b62020f228a4e80df237c1b454707ea7aa7898e916bcad430ac313d38206e9862b5a51748ec3138368c2b5fb643d93d15'
                                              },
               'config/namron/4512712.xml' => {
                                                'Revision' => 2,
                                                'md5' => 'a82b5f87b0be78f05917547ca8ca358d6d2ff484a3aab865597fc8fa8d59dac81498693d0768f4aa8aa7fdf45ce115edf96a6ad17cee09d9ef37941f803a2ade'
<<<<<<< HEAD
=======
                                              },
>>>>>>> f42e4f58
               'config/namron/4512714.xml' => {
                                                'Revision' => 1,
                                                'md5' => '223ddb325b70ed7abe9898aa74521b6ad263a45e6a4be4f6842af04d0093d300451ca1d9b07e392c129195e425f431b8faf5fadcb7c32ecc74096699419a8446'
                                              },
               'config/namron/4512715.xml' => {
                                                'Revision' => 1,
                                                'md5' => '601c713a6cef0fa0e5d92bbfe6fa0d6201b60959a5a1d427cf7280d73921d658ee5fdc703b003d42ba2ce3c000848c1cdd507bd9385a435ff93c1888d3fb1ca5'
                                              },
               'config/namron/4512720.xml' => {
                                                'Revision' => 2,
                                                'md5' => 'c53b0beebcd8ef019da86791c1e6eebf632ed92c9fda51a6881b52dfeadf1b6e0c9809ef6c4072234ed73ee9b679cee5530866bd04916c27441e7d195a4a5c8d'
                                              },
               'config/namron/4512724.xml' => {
                                                'Revision' => 1,
                                                'md5' => '10edb9b98013bac7754fd68151bef8b684dff2ad17d14b71cd6831f386a1e98aef64ff83138cdd28bf6bd1ab6526ca40b87e310beed25e9ed4a857b21e689b3f'
                                              },
               'config/nei/ms11z.xml' => {
                                           'Revision' => 1,
                                           'md5' => '798d15de5a67cd238320459d17b73b168fdc269de623ccaf21d84c84d353fdb15efb693c10bf43075e555b7011344200e8111352250bc7bf688f4298d981e8b2'
                                         },
               'config/nexia/db100z.xml' => {
                                              'Revision' => 2,
                                              'md5' => 'a85e3b5dd39faff1bd76dc1f73f3b3527eacea0e1e1c70aa6d6e879533219b9e8034fc872b2553a12c7144152781389f3d055927a62565814695db853b87bf8e'
                                            },
               'config/nexia/th100nx.xml' => {
                                               'Revision' => 1,
                                               'md5' => 'fc72b207417e4c992ceadb75f0b87a6480a6becde57f7ff9e3e625ad066a5fe75bb0f2ba2b8b9e24f12843b04d66f37a599f84a3551956a723ab4eaeb6934fb2'
                                             },
               'config/nodon/asp3100SmartPlug.xml' => {
                                                        'Revision' => 4,
                                                        'md5' => '7c24be4705939a05a678db1c9d8a569abd97f9d074abff0cac479f92fd7235bc95439f0371d0767e72220ca1281cb1beb526eb4e0f68184d7ca29fc3fe620259'
                                                      },
               'config/nodon/crc3100OctanRemote.xml' => {
                                                          'Revision' => 3,
                                                          'md5' => '4c2e1bf3aa0abdda59164b964887b9662a637a852d859baf197f480d9b3959cc796b38fcad3208a63e8592ac533b588cc82943707c1f81acdbf73d8cf08f8cfa'
                                                        },
               'config/nodon/crc360xSofremote.xml' => {
                                                        'Revision' => 4,
                                                        'md5' => 'c9224c55596b27daf81dc38f5f8f99797a2002bfa7c513161a94c818fdd1d411ec2beeb48209f531c87eb1c8fbb5ed7d71f14d03076cc403c63adea718e720f9'
                                                      },
               'config/nodon/cws3101wallswitch.xml' => {
                                                         'Revision' => 2,
                                                         'md5' => '3488db5887b2336d0a1bf35b8c81692fb6f899d620598b09de648a3c192780d343ba6edd5444fadd750aa426391037cf1074b503387e8d32c7a6749ec3d2b1e1'
                                                       },
               'config/nodon/msp31xxMicroSmartPlug.xml' => {
                                                             'Revision' => 2,
                                                             'md5' => '12f715e8f79d0351ded0d6fba4094bd58d0fcbd3ece3eb325ff7ea7e7bf0e47c322e42cb8af4dc89bfc16b657a799768ed21184f2371c2f121cc0febd5fdefaf'
                                                           },
               'config/northq/nq9021.xml' => {
                                               'Revision' => 4,
                                               'md5' => '865152ea0ebb5adce8ee09f65760f4f43c4010e6059596f346f4b16ca4121cd1cbf810123668009dd4329bb6c93c6c8a39d8d5893454cc03e6c06e555b857fbb'
                                             },
               'config/northq/nq9121.xml' => {
                                               'Revision' => 4,
                                               'md5' => '414c7fcf570c29c0ee472a80ac17399b47678028fb5b6c52ee13c7dedb570751708152d20a549cdcc0c9b5b7e5068d9119057641a7659c6ecf91ba8e7c46721e'
                                             },
               'config/northq/nq92021.xml' => {
                                                'Revision' => 4,
                                                'md5' => 'c1145f7d6cd67f960109fdf04b12952fe4b6255bf703f3826e62512c54c8f4e4f58ef33554f5cb03eedb1b2fd969e5ebe48b03e296dde88b89b9218fc3a6a2e9'
                                              },
               'config/oomi/ft100.xml' => {
                                            'Revision' => 4,
                                            'md5' => '8398a78120575f099e915e4544755bb035a8f9d8dea8caa536d9341baf8140ae82bae017b0556a22f8617dbe5d567422a29c2b8667d6b8a7807fb097ab86dfc6'
                                          },
               'config/oomi/ft111.xml' => {
                                            'Revision' => 4,
                                            'md5' => '1495bc054f8821256e12b70cc4aadd76e55b1d5a15ce26912e2df6a9b7246bab73968e723ae994c7e0ef923a293b46f8f72760e8c3ebb8fb32ffed7fa73e8caf'
                                          },
               'config/oomi/ft112.xml' => {
                                            'Revision' => 2,
                                            'md5' => '3a44eec10683cc26fcd878e9f02c715173f91b7dd37954803f81f1b93460212f6ad0b113261b4afa1150d39df39691a6f27bd74d8fe11a0c8fb459a1acdad2cf'
                                          },
               'config/oomi/ft118.xml' => {
                                            'Revision' => 2,
                                            'md5' => '3e98d700b6909d74f4e753880a4cae27929a324993943c9b3d6d9070805bc18360631450f2c6ac36e4081fdf5147b717c5163b4c29238e7973c037f50ab38782'
                                          },
               'config/permundo/psc132zw.xml' => {
                                                   'Revision' => 1,
                                                   'md5' => 'fdfb1fdc33cbe4dcb02dee460b52941dbf751641a35d80814e50df85a4235f182323a55203948213c7d99d083beb95174ba6acc860f38b41bea65608f227decd'
                                                 },
               'config/permundo/psc234zw.xml' => {
                                                   'Revision' => 1,
                                                   'md5' => '32cf262b674384dea494dd38e5cde1393f2f0996c1ea42715ec82597af90f59898bbd75e6d37ff4a1d0b491e914a5f28c9b2946713e432f5b598907dcb052cfc'
                                                 },
               'config/philio/pad02.xml' => {
                                              'Revision' => 2,
                                              'md5' => '8e1fe2169622ea923aff37663ee762a922dd90d2600fecf6f95808917cd414187d2dcbae6d33a97508b09d5cbfbf91413d3ef0284d875905f2e611e34069e393'
                                            },
               'config/philio/pan03.xml' => {
                                              'Revision' => 5,
                                              'md5' => '69ac125e867e1523ba7cd4e7ed1e7e8a4fbce0d48dca53080db404a833c1bd6446ae1014871a60f4756f5fd789dc0f314a2c23ea3467464665e61766778124ff'
                                            },
               'config/philio/pan04.xml' => {
                                              'Revision' => 8,
                                              'md5' => '921f304351c137d6d652cd81d9ec757ff689e4ebec2aa65e31538ff069858619b67f33e663c5ef68901ec47d442ae4a8ed81f84fbd218cb76d6d0f956431c58d'
                                            },
               'config/philio/pan05.xml' => {
                                              'Revision' => 5,
                                              'md5' => 'e57f208a8b5d5037bf9a1d1a8991a8936e3302944b6572dab297f15f086654e4a24b059171ca9bbc1f7cf835afadd568000cc6b8cc20a0c7e8de452118817193'
                                            },
               'config/philio/pan06.xml' => {
                                              'Revision' => 4,
                                              'md5' => 'de37b536016da639ee85bf9e1f782e3b1d7458d2f1cbf71c31d851f62cd0617dcab0e481ff787139f8b5bb7d8f8a3aebec61281950c172665616c9fd32e3a767'
                                            },
               'config/philio/pan07.xml' => {
                                              'Revision' => 3,
                                              'md5' => 'd38c538a03cd694dc2c5b55488d947b7e3541c99fb852ca3fd0c2f422aed746626ce34d8387244aaeb353bcbcdfda5087815b8d823839756cfee45c324d7abc0'
                                            },
               'config/philio/pan08.xml' => {
                                              'Revision' => 7,
                                              'md5' => '6f40cd915cbf21b17d229218e374e06931c17679066d5a9b66a3be20fb7f1f126034828484ea0b34493a6bd2f690e0ce79886b563dfe73b7d2d92477cdb96f56'
                                            },
               'config/philio/pan11-1.xml' => {
                                                'Revision' => 4,
                                                'md5' => 'aa358cc989d2e2d476bc0229750ad7f963fc07edc0ad9acd9b14f0e08fba41a1ed858d5db360195dd77b34799a610a774c2a5210eff0ae29c5de570ce3e560ae'
                                              },
               'config/philio/pan11.xml' => {
                                              'Revision' => 4,
                                              'md5' => 'bcb431b0960b2c0731437a8c6f88a43a32586c45dea68c43245bd51f1895d5a8b7ee875d77ee07f2ab510a88487f4f910c38aada574cb27396b70617ff1f8757'
                                            },
               'config/philio/pan16.xml' => {
                                              'Revision' => 5,
                                              'md5' => 'a7fefd71f6bc5ede497d62d300ecfb3e5700c0cce1c55068349881fd6ad31ce08c19a0760a935033d42ec6407853b65d1d39f49d5047eeb69a6a0d05cd57094a'
                                            },
               'config/philio/phpab01.xml' => {
                                                'Revision' => 5,
                                                'md5' => 'ee5564aa200257d255d4a630e4a329e33fbc0a202f0e0ed64f3e8933f760f8fdb5d248a94bf21ebcf20affd30fa5fadaa652cb01b1470496cd1b18a1d196740e'
                                              },
               'config/philio/phpat02.xml' => {
                                                'Revision' => 7,
                                                'md5' => '2934c2c8f14d96e31c6b978a4f0d6514eb40fcbf6bf4cf88b0298661f7aa58a3f552d8d7071bc096f61d2f2d81d7af8e4e3e2a281306c12bfe1957ef210173c0'
                                              },
               'config/philio/phpsg01.xml' => {
                                                'Revision' => 5,
                                                'md5' => '2fc5c66f6abdfec254f00814927a5de34ac80a32d433781cdcce2f3756726bbd22c5c52e38af2128c0c5d478ae767256c3e257010170d39fae8cf6e8f17a692b'
                                              },
               'config/philio/pse02.xml' => {
                                              'Revision' => 5,
                                              'md5' => '2660f6fafc0f5d1929d6fc4896fe7da6da4d1bc420d8f98d1ced1ce5c492819239c1296d18965314b6119e840cadb226677add587e1cc6eab01d7fa4ec312578'
                                            },
               'config/philio/psm02.xml' => {
                                              'Revision' => 8,
                                              'md5' => '61de4f16428eb7b039dc52080318783485c5ef1281f6e8b9b966ba668fa9a34c5155fc94e1a32def1cca869f832c750232608be17c007305386e491177411aaf'
                                            },
               'config/philio/psp05.xml' => {
                                              'Revision' => 4,
                                              'md5' => 'c11ff9ff5577b4b78cf5c9501053be6b23c53ccdcdde42b06b5e042001cbb5f898e855e3d8769bb5af6f5aeff7738f2d955d638d3609caa988b28c8beefcec1e'
                                            },
               'config/philio/psr03-1b.xml' => {
                                                 'Revision' => 2,
                                                 'md5' => '47648ede1096a03001221a87b148e05f226dfdc160ab84731c299694b64f5a982503a25c1c5cf2905f0654df08024d05c44010133648ebf5ab4358cbe7e34736'
                                               },
               'config/philio/psr04.xml' => {
                                              'Revision' => 5,
                                              'md5' => '02d630345e20cc163797e73a0299c2f1f678854e1bbec6475c694167ba95e38b9dae3933e151a56a0457d7548757bd7ac45b3f4acadde7b671f396f04079f454'
                                            },
               'config/philio/pst02-1c.xml' => {
                                                 'Revision' => 6,
                                                 'md5' => '464c0b4b141a2574032381b026c8e1a188c7f39f196449a3470de246591c0b75b842f1db09261e7ea8fe78d13718d38614ef2c04b311dfafb4f896772833eb5f'
                                               },
               'config/philio/pst02-b.xml' => {
                                                'Revision' => 6,
                                                'md5' => '4231162c58f286ebb12b0a6fd65fcfe1cee8d5a41f1a7565648dac2f50f03b327c88bf7932369c76ff17b7b2cabbc3f87e082e2978ee0012b47ba60c0361443a'
                                              },
               'config/philio/pst02.xml' => {
                                              'Revision' => 11,
                                              'md5' => '03450ce5dd6f64055d0ade348357cfae39a7bfde49c15fb94298489f56e303faf669dfc19bf51dd4da2e95d72dc7bbe1fe691848074c339d20377f1de337532b'
                                            },
               'config/polycontrol/doorlock.xml' => {
                                                      'Revision' => 9,
                                                      'md5' => '41699e435d7d757d17c930c7b6a255218ce13c9c0ffd7c813eb8d1ad9872fd5e10e08497833a96b1d5c8d6d5e6ac7cb4983e62f179930c2fd4963014748ae50c'
                                                    },
               'config/polycontrol/doorlockv3.xml' => {
                                                        'Revision' => 15,
                                                        'md5' => '470dffd2518ef1de4af71fdd29ead1afef79913651964dd328c2068e8e8d3539e61b5ed5c5ef3bbacd47590a6a800e182a0115f1dff6fb29be6b6bf47e302eeb'
                                                      },
               'config/polycontrol/keypad.xml' => {
                                                    'Revision' => 2,
                                                    'md5' => '355727d3cae60c0ee5bce2415bfc6f781d3b7ee00caf4b0693d51daac80efae1e5d535f2da189787445a091759d25e01072603476c3645f9e6b78b178d9c9fb4'
                                                  },
               'config/polycontrol/polylock.xml' => {
                                                      'Revision' => 2,
                                                      'md5' => 'd568bb68a43925c93fa91ae1e90be02a7bd122a96e45976024451d554e30bbbcd4b1c379eb7b929ca09086d6e2a2c3a50235193627b115358f104bb3f78a5861'
                                                    },
               'config/popp/004407.xml' => {
                                             'Revision' => 2,
                                             'md5' => '9aef97d5a39d568f37918b440777fd2cd95cb0f094dc1463fc846d3ccfd6a9834b0890409e6ee7c3baf18a058ba90540c03eb04e86b54f30d8ad3183db88daa5'
                                           },
               'config/popp/009105.xml' => {
                                             'Revision' => 1,
                                             'md5' => 'f342fff90c90bb58c7b2982fc2ac1c1dbc81a62de8ba5e955714efbacfa2a90950df81bbd5a255771bb43820a5b3e65fa6abf83863ef19787590cb540dba0a99'
                                           },
               'config/popp/009303.xml' => {
                                             'Revision' => 2,
                                             'md5' => 'a5d8cc2a490a870b0c4e8bcdaae57d2efc4e2c3cf632da50950a7e16a23cdea02389fe078aab9441eaf29d9312f808d00d6173c78aacaca000693cb88d1a3f28'
                                           },
               'config/popp/009402.xml' => {
                                             'Revision' => 4,
                                             'md5' => '76fb11bdec34c53312c01e694e798cfd05516215f82a6756628b47628a832f9f29852adb0d33f6783e3706bc35b132c44b9be7631049d91077a434ae148d5f41'
                                           },
               'config/popp/009501.xml' => {
                                             'Revision' => 1,
                                             'md5' => '749c31c6f0a959da709f13b331f01abe31bdd5c9f93a584cdff75ba40ede6051b777056d01bd42fb4e34e4728ec2f5454fcd8d634ded05209afc66450412e013'
                                           },
               'config/popp/012501.xml' => {
                                             'Revision' => 2,
                                             'md5' => '44af7415b92881839701d05860bbd9b1a4f3d1e1a249c2bd0dbceaa4f1e4f704009adf51b33242e8b81ab41a7766c2a0fe3c2b27e71a592c21a659d0c74d24ed'
                                           },
               'config/popp/123580.xml' => {
                                             'Revision' => 2,
                                             'md5' => 'e6f1179ca889975925b64d57dabe01c7c9a6ed85c2d904765d3e3b076d9271fe88a8e20512a40119d113ff12660361194668773712af6c57de0d9c6e7b26abb4'
                                           },
               'config/popp/123601.xml' => {
                                             'Revision' => 1,
                                             'md5' => 'a62805b4ce498ea1010c49d9379f78bad95599a7acc465f2e829b6d6aacc5c72a5eadf12f357ca86ffbbe86bc241d0d787a0cd2b7d90b24c481ca774dd6944ae'
                                           },
               'config/popp/123658.xml' => {
                                             'Revision' => 2,
                                             'md5' => '7a156ae6ee0a11a5a22edd0b0be003173c37f8abfa4e93558c0d78c0c15a48be962a83a797423bd75e2fccf1b6133020ec5886da5cf81721a726fdb525ddd11f'
                                           },
               'config/popp/700045.xml' => {
                                             'Revision' => 2,
                                             'md5' => '9f5b536c1f6716e9171b9cb6f6778f0f609ef33321bb8b3ecbd890a66d428048fe05d7cc39b4fcce7a1c2e16273ec76fda322af74e87cb7bb02ec951f342b6be'
                                           },
               'config/popp/700168.xml' => {
                                             'Revision' => 2,
                                             'md5' => '1edd75ada9a0c8be1e77b48629a4e07f724a5755f32fa80b0471709043dbdac923a028f3698eeadee2ee948b039560c0e99dc500165e26f1bbb67bf5a4788729'
                                           },
               'config/popp/700342.xml' => {
                                             'Revision' => 1,
                                             'md5' => '8134576c997489d04fd02f62dc94815f2e9ab24ab0110e0632102d24f7e1e2015180abdb8365346bc1607aa27d5e8216e02a151c3501c7b7bd3fa8b33c961817'
                                           },
               'config/popp/700397.xml' => {
                                             'Revision' => 2,
                                             'md5' => '89784ba95b9219c52c8f63826514c480fbbd9fe84910789b0e3c5bd5a10038621fc68c392a8b759ad89a2c43aa34e823af029ff354651b86f65fcc71c098a848'
                                           },
               'config/popp/700793.xml' => {
                                             'Revision' => 1,
                                             'md5' => 'caceab22bf95c5e0e3e030befb73d612d94620cb3f11011509a7ac8d85a0b7771d24521385275918054334d7046ab98902f576d8c9d5ea98009e735d0413a331'
                                           },
               'config/popp/701202.xml' => {
                                             'Revision' => 1,
                                             'md5' => '737e201dcc7710e70727ad12ec7e93d77cd3b1a53c4f690a1c18aa343f39f791f56ab7543d18bfe77e10773c8899e7115aeb59e03875657b678d72508d7d1af8'
                                           },
               'config/popp/dwt.xml' => {
                                          'Revision' => 1,
                                          'md5' => '68638128d2fefdf799548463d04769bf7d911ad2b2d6240ddd4d7a6df7e03875808773e819839c84deb29a5a2fc3474c326e13a9335653f389a5ab211f57f644'
                                        },
               'config/popp/smoke-detector.xml' => {
                                                     'Revision' => 2,
                                                     'md5' => '5a0047adbd73b8bac7bb78d1a01c4e04a8674b2c6afff325d14b2e83710fa1e9008af3c6650368dd7e9c2694dd601b885cc8a64c1127fd1019ad401d12b35996'
                                                   },
               'config/popp/solar-siren.xml' => {
                                                  'Revision' => 2,
                                                  'md5' => '010d56d45a25cf13b51b1953554f0ae4dddbf52f18dc03a3c1f85a264ebac8d065d7f226c12e2cffcca5b42d0fbda10208ee3156df78c7930b7c8ba023722be8'
                                                },
               'config/popp/zweather.xml' => {
                                               'Revision' => 2,
                                               'md5' => '89c31bb70e56b887ec4559b2d4bc450bdf40490fb9b496f37e337265539e638c0bcdcc128f6914c3940f2d58cf51655deb1ea7876c38d74ccc2e89af7e1240df'
                                             },
               'config/prowell/zw-702.xml' => {
                                                'Revision' => 5,
                                                'md5' => '0f18166b3561a3bc65c5f53f8a26fd2776b6adb2d01367a7be5ef11800cf3bb1877ec2e8ba6db6170c6faa9ce4654ece1259e4d9095354da2595b8ff4b100aa0'
                                              },
               'config/q-light/q-light_puck.xml' => {
                                                      'Revision' => 2,
                                                      'md5' => '0e726ac3a95dade8cef628abc82fe71f6a9b22b6331d6844d548e14106e7c70b8100cbc2e6a9e8b99c70614269da30f15f56d0db8d410e092113a3c7bb284453'
                                                    },
               'config/q-light/q-light_zerodim.xml' => {
                                                         'Revision' => 2,
                                                         'md5' => '4d7ea7bb60f06aa3a79a1e7327530e5e5ea5cb99213684f09626d8f7204ac5aa03069ec4728b5c8eff44faf7d65dc6a0ce2383e72f386fa0417af1f359141ed3'
                                                       },
               'config/q-light/q-light_zerodim_2pol.xml' => {
                                                              'Revision' => 2,
                                                              'md5' => '09b34de566e3854dea8839bab6b7c3d45e4732a3c27fc7ed839fb596dc1dc80331019e83822faab3cb46a8abae18b080ef29c328e77f55dc3796455d48fbbcc2'
                                                            },
               'config/qees/reto-dimmer-plus.xml' => {
                                                       'Revision' => 8,
                                                       'md5' => '944ab5c363ba7722f0f870782bf9d20bc75040fa21820db080040b538794f8574140ff0960ca218273810e596df193f76a7ee2fb4412f8ba2b2cce7fa18fb431'
                                                     },
               'config/qees/reto-plugin-switch.xml' => {
                                                         'Revision' => 6,
                                                         'md5' => 'd1f4c2dd9454ae4b1edc810c6d732bf042447334700deb17d9fb82d7330544e376d055c7e96a75a88bd2911cced8337c3d76041946ebb6e011b4b68d3d780dcf'
                                                       },
               'config/qolsys/qz2140-840.xml' => {
                                                   'Revision' => 1,
                                                   'md5' => 'cda505a60a5855fa591303809c3d6e7bb1d471a274522a014fb42571e7e81c551374f5227b8c4e544553f981b8a44d2176786aab59f872ef62791401ed39a902'
                                                 },
               'config/qubino/ZMNHAA2.xml' => {
                                                'Revision' => 1,
                                                'md5' => '080174f8dbebe8e5e80bb84601cd153946b7a014450bd04eb52cac0351dcf326b6b5c139385a42c055e1f01a09a41e1baf19586b66fe20e975ab6e7ab5b87e8d'
                                              },
               'config/qubino/ZMNHADx.xml' => {
                                                'Revision' => 9,
                                                'md5' => '510f98884bd31bfb09f356abcdefcdcb4456fb1edb54c6d20e673878983744d98a06a0b643880e842678bbe76d9272ddae4469606dfa57ab7546f26531f5d64b'
                                              },
               'config/qubino/ZMNHBA2.xml' => {
                                                'Revision' => 2,
                                                'md5' => '35bde84eae9bf56aae8a8ec8710cd96c066d9caf087ec1356c3fda124e82bed5406af2e72b627a45bc45e1e6c91f8f0d9af9368e80fcf5973d9be2ffb5e191cd'
                                              },
               'config/qubino/ZMNHBDx.xml' => {
                                                'Revision' => 5,
                                                'md5' => 'e7997e9c51a66d078d37e5501191a2a36bd7faa8b98dc8967043b68e9e97621c5dc5f797640ee4c50a3ae4389d38ed87e6e3a94540911549298f366aa8ac5cd9'
                                              },
               'config/qubino/ZMNHCA2.xml' => {
                                                'Revision' => 2,
                                                'md5' => '94f11e408312da4a3104d120112bb697bf53a9c5877f3eb73128e480f23e217aa72bac2bc0752f2595a68d26dceb22573beb7f4a98938149e73facd854e21114'
                                              },
               'config/qubino/ZMNHCDx.xml' => {
                                                'Revision' => 8,
                                                'md5' => '70c37e94bb435fb029af0b55829db7e244ec7beead5939bc19c25fe525ebebe677a974d1d920699ac74b1a4b62643f5818b317a07b78f00d8ae792cb4da73e11'
                                              },
               'config/qubino/ZMNHDA2.xml' => {
                                                'Revision' => 4,
                                                'md5' => '7883b97dc7151ac7c550f56adbafb086a548613a14617da51232bb1e199a97144f89205622555efdac851e2fde437e2e00e65066c591ac1f1d622e7b57a1c59b'
                                              },
               'config/qubino/ZMNHDDx.xml' => {
                                                'Revision' => 9,
                                                'md5' => 'de18029a1539e10dd15fc85ede084182e1cfcbc78325602ca6e5b428884f6db6ce1bebdbea331a8ca0f4ba133828c09f13ce6c1f8486871a5ca9c17258358ba1'
                                              },
               'config/qubino/ZMNHHDx.xml' => {
                                                'Revision' => 2,
                                                'md5' => '190639b81177c88bd4a340e96d83578085f35ede860d7bc613bc879e4baff907c951d498696a52d84659936714855efae2a62e183d279957e3a8bda14d949a26'
                                              },
               'config/qubino/ZMNHIA2.xml' => {
                                                'Revision' => 2,
                                                'md5' => 'f8dde99fe36b78571b75faf9ee7cb3c2d0112d86a0cfd33a6037ae96811dff066649df14fdf88a76a7b77d3005291ef72704a49f23a7a40e24dc7665d5c185d4'
                                              },
               'config/qubino/ZMNHIDxS1.xml' => {
                                                  'Revision' => 2,
                                                  'md5' => '061416a33033dc5cd68fceb1b06a690fa02c5f6c7804453a8d28173d3869b54b7067f87e30eca380330514ad1c078931c338563cf7af6f3da98916134d97d3af'
                                                },
               'config/qubino/ZMNHIDxS2.xml' => {
                                                  'Revision' => 3,
                                                  'md5' => '39e39c091d03726768865e889d20390d30af0cf5da390e49adff1928cc79030a2d59d9c1436942140c2ddceab49c70505f2963e2f54397e3cdb751a174cc3122'
                                                },
               'config/qubino/ZMNHJA2.xml' => {
                                                'Revision' => 2,
                                                'md5' => '3545c580bbaf7b12b70e0386d13ff196320ce959767de031e2363858ce20d3cc0ade40928d17dc8f1d2be5177a73da2f51efd65c26c85c9a2735bbd23b4c3377'
                                              },
               'config/qubino/ZMNHJD1.xml' => {
                                                'Revision' => 3,
                                                'md5' => '32b118f0bbf83efcb068a27bdefe63777fe8672e69df478aaa066910ebb5af23cdae79bc9c31eced97abec78ffe0616ba3dd76eeaca86babe2984e6e7c18d523'
                                              },
               'config/qubino/ZMNHKDx.xml' => {
                                                'Revision' => 2,
                                                'md5' => '9c131e49681ec7db225248b21304ae83faa24bc4b811dad961195757cb70c01127482c12ce480e9778dadfc40357f1c9abe346254edde8848ec9803df9378221'
                                              },
               'config/qubino/ZMNHLAx.xml' => {
                                                'Revision' => 2,
                                                'md5' => 'f30b0c98515367bcdb9b5827838268789b8e4167bc0bbfdd3c9b7cf1838e4e8d54c9c1a88c942409175ed9291216a6f3a0d0c19807235283e9ecc8df4829647a'
                                              },
               'config/qubino/ZMNHLDx.xml' => {
                                                'Revision' => 3,
                                                'md5' => '5024808b8551691103b25c05fe37ae3b49499a38fe0491bcd492accab0eb346b7e810c3132cd67e1920ed0d971f07dd9303a3b774276aab38ac04610fe5dbd50'
                                              },
               'config/qubino/ZMNHNDx.xml' => {
                                                'Revision' => 6,
                                                'md5' => 'a10317520ca58616369d1d7782640ffeb84fb778c781f3bb39e7d6a0f22cfdad7aedb65b781f632e36c2c9837188019d00bb8b6509bc022719a64a77ea2c6277'
                                              },
               'config/qubino/ZMNHODx.xml' => {
                                                'Revision' => 2,
                                                'md5' => '9e267442a84763403fc4c9ba6088fa59a067e1a5a362300efdcae287697426a53b5b705fde59ae5c106091923fbe51b2856e9c9bdc7bbe9f9601d7dde7878e8c'
                                              },
               'config/qubino/ZMNHQDx.xml' => {
                                                'Revision' => 4,
                                                'md5' => 'ecf378103c01da6f196ffc99fdfe30ab93dd71d1b08e89577cc123664dcfa331a9116f2a6dac65b1d75bf76df45b5f44f4f09c041b0d410d1497d00a39d8f4f2'
                                              },
               'config/qubino/ZMNHSDx.xml' => {
                                                'Revision' => 5,
                                                'md5' => 'a65c7430dcd17dbe5f1932ffece29cec38b684636c2db1931222c7c042e3e6808a049b149db78b9e3a3b12145da078416b8331d72052cfd0a149b8499242d10c'
                                              },
               'config/qubino/ZMNHTDx.xml' => {
                                                'Revision' => 6,
                                                'md5' => '75568a1a5e7119daf2d493b4ea6e7ceb59e065fa9325f933cd61db7334dfc792343946e0dae62b6bc84f8f598d55890aa9e2392419dce0cfd4eb58b6d23e7801'
                                              },
               'config/qubino/ZMNHTDxS3.xml' => {
                                                  'Revision' => 2,
                                                  'md5' => 'df04a24a50282278c6deb7e885702d97ec98a2b4ac2998212caa7c16ddf961b590168214bee1c4ca76512a4386cf9b3199fe129757e4af5a725cc1a2a3d79090'
                                                },
               'config/qubino/ZMNHUD1.xml' => {
                                                'Revision' => 3,
                                                'md5' => 'e1b8ae48d7388aefa2464f7e0e51eb23a68f65e8d7d4b35a4c3af29524fb2d53d40e1d861f1d4d798282bd1c916e854f55da894e27dd6ef43ec40c13b3a56610'
                                              },
               'config/qubino/ZMNHVDx.xml' => {
                                                'Revision' => 5,
                                                'md5' => '84d8b8e248e7494d1b5ef403cc55c84a9c7e32c484b878c7d1103b89ba58fcff3a7dde495bbeb9d85c41dd2a029cd56da45502a4297f5c7897a9b9b2f5ca2af1'
                                              },
               'config/qubino/ZMNHWD1.xml' => {
                                                'Revision' => 5,
                                                'md5' => 'f5833225b7eacbb94d422c08baf8b5b490425a09b15efedcbb08a92700c9918f926b1ecc1b68fdbc0cf1cd460a26f57806f9ed5a625f3147dd2859091ccf99ed'
                                              },
               'config/qubino/ZMNHXDx.xml' => {
                                                'Revision' => 4,
                                                'md5' => '318e982feee6e6df7c03da246678861e51eedf93463e134476af6fe5a0905624db9807b0b961147baf98982fdb4942a7ddf987dfeabb27241a39cf0e61d5d6ab'
                                              },
               'config/qubino/ZMNHYDx.xml' => {
                                                'Revision' => 3,
                                                'md5' => '16a3c8fd7a16b89e67fd98751b34f133de7058e410eef2ee6ec76f19ca8ab6bfda4e52fd691b453bd64bb9f13768375e438a753c8ff54ef433a9989f1cf58595'
                                              },
               'config/qubino/ZMNHZDx.xml' => {
                                                'Revision' => 4,
                                                'md5' => 'ca3b0bf60934b0454f40989634f116d0d4c486ff21db65d3cd2e0bedbf68aa1bfb8578337c8dfa250da807b2588b8331cfda2464a9c54fc8b9717d801d866538'
                                              },
               'config/qubino/ZMNKADx.xml' => {
                                                'Revision' => 2,
                                                'md5' => 'ab2ef82408481add2f186cdff6d5316994da84f7d1f25727ec6538909d3b54503c44e90a0ec69f69fd9fa44a6e12fd7cdfa290b52d6b2af30ac5fbb99ca0bde7'
                                              },
               'config/qubino/ZMNKIDx.xml' => {
                                                'Revision' => 1,
                                                'md5' => '437e4f7ed4ef2acb48885ad26bb2cdd374994d01e3d6d7f4ebb0003cb61ae6457ce96e4e9b44c96f4e464e9cdce74f0281f5929992054d62de2cf6bf4344d01b'
                                              },
               'config/quby/qb2.xml' => {
                                          'Revision' => 1,
                                          'md5' => '4104820b132cd14a69370bb2fbd53e4efb449066a5af14e34e26aa58e24622b55ae0f9a60227fb41b3f34fd473d07e265072649cd84e580890b081a96b8c92d8'
                                        },
               'config/rcs/em52-zw.xml' => {
                                             'Revision' => 2,
                                             'md5' => '665997cc9ad56208b97ad149daafb416f34794ab75ec470f419acbe7b15c20ca7510f4676f880a1effe8aa5642ebe3e31c84c618ccf3dbcd2c524e8f51dbe9a9'
                                           },
               'config/rcs/pm12-zw.xml' => {
                                             'Revision' => 1,
                                             'md5' => '49da27e755cdc5b06ce24bdda26c67bdfb968cb4b3562298b1394129768326bed2b8f9f0d972397c4c1b6bb98e101391f57b51aa47ebcd29e4a119504e98e13a'
                                           },
               'config/rcs/therm0005.xml' => {
                                               'Revision' => 2,
                                               'md5' => '9ce6aac1e07d1ea8b13f9c654fb9081152b3cb67dfe94a37afb681c1262cbb465e1801b0e2687b724e9cc888cfd35d71b390e4a04cadadabfa2bb3a602a5109c'
                                             },
               'config/rcs/therm0007.xml' => {
                                               'Revision' => 2,
                                               'md5' => '7c3ab99f982cbca19f26b3600abc65272950e253ed60777f32a501293e5643810b8ba7e172466e675455281c2a35bdea390a589d8d88fa5eac02703d4a6da504'
                                             },
               'config/rcs/therm0009.xml' => {
                                               'Revision' => 3,
                                               'md5' => '235f10fcbef7aa54b4bf933a67bcd8009fcdfc9cf66d2b6608f5027901311baa53678ac75506e88493f6027714ea8e9b8fbd42ffa040056428c49bd35a4ed7f4'
                                             },
               'config/remotec/bw8120eu.xml' => {
                                                  'Revision' => 1,
                                                  'md5' => 'ed31f96f6d1f3b33a38d3ba6030aca32065ffb9a12c3447082a252698fb12753a425f96ee7c7039270cb7783be2686f02dd8e356695eb0d6db27d10385c6b8ac'
                                                },
               'config/remotec/zfm-80.xml' => {
                                                'Revision' => 3,
                                                'md5' => 'e3b6afb43fa679b8575f94b04caa71d8942ee15ddaf3fc70b15ae194af4d1b38ee710b3f7a0aa2ca9df19f2eebf4611a8927018a98639d3113399614c0704fec'
                                              },
               'config/remotec/zrc-100eu.xml' => {
                                                   'Revision' => 1,
                                                   'md5' => '5b840b10226c7f8e158623b9939ed2c8eee3aa1516de6a78c3f19ffd89fac6fade7acdd6da5a7aedd6394c019ead43902a586351f233740dfaca13f0e2a291cc'
                                                 },
               'config/remotec/zrc-90.xml' => {
                                                'Revision' => 2,
                                                'md5' => '98ec165810b4b80a4d1e22957432046b7d61dcd6f4ceed69059d81ef1924124ac0f146a17192564b82011a37943aab7852ca97a512ef2dc8bbd1ce8a06f831dc'
                                              },
               'config/remotec/zts-110.xml' => {
                                                 'Revision' => 4,
                                                 'md5' => 'fbac42632e85ac10571db822206b25d8c793e3a1c5e16783f822b094c68411f3742eea8d7b3657a2937f6c406e8184f624b80967acf3c1e31b8bc881dedc359c'
                                               },
               'config/remotec/zts-500.xml' => {
                                                 'Revision' => 5,
                                                 'md5' => 'baf19a0efb011787fe52ba1d4947a9a7affee275b48752084d343bddfcdce9c1e95c1457ba18d56652256d2ec93a9ddcf81c025ec760a3d20e351248b02dfc91'
                                               },
               'config/remotec/zurc.xml' => {
                                              'Revision' => 4,
                                              'md5' => '3ffabe2c9da2cd2f4f625682584003c5cdb4302e09a074783c718526b796eb394ed7dd020594167751f46a18894dd54b39d9c4e3b06c5cf64fcca738b4aaad4b'
                                            },
               'config/remotec/zxt-120.xml' => {
                                                 'Revision' => 7,
                                                 'md5' => 'e7545d88ab5223f20078134b437c5e4f5c4e85a8201d92537cb159cc829b8b3fa17b84856cbe68a90e10793c155c4c711cf1675136ef82cc524240c44b4711c6'
                                               },
               'config/remotec/zxt-310.xml' => {
                                                 'Revision' => 2,
                                                 'md5' => '5de09bb88d9c21d33dca3ba693a7ae886e9a4476e50966861b581d22902636df68981a069debbec830380576f14a6676d7fd302f165553c9ba558a3803b8c991'
                                               },
               'config/remotec/zxt-600.xml' => {
                                                 'Revision' => 4,
                                                 'md5' => '55a6ccde16e43ecdeb440406354d761ae34cc7743d6cae4946e928e82826f8d4aafbfedfa5428cbde8a5eaa216c24b6c4417bb04edc28d118763b3c7defb8c1e'
                                               },
               'config/ring/PIR-SS.xml' => {
                                             'Revision' => 1,
                                             'md5' => '59652dc6da375fc15e84a385f1d90799e3fc7d6a6295d5f2eb6b28d2d965029a6eae376a21e326b3ce9d85dab066a46282db1a7edaeea29344d075d880c87601'
                                           },
               'config/ring/contact-sensor-v2.xml' => {
                                                        'Revision' => 2,
                                                        'md5' => '1f51fedc85cebb63a19943c3635ef4a33748d37e9c37bda8c0370ae204903ba9325af12ca3b6ef22a32d01d929d02e97bf48c81fdb09b1c003bcf95f171ab479'
                                                      },
               'config/ring/motion-detector-v2.xml' => {
                                                         'Revision' => 1,
                                                         'md5' => '40691ad61c15ad9d6cf90f46b2e04e707809db8f5db55250dacce93c19bf6c2057d1ba4b190995e40c044bc4f9f6bd2fa226b5b54935d1a6649632da0bc21d4b'
                                                       },
               'config/schlage/BE468.xml' => {
                                               'Revision' => 2,
                                               'md5' => '4b373a2ecad0691860087e425fea93ca9914330abef2b1b90ee39b4f8b6fd7298a832578640873ba6662383801e04601a8335062f20f4f787eff432c233ac31c'
                                             },
               'config/schlage/BE468ZP.xml' => {
                                                 'Revision' => 2,
                                                 'md5' => 'cf44b4f428c8013422e2acc14b08bff8c2920e01bcaaef16ab7f655f14d38b6aa678d041bcf0910a44a90aea88b700634d6715df434e3870d70cc8226d0d4fa4'
                                               },
               'config/schlage/BE469.xml' => {
                                               'Revision' => 5,
                                               'md5' => 'aef83d8b45e8e4e4e66a4cac2c15f42bda6b1502dea3eca462854b387720571b11f6bc43b8c2684aa31886ab3c1e29d5e167308907080ecc6cf1e273b020bbf0'
                                             },
               'config/schlage/BE469ZP.xml' => {
                                                 'Revision' => 3,
                                                 'md5' => 'b0d05fedf2a1624f715fa0bb19927c29dc57cd3e17dea0697f410c562aece8405f968536f64f6de2a0b4d373ec39aeb13d2de77adcfdfbb7667e5e52b5137d8f'
                                               },
               'config/schlage/fe599.xml' => {
                                               'Revision' => 1,
                                               'md5' => '43f87fe9fd2b68691706d1cd0e7287c0a0340664071a14d0af6be62594b83ce4f8b0c335faed4201ff06a97745a3609c7df2412cca8394b70b2790346247e18b'
                                             },
               'config/schlagelink/41.xml' => {
                                                'Revision' => 1,
                                                'md5' => '48cb8a0b222d88bbdae8fe708670cf50f65a2eb412aca5ac01e21b330809a65e917963a63f7a969e5dd0250b2705363a2173f0641b21de44ce3d78f751c01156'
                                              },
               'config/schlagelink/itemp.xml' => {
                                                   'Revision' => 1,
                                                   'md5' => '4f3be313a7ae86c458518f7269cc51cc1df19d5900ae319c160c060dda74d57439c1d7f4b1ac881caaad1b726c3349a9c03a6c9d88103d864c31512c434908ab'
                                                 },
               'config/schlagelink/minikeypad.xml' => {
                                                        'Revision' => 3,
                                                        'md5' => '8d4411fdc3a3e9b9f943be980cead9e614c02953c82b6066466db7838da7079c5ffbf000fef4a28d8a52a6286bf9811a9c2dab8c79f3670feeda80cc398df4e7'
                                                      },
               'config/sensative/strips.xml' => {
                                                  'Revision' => 15,
                                                  'md5' => 'b9d3afd0be617a7a5d87ca36b07dc07ab3fd8dd2e31ffa99a519d4b94ea3ffd87b83e900c97e46a1fdb0dbfbd7b19a388354c1b8734fab5f96b64bad2e222fca'
                                                },
               'config/sensative/stripscomfort.xml' => {
                                                         'Revision' => 14,
                                                         'md5' => 'e76c9730441ff8cd2eba5b52bdbee17109157076813bc628b873abfedc23a62d2a44b27e5f2b3919f82cabe4df44f75f1abfd30494edf2198ffb88a23bb55b63'
                                                       },
               'config/sercomm/sw-clp01-eu.xml' => {
                                                     'Revision' => 1,
                                                     'md5' => 'af10355b77d03b65fadf93f853057ded42d39a421df623b45dec230e9b55b34aef95eeded78e70212c02ae9e71745b45e63978706a3093d14a7f391a9177b560'
                                                   },
               'config/shenzen_neo/ls01ch.xml' => {
                                                    'Revision' => 2,
                                                    'md5' => '59404ff10eff881692c709bbcec4717aff3179e546253171970482f37188a1f38f77fc3f6231841b5d1c47d8d7fd8983138a53e98cb3b2532b34f9d31ee8f4b5'
                                                  },
               'config/shenzen_neo/ls02ch.xml' => {
                                                    'Revision' => 2,
                                                    'md5' => '9d83ab76ccbac89e559c98979142ead8da4851cff7529fb3ed5cfb9b7cb9f393f7ecb823be8c50e768862449b2310e6facec1c4979e8569c147df21541716d41'
                                                  },
               'config/shenzen_neo/ls03ch.xml' => {
                                                    'Revision' => 2,
                                                    'md5' => 'a0777d5e97620acc8b2b93df1adf51c848a45c379bd4e900ac3c9d9b8b61446273e2afb917faa71248c5ac467513b75050e0f6fbc5c3dc43f3aeadbd0eb85ca3'
                                                  },
               'config/shenzen_neo/nas-ab01z.xml' => {
                                                       'Revision' => 4,
                                                       'md5' => '11df6cacff870c04677b5fc3a3828281d6e59506d09c1696ded074a4a607b87f8f96a42277dd409f64d3f8a91ced972f4ada74a32bfd304e07c19a1bef427a2c'
                                                     },
               'config/shenzen_neo/nas-cs01z.xml' => {
                                                       'Revision' => 1,
                                                       'md5' => 'ee9fd5fec7a2c813577ec684901961f3544684b85ad911002798cab563ee5dbab42014cf4ee41f240ae1a2e0095951cc31509a29e9aea602dfaeca8ee323d46d'
                                                     },
               'config/shenzen_neo/nas-ds01z.xml' => {
                                                       'Revision' => 4,
                                                       'md5' => 'dfd1992f3edf1e2b0c8e4f4afb6d99575ccfe2ea7c0042668fedccf540993fa39743f9bf969a5038d57dca3e1ab0749d28e1cb0be35272c71248b82625f99c09'
                                                     },
               'config/shenzen_neo/nas-pd01z.xml' => {
                                                       'Revision' => 5,
                                                       'md5' => 'cbfd1220724bf3a460a69f6f278903ed790a8bf2dfd704e7a3d1e4c6467d1898a636ecd08bff6f8c1b855706268073648e8fb96f015bec3eec2b035c243089ed'
                                                     },
               'config/shenzen_neo/nas-pd02z.xml' => {
                                                       'Revision' => 3,
                                                       'md5' => '2e766627891bbf6bc2a188f6542acbea522b6bb0515c9179fb329a095fcdc9e381efcaa2ec712adfa60bc41f61d7c493ef90f3533760c8cfc0e6cef8bf5bd0bc'
                                                     },
               'config/shenzen_neo/nas-pd03z.xml' => {
                                                       'Revision' => 2,
                                                       'md5' => '8ffca12a6fe2f5e1d524c36dc327023c29ab75b9f0291e706d449b78b3391d6d05456b330fdf21d0630acc102e8962f58aa615450ee53bcf7c6fdde8e8c3fc6c'
                                                     },
               'config/shenzen_neo/nas-rc01z.xml' => {
                                                       'Revision' => 1,
                                                       'md5' => 'd11ecf14ca8722b1e59f5cb5b20303be9bf66786e9a1d18038f2f0c760f8aeca673b31b993bda0369ed662cc96dfd3b314e8aff94e6fd8b1f2e981f51d90dbef'
                                                     },
               'config/shenzen_neo/nas-sc03ze.xml' => {
                                                        'Revision' => 1,
                                                        'md5' => '4c3dae5db0aa2bc3141fa3a5a41e94fc8c77988e269dbdc20b9017802e48809fbc0d572418035a913781eb5272d88365ba2bd316bec056a1e1b0459cb0b1e7b6'
                                                      },
               'config/shenzen_neo/nas-wr01z.xml' => {
                                                       'Revision' => 6,
                                                       'md5' => 'ff8d4fa4f5296969721ed7f4a70fb471eca86a227194456a9efb4390b97a365840d171e89d683916e2afd722256e34063dd186f530770d26e110e0c8c3d6de0e'
                                                     },
               'config/shenzen_neo/nas-wr01ze.xml' => {
                                                        'Revision' => 2,
                                                        'md5' => '09b5e4644764a9d6fc5482d100ea24d81ec17adc3a436fc7ad0a11259a9b7a770cb7a29b01b6027df1a984ea13a9dde264a49acdb425597260c0699920ecb33d'
                                                      },
               'config/shenzen_neo/nas-ws02z.xml' => {
                                                       'Revision' => 2,
                                                       'md5' => '7eccf1cbebc601996e0d6a552217c0b1dc8883cc78fdddb088303888d15832f7734d08f43c0991e8c9535a9dccc1e4b6f509802ed972477b4e45d499f45bbd5c'
                                                     },
               'config/shenzen_saykey/sk-3007-05.xml' => {
                                                           'Revision' => 1,
                                                           'md5' => '8f7ab98b4ab3f08f2d56bf834a8dc001973d58b06672ad049426a332b32bfb8072817ff714e22e89f57bcfda113651eb809c8d0e9010f035176feb5050af4bef'
                                                         },
               'config/simon/10002020-13X.xml' => {
                                                    'Revision' => 1,
                                                    'md5' => 'd2164162991f71803dffa110f7a4c65fc181cb8563b63097f07362a1cac2e2ac4a88ec775dad27c875b82b28ac3197822c1a69e08ac0e21c7bf2aefe04107e22'
                                                  },
               'config/simon/10002034-13X.xml' => {
                                                    'Revision' => 3,
                                                    'md5' => '8bb9641949c548b619a32d4169dd3f3b14367fd98bcc0168ffb6402fab467d0821f1a011e5be2987eab93ccad87692aaea9a63ee568722dc05e69c4a22359485'
                                                  },
               'config/simon/10002041-13X.xml' => {
                                                    'Revision' => 2,
                                                    'md5' => '0235c61b4520955df553e5ff62cefbb1a9afd866c63152503893d7bdcd98e9cf7d3a5f6dba69d3b307508ff5eca5cd33acaaf5e1716b89fdad748a9658af7445'
                                                  },
               'config/simon/10002080-13X.xml' => {
                                                    'Revision' => 1,
                                                    'md5' => '1a3e7b1f9a01b6f74c66c28754902b29aaee0da9ef780f720f5c3a41eab26d41b5998eb96fd94420c291b72331e2f4982cb092277d90d209fb0501ece3c613d7'
                                                  },
               'config/smartthings/pgc401m.xml' => {
                                                     'Revision' => 1,
                                                     'md5' => 'a4e6e5c467601d118de320aaba5443876d46288e5eac6a0eda63bda9df4398efeee59385724c9ea007d0e3c91b8f7f6025157257a8995c79193a24938e8b1c7b'
                                                   },
               'config/smartthings/sth-eth200.xml' => {
                                                        'Revision' => 1,
                                                        'md5' => '96f42e76742addc39b55aedb2c9341e15c3c9b90c6a5640209c5c47e47f93e3be3a2c588f20f7030b0cd83002dae36e207b0361ad320fd91b656638979ec519d'
                                                      },
               'config/somfy/1811265_ZRTSI.xml' => {
                                                     'Revision' => 1,
                                                     'md5' => '7def694a6414e50226cf75191573d1fbe6a277cefa3170461e7f35301b968e28494cbd9217871ea6808206b9b417c696facf068f7a40892cb790d8b47d916fd8'
                                                   },
               'config/steinel/is140-2.xml' => {
                                                 'Revision' => 2,
                                                 'md5' => 'f5538ee6fa326e3f433ba8ad930b38dd8468db94991e8697555ff64c5546f47bd8fd086347e4c80e7f921206bc11b35238a4c78e73d6ea1e751b2f4c4849a884'
                                               },
               'config/steinel/l810-led-ihf.xml' => {
                                                      'Revision' => 3,
                                                      'md5' => '87ec6dd62e0f09a1c81645fdf0d54272791232633a2824f7571e2c44817cd418c4a5cd34b32141f36b8faee28eb93c63b22f514eb9d073d6d6055e24b99fa7c4'
                                                    },
               'config/steinel/rs-led-d2.xml' => {
                                                   'Revision' => 2,
                                                   'md5' => '9f3767724904d6ce85e7880dfdfec9c1f851638e0e35045790cc35589d0c9cd653fa176c48a7b818b5b8218c861e2903eb8adeb313a6d4e8bb9a33a61dc90976'
                                                 },
               'config/steinel/xled-home-2.xml' => {
                                                     'Revision' => 2,
                                                     'md5' => 'abc03eeac10da39b8eb39afb7709ad9b44c819e6e0d43364599702a2d03f31bda2cfa395d72dbb5c4ece0e456370a1d39be41c5f99edc6fe3951fe512fe4162b'
                                                   },
               'config/stelpro/stzw402.xml' => {
                                                 'Revision' => 3,
                                                 'md5' => 'd50042a91f9b2fa3e64d618b8caa2f64ea8ec9c74e7fa82840556dc4d5a8ce1b8d8de840c008ff36619d0cb31393f066dd8a7c286af328ae66ffe0d6b5816221'
                                               },
               'config/sunricher/srzv9001k12dimz4.xml' => {
                                                            'Revision' => 1,
                                                            'md5' => '6b8efae2405b4520f0825ea4959244b607cb52fc20b9b0d288e57626057484089968806e94d85e0bb45b35ddfa24622fbf3a5e9a5653cbae419bf94be56a5572'
                                                          },
               'config/sunricher/srzv9001k12dimz5.xml' => {
                                                            'Revision' => 1,
                                                            'md5' => 'd14a319efd47406428b3cd0ad80956677c101dc153047aa431883ab88ba949bcdca9bb34a3d8bccaf093e80e4e49938380483f9cec54419138bab69fd9b586c4'
                                                          },
               'config/sunricher/srzv9001k2dim.xml' => {
                                                         'Revision' => 1,
                                                         'md5' => '41d10f53ad831e0c2fc8f41fbac2c190f16b367c62b26477a2eb14e168e39af1adac020c25a1852544e142baba6e0f459429fb5f9fd05942e368039b08e28a4a'
                                                       },
               'config/sunricher/srzv9001k4dim.xml' => {
                                                         'Revision' => 1,
                                                         'md5' => 'bf389f5cf7a510d2a12729585ea31ffead4f8a38ff7a4fa75c9aeb9ad7f6b1c748b5846b3e4270e381c266f091294c98431c7e7ffff582b4d8a3f2c73e54f460'
                                                       },
               'config/sunricher/srzv9001k4dimg2.xml' => {
                                                           'Revision' => 1,
                                                           'md5' => '1885a9182c782e2dc890aba1e3ad0b6b1f7f409aec258809f21dae57e2c52d6e299eb1afc85c7ab86b642d59378fa50a445195b41432239c03c780885a67df25'
                                                         },
               'config/sunricher/srzv9001k8.xml' => {
                                                      'Revision' => 1,
                                                      'md5' => '3bac22970afda1d7629827057b92df49076f16258e76ee02674f0aaf0046a847642edb2c794740f2b8b1e9f38d0c2ec3932259b2803ff416f461757214bd0686'
                                                    },
               'config/sunricher/srzv9001t4dimeu.xml' => {
                                                           'Revision' => 2,
                                                           'md5' => '211998372694c7f418d774c3dab739339f07167bb37faa972ce076e4de2391dcfe369ea1ea335d35a9db66f9dce34ea0ac3dad054f2f734c864e1462cb0f5d1d'
                                                         },
               'config/sunricher/srzv9001tccteu.xml' => {
                                                          'Revision' => 1,
                                                          'md5' => '9d5e9dcce650ab14636ee926ff6fbb2aad0ee2db3d661192c1d438184656b942dd1a68a14eb6c98337bb2fc021ad36e9755c1e9661b631cd83606e708d20212e'
                                                        },
               'config/sunricher/srzv9003t4rgbweu.xml' => {
                                                            'Revision' => 1,
                                                            'md5' => 'a8754c4d9762da7d89d509475ce8f495f3e6d8a857c0dd38b10c0afbef1838ef96e417426edafb67403a011bc388c0dc80454fd64de935d9de38f642dc7bb9f6'
                                                          },
               'config/sunricher/srzv9100aa.xml' => {
                                                      'Revision' => 1,
                                                      'md5' => 'ce5b3d47d946173fbb99e491614fae353e440732c22bb7208655c44a7e5374ff49ed2ca8f6e39844e43eae88fde38a0aaa057b9770ad90cc8703355cb61c9706'
                                                    },
               'config/sunricher/srzv9101sachpeu.xml' => {
                                                           'Revision' => 2,
                                                           'md5' => 'cfa47e28a8463496354a30d2998b5b11dab834b2ffa1b8e91a687d2ec4e9e41ef73d38d058dd60911aa69cb1164808da94b88d627744250e5abd576ea5f8d1fa'
                                                         },
               'config/sunricher/srzv9101sachpswitch.xml' => {
                                                               'Revision' => 1,
                                                               'md5' => '3851b6d24fdb58fe341d96c8faa16ed3f584e6a76b741ff8623b692082004602199196458bf1c123c5b1a54f1031369d6ab12db18925d240e277b27a1e307fdb'
                                                             },
               'config/sunricher/zv2835rac.xml' => {
                                                     'Revision' => 1,
                                                     'md5' => 'ab598e4f8d3d9b654023428799d1a381f5fcd8d1cf1c97bde4512b8f310be7f026294f7798eb17cdcd07072058be5c8514fec23f5ef713dfbd3d4a5efaf4129d'
                                                   },
               'config/sunricher/zv9101.xml' => {
                                                  'Revision' => 2,
                                                  'md5' => 'adb7779262cbea1eb2832f78e67b253cade102bcf7fd24aa14db965dbde11a8ff073ee654c7bf1af0c2c4f44507b97feffdf142ed8261ff163ada4d766b0d906'
                                                },
               'config/sunricher/zv9101fa.xml' => {
                                                    'Revision' => 1,
                                                    'md5' => '1831cf691c954aa9546e99e5f8218b2d05d2aec3c850ee0bbf543947fbde7bfcf20b8e47fb232b4e43d2c6245aa15c94602b1efe48b1553b5daf75a6adeaa9cc'
                                                  },
               'config/swiid/swiidinter.xml' => {
                                                  'Revision' => 3,
                                                  'md5' => '66525f843d8663f34af93e65b6979059e294139474aa3f63974f1ddb5e29c431e87ae0deb220a40169028a5e9e7c8553d2b24587afb905703ff14ffb0e6252ab'
                                                },
               'config/swiid/swiidplug.xml' => {
                                                 'Revision' => 2,
                                                 'md5' => '1de9d7c988ff7753ddf936270a4a2abe3e1de1d5e7e546da3f7c02619dec1f875029af669c9607f398f2634833d0b1f40a34e72cf3c8b2898a644e46f980930c'
                                               },
               'config/technisat/03009496.xml' => {
                                                    'Revision' => 2,
                                                    'md5' => '0bd0aad3afe3672049f401e80f8a37579716823e07c924ac161f865a453c2ed1a0013ebf018d841afe915cb95fa582dd74ebe12efae9bf7707d87205d9cc2df7'
                                                  },
               'config/technisat/03009497.xml' => {
                                                    'Revision' => 2,
                                                    'md5' => '34c5e7919ba864bac4fa474f24c6d345cefb5bab88e0d1799a6001f6bec1d5aa928377ade84b8440aff857a1e1748939bd3c7a81eb3d0f541c98a83e54e48231'
                                                  },
               'config/technisat/03009499.xml' => {
                                                    'Revision' => 2,
                                                    'md5' => '19371e5b7799c19a07ba4a16bf4d5c546e5fdc8ad9dd728276f415a930cae3c66f0249f310e8e331b4f0a6f9a7551f344cf8c11d699fc6f639c5f6450e356159'
                                                  },
               'config/telldus/tzdw100.xml' => {
                                                 'Revision' => 2,
                                                 'md5' => '00dafcf5a0bb13180d8cae532067dbd8833c65374d800fe02134732413c02ea4361a2597bfe4bb0466d0bdde93216cdea5474b8aecc3a9d644212f989401bbdd'
                                               },
               'config/telldus/tzwp100.xml' => {
                                                 'Revision' => 2,
                                                 'md5' => '632f66e9679859f3709bb56fd682d027b4076069e0ffde81fd5c90b01e5d1de5eaa4626a9dcba71257aae8abdc4454b50f4540802a273f4a1fdcd7fb53834d77'
                                               },
               'config/telldus/tzwp102.xml' => {
                                                 'Revision' => 2,
                                                 'md5' => 'f68f1a70eccd43240a3f87b647237abb39a5e66e33be3ad413dab356be16c6a4b6391cdfe3cd62d0bf02a0b4c10ea53d8724981040d7911d29fe3db560418cf7'
                                               },
               'config/there/800z.xml' => {
                                            'Revision' => 1,
                                            'md5' => 'b065d0460c3da5e6bab88657b36d0c840db877c3c0c89c26313d7fd4bd12f7f57af2045cf89bcd689449989f0902f3ae3c6487fa9842dc45ca4538931e4a134e'
                                          },
               'config/thermofloor/heatit-zdim.xml' => {
                                                         'Revision' => 2,
                                                         'md5' => '627f5761aa76f8e6046e8f0e82d4d6b50a1395f76afb05936ffc2b42f95fcc15d490b4f33d0083e2300d8de65a9b05e66ceea516776ca911c2473e8f46bdbd10'
                                                       },
               'config/thermofloor/heatit021-v1.92.xml' => {
                                                             'Revision' => 1,
                                                             'md5' => '9839f51c4a1fd1c63a2d12843f73c341c329222b6032895805026752671aa2d58d7513c3d07cd7a9090e6dc7866faa19f7d7efb20f3e37253de0ad6ac1604dea'
                                                           },
               'config/thermofloor/heatit021.xml' => {
                                                       'Revision' => 9,
                                                       'md5' => 'ccb695b1d42cabdee7c16337e69ddc495f7b7ce6bdb208be7f2158c273c566957299a0406037539830b47cdcc853f20f015a3c91976dbf9a76db672fbfd30faf'
                                                     },
               'config/thermofloor/heatit056.xml' => {
                                                       'Revision' => 3,
                                                       'md5' => 'd248ea9d79f6da656599bd9237cedde63af5d5789075d9dce1e355980053d8c25d7439a9de79778280f6086588b595f1bb91313e2ca0e42b9bf850c84c78a925'
                                                     },
               'config/thermofloor/heatit058.xml' => {
                                                       'Revision' => 1,
                                                       'md5' => '99b5766881cd43d7ca0bd73e3492c11fbbdbdbfc74a7783ba78e44aa6ec97b84d85ac675bf04ed33403abe4e2a9e741a25264d8a7699261038e7b9f143624336'
                                                     },
               'config/thermofloor/heatit204.xml' => {
                                                       'Revision' => 1,
                                                       'md5' => '874663630d7aa76d3b5a0c4161cd8ead079ad2fe2dcbc8e9fbf8e6f6cc9acc21083e3441e3b36f6427459ce208cfc209304f3dca22b364e88adec579c79c4174'
                                                     },
               'config/thermofloor/heatit20a.xml' => {
                                                       'Revision' => 3,
                                                       'md5' => 'c230bb573e64439be9d40720f4c5a72e901018078ab9d778aaac156666e248686706fe9d81f7b19a9ada774d9284a8a05c4ef1ef2aed9fb5a762c5c05ad1547e'
                                                     },
               'config/thermofloor/heatitz4.xml' => {
                                                      'Revision' => 2,
                                                      'md5' => '2be6250742eb2ed930e0aef28513fb85da3dd37f00824a45c0a7af60797954ec46ccb32df5e4ec15a18e48e8cfe199639f77405d76749455d7850d0869be816b'
                                                    },
               'config/thermofloor/heatitz8.xml' => {
                                                      'Revision' => 2,
                                                      'md5' => '1fd512de745b166c79f9d16742f87c10b86ef0c259b504f3d2cb9ac081c22ed96c292a68394a5a7be110aafffa67ee82cb54d2f28e6d1c48cf51ff26fc32428f'
                                                    },
               'config/trane/TZEMT400AB32MAA.xml' => {
                                                       'Revision' => 3,
                                                       'md5' => '84e5b345ec16db7d5f5c042815674ccc0ed3eba634ff2be99fbbd6b429fb27828a9a2353281bc2979ae43fbe0a86eebab4030b571d1cb03021ffeb678b7a2f04'
                                                     },
               'config/trane/TZEMT400BB32MAA.xml' => {
                                                       'Revision' => 4,
                                                       'md5' => '79a3d5ac283db2152c07a4ea52077b69ea83ea0b82e01265367130a649bba9c506777ca0d226ce8d8f43d4b296d1315ff4fac3030b90f3b3f9b1419b186c3fc7'
                                                     },
               'config/trane/TZEMT524AA21MA.xml' => {
                                                      'Revision' => 3,
                                                      'md5' => '46e5a829940d1de88207f121808a62c7526871d0740875ef2976f43eebaad9e629651c266bb458c8843da0b0e880532b59d707f93b3e57f2eec4dfbfd04b5853'
                                                    },
               'config/vera/vera2.xml' => {
                                            'Revision' => 3,
                                            'md5' => 'c50512474aef869c8f849d9ea2d42bd28dd89de9198c3bb6bc95eff66e67ac50567580ac5a3cc9bdfbdb49e9c1fe036d4e6e9a4987a1135dc5d2b3d0d537dbe7'
                                          },
               'config/vision/1701.xml' => {
                                             'Revision' => 1,
                                             'md5' => '2e37f21db47a1c100f6631e34105942ae05691ac224e955e9e46352ef8560e6890a59028573d202d8283684d5851b82be04e7b7d6baa2160489f2068c44b43c8'
                                           },
               'config/vision/brg1-433.xml' => {
                                                 'Revision' => 1,
                                                 'md5' => '7f9cdf21fd4ffcc3b7827c024564774932878b74faf99090321c4c9ee4f33c3326a66fc07a233e35ca058198af676a588f6f41e31506bbd1fdf14c59c2459a22'
                                               },
               'config/vision/zd2102.xml' => {
                                               'Revision' => 11,
                                               'md5' => 'd7308c12bd68905b955e4c729d96e0b3279e35a6fde798c6650f077a61391fcac0514c2ee54933c30c5bb1c73cdb85b00ae79c93fe7be775702070d2c84eefac'
                                             },
               'config/vision/zd2105us5.xml' => {
                                                  'Revision' => 3,
                                                  'md5' => 'f520919cd7c02a48643a747d677ae891a96960ba84a4eaf90402a7d8a71f801fc924115f82190901eb658e49ad22d84ce5e7d407240b69be011b19373d10ab1d'
                                                },
               'config/vision/zd2201.xml' => {
                                               'Revision' => 5,
                                               'md5' => '3186992dc8f959af67ab8dceeedfd6831649dbddd1d15350a854467d6f0219bb4b6187a7a7995a21133f6d58abc6d77129dfd2a34301d17e8a7ef57b04ac1429'
                                             },
               'config/vision/zd2301.xml' => {
                                               'Revision' => 4,
                                               'md5' => '5dbdf01ac0aff9cfc9de47fd4bff6d26642b39a0f5b9a98f9590250f637510370ee3e00963cb04b3d1303bcb74228f3b7d2f307105f69cf6233c4fd9cfd4809e'
                                             },
               'config/vision/zf5201.xml' => {
                                               'Revision' => 2,
                                               'md5' => 'ae0d16547c69a3cd390ef6604cf68d2b1645e5448e8bbaabbd47c0aa5b90403b21317aef9b2a72f59a48e99169aa2a5c644b3b075c7a067a9a4c199c9bb184b0'
                                             },
               'config/vision/zg8101.xml' => {
                                               'Revision' => 2,
                                               'md5' => '04753ab29b0e8827df53af191b9ea264a510c8b50265ffc75d4574d4d299d70fd790a1ae104c22f579ad56fffbf546cc2efbbf71e1c6ee3b6bd3eebdd3e788d2'
                                             },
               'config/vision/zl7101us.xml' => {
                                                 'Revision' => 1,
                                                 'md5' => '9ad8dfe8ea6f9c603a9a960103592fdd5988175b4cba7cc14b7b3728f5aee1d431d097f7728535078ea1da1866924490409fb016ce12ab17c52ee2a3d2ba14d7'
                                               },
               'config/vision/zl7201us.xml' => {
                                                 'Revision' => 1,
                                                 'md5' => '3aa000512b5312b89d6f7e940e632f39fecdedc5c6f1e11b1f87ba64aba6cddb4c6d96f0e27d8600f35840132110be105badbfaf6ee0c021f11c19b96d4627fb'
                                               },
               'config/vision/zl7261.xml' => {
                                               'Revision' => 1,
                                               'md5' => '6765ebbdad546c3073673446a63a7b2bda080ec606ea6fccfedd4a49d76d54c1e48fc3c030eb2e44060751012dfde67b564d6c68d9faf40673d846e45b914e47'
                                             },
               'config/vision/zl7431.xml' => {
                                               'Revision' => 2,
                                               'md5' => 'd8437300f7533463a987685da39e0412fb06ab2615532125d51530c0aedff578164ec5cba8593b3bacdb7f15623ed11981f5a87169cf6d6068dfaac45810382e'
                                             },
               'config/vision/zl7432us.xml' => {
                                                 'Revision' => 1,
                                                 'md5' => 'b4f4a7ffb44d5d9f74a9c3003b7cacaf1f28162555ac8134b187804369cdd23923e20e67f0a58141a79ac920a52294bc1ab560dd498530c3944507e144777054'
                                               },
               'config/vision/zm1601eu.xml' => {
                                                 'Revision' => 4,
                                                 'md5' => '607da3bf3b0504dcefd2d6fb9312b6c3d21c1cabe6d1acd77b595aa112b0545fc3ebbfece0089796e9ab0c0b41f254ff28ba2e9f63d4f94615c8251064305dc0'
                                               },
               'config/vision/zm1601eu5.xml' => {
                                                  'Revision' => 3,
                                                  'md5' => '0f55aead2c32ce164f7b85ce9a7ea7d718d152fd8840ed48446d662f32144f6f706e17411f6fb5048577bc98c4e6fbb3f4974f6924ed0370f08f8cd44681cfba'
                                                },
               'config/vision/zm1602eu.xml' => {
                                                 'Revision' => 2,
                                                 'md5' => '298b94cc8f598b57409cf5db86304998053639cd0d74a44dae05f5eb69ac4c91ce7e034a1295242fb2784b52271c2d885675b72e8693650b79cd19c437387113'
                                               },
               'config/vision/zm1602eu5.xml' => {
                                                  'Revision' => 3,
                                                  'md5' => '3e86f5e2fd0bd4a9e2ce3c433e017909efbf006ef6c542328907584531bda2f060264e2fa8c30a9b9d9ae644b772d67bff969a7067f8ca5669c789d360ed75a0'
                                                },
               'config/vision/zp3102.xml' => {
                                               'Revision' => 11,
                                               'md5' => 'df1f51d8eede5ca5f9fccd106a2b194692280eb96f383ebdfab4035632bccb3b6a8e0c1a0d44f3abbd7b18e9fcb3a91befae4cd35d7659937eff93116ae4526b'
                                             },
               'config/vision/zp3111.xml' => {
                                               'Revision' => 6,
                                               'md5' => '54c3b06afbd284c83a935d5c18ccf21340d81e82188e5d88d1d52ffb655e0e5713aaadb28d9fbea214898dec7e2213816f3ef26dbae8aeafd923029b0ad8c46d'
                                             },
               'config/vision/zr1202us.xml' => {
                                                 'Revision' => 1,
                                                 'md5' => '30d2db0054dc86300fc2fb0cee751cd14d017781764f7894c9e5b1873bf1489ff6da0b5f99a29dc6ba5905a6e98b73544d4be7d79824c43c6e8ac9b261f42aea'
                                               },
               'config/vision/zs5101eu.xml' => {
                                                 'Revision' => 3,
                                                 'md5' => '0de921fc8bc657273b35f1b25aede7c0581ee93c0ea21ec57d4b1e61e405a88ed8a433f1ae465d2d0fc67f2e121ca274869eba7095e56f2e9a7b27c95f59be0d'
                                               },
               'config/vision/zs610eu.xml' => {
                                                'Revision' => 1,
                                                'md5' => '372e2a37557c006447508e63779aa958c8929369eb36c42c6207e048b28bf0c3322ed21f4a0ef8f58a5f0273e0799fd0b7f3d09fc2e0bcc944fb775888470e92'
                                              },
               'config/vision/zu1401jp.xml' => {
                                                 'Revision' => 1,
                                                 'md5' => '6c3a3747736a8dbc94d55649dfac4757ed1e7f178e17dcb88b0515ec105b97fd51322047d36540fddf38a8a8663f4c95bc2518dc022e4c6eb4a1aac940206b04'
                                               },
               'config/vitrum/vitrumI-Dimmer.xml' => {
                                                       'Revision' => 3,
                                                       'md5' => '238254ee2cc5feb7effc709529fd6b4811416284cc61215fda1384b72ccba66314b152af7684712044f1008a6b7c063ebcce7bed8872c1e657b6d1f8c048c18c'
                                                     },
               'config/vitrum/vitrumI-Switch.xml' => {
                                                       'Revision' => 3,
                                                       'md5' => 'd417c83e11e28dfed63f1b1d685ed8c662c1d9733ec7d1bd1a3d42d648ed70361ee4312f1408cdeedeb5ce8d984e3e7b38f4a11f194dc35eacf359f6121c6040'
                                                     },
               'config/vitrum/vitrumII-Dimmer.xml' => {
                                                        'Revision' => 4,
                                                        'md5' => '94048824ccffd27bf338bec81a6ac3f4d1b8c0d1c7af307ad1059986f99daac77522976762d51c13fc51e4710c2f6ddde1194d0502364600afc396c3f22d4104'
                                                      },
               'config/vitrum/vitrumII-RollerBlind.xml' => {
                                                             'Revision' => 3,
                                                             'md5' => 'd75c8a6739a61a0aa1c1ff6c18a95c06688322ccd131aace8610270d31fa676c4c29d48107643a7ac735d39e1d5a77ad8465c31c47dbb2a7886eba551e8a7c9b'
                                                           },
               'config/vitrum/vitrumII-Switch.xml' => {
                                                        'Revision' => 3,
                                                        'md5' => '1809b19960cae19a6a0216b9b63c30fac4fe14ec6f0a5a8f7b6346dff0461f6102d6ecb5e2ff069163e2b58b15b9b1ed9980623905a735273ca59b18f1915ed7'
                                                      },
               'config/vitrum/vitrumIII-Dimmer.xml' => {
                                                         'Revision' => 2,
                                                         'md5' => '76f9677eade9e7eef265a6f907b4caf36fac9b6cd076a4ec92622f154416d224cd3e7747925edd95401d95cf1871a20d3d227a8f46fd7c6e090e757d1bbab080'
                                                       },
               'config/vitrum/vitrumIII-Switch.xml' => {
                                                         'Revision' => 2,
                                                         'md5' => '76f9677eade9e7eef265a6f907b4caf36fac9b6cd076a4ec92622f154416d224cd3e7747925edd95401d95cf1871a20d3d227a8f46fd7c6e090e757d1bbab080'
                                                       },
               'config/vitrum/vitrumIV-Switch.xml' => {
                                                        'Revision' => 2,
                                                        'md5' => '76f9677eade9e7eef265a6f907b4caf36fac9b6cd076a4ec92622f154416d224cd3e7747925edd95401d95cf1871a20d3d227a8f46fd7c6e090e757d1bbab080'
                                                      },
               'config/vitrum/vitrumVI-Switch.xml' => {
                                                        'Revision' => 2,
                                                        'md5' => '76f9677eade9e7eef265a6f907b4caf36fac9b6cd076a4ec92622f154416d224cd3e7747925edd95401d95cf1871a20d3d227a8f46fd7c6e090e757d1bbab080'
                                                      },
               'config/waynedalton/WDTC-20.xml' => {
                                                     'Revision' => 2,
                                                     'md5' => '8fe2947f5d31a45af7828268702bf711c46263cde3347ce3d6922558f17c98edc1e2aba13f17a4881f45d0dd0ac04977d61b3d417251d491b35e2f708fcb02cd'
                                                   },
               'config/wenzhou/sm103.xml' => {
                                               'Revision' => 2,
                                               'md5' => '0544e08b5f873a7db0fa70d8771a7d6ab7e0ecaabccf7159fa56e5d4f65a6585e098763beed0cf8fb019c5ca10738194a18f73f66a5c29bd570cccd4f736e77b'
                                             },
               'config/wenzhou/tsp01.xml' => {
                                               'Revision' => 5,
                                               'md5' => 'c724909421d7301bb7597c4360b536965ab40649a7db2a054fb19cfd2c29efa18ccd104217510de5814c1e75b387873a042ce6e0650a8a6f23219656ce29cc69'
                                             },
               'config/wenzhou/tz55.xml' => {
                                              'Revision' => 3,
                                              'md5' => 'e0e3de23861dc7ff105f07dbaf1d24524364357fceaa2bf4b55f531b28e25f34ccb3f2af802cb1befe5bf41a6c0182f0865bb165c1d16482a68e6c046349b9fd'
                                            },
               'config/wenzhou/tz56.xml' => {
                                              'Revision' => 3,
                                              'md5' => '731e37f2f19957d94f40921c7eaf52c9a304676ea91684e3e59c09289b560f17c0ad9079fd9b1dff5054f40382d28cbfed1666bfb7f98b8d958928018c91a016'
                                            },
               'config/wenzhou/tz56s.xml' => {
                                               'Revision' => 1,
                                               'md5' => 'd59911b92fff93130529f8c226086cdf87f13bb80e32c52adabc91d1bab6030015ccc6ed67c9dc1abdd549c239464b1729921f17ca9e4c45fea55ed135d52f00'
                                             },
               'config/wenzhou/tz57.xml' => {
                                              'Revision' => 1,
                                              'md5' => 'f5010718afca7611e7c7318942c0d01211706a79c746ba0c7e2f3df5102d79b9edf2181e071f8134bc1f56b44020f87815b4e0a7b01dcd6b0f8af11ec92aac2c'
                                            },
               'config/wenzhou/tz65d.xml' => {
                                               'Revision' => 6,
                                               'md5' => 'c142e5b7ca34ce4a6f4cbe242ea63587711cbcc454dae6ed28c923a894e11c97f06442523ffac17120c14376674d8eef286115960aac716383ae96afa0b15e4a'
                                             },
               'config/wenzhou/tz66d.xml' => {
                                               'Revision' => 4,
                                               'md5' => '33cdf081b881ef7aa341f5372fba065de24dafed60e3aafacabbd25d6092314d97bb56d89fbcfbd2e120531f99f94c68cd66892f12e26371689c6a07efe1b513'
                                             },
               'config/wenzhou/tz67.xml' => {
                                              'Revision' => 6,
                                              'md5' => 'b62b4bf4d4b4634460529385eb1427e7f396dfa29cf510a34e1cdb614cfff959ccf8bb5c5604b20bc012955581884efb8808e4c9d0d777976974ffa4f2bdbde2'
                                            },
               'config/wenzhou/tz68.xml' => {
                                              'Revision' => 5,
                                              'md5' => '1692f252e441eaddb2efb274f9b6e9b43a60496f074c8e911c0b088699db1833164278bcffc2de8cdd2a0377f63ecd2c8ffb46655042350cd0db86731619a9ae'
                                            },
               'config/wenzhou/tz69.xml' => {
                                              'Revision' => 7,
                                              'md5' => '6cab1b3be95dd92fca2e77e4c6320cb6783519302b711502fb5ba9012d8bd0c958c4759b7e3bfd613714f08d0b96c634aed3485a1217bb9277d4e2024666c05c'
                                            },
               'config/wenzhou/tz74.xml' => {
                                              'Revision' => 1,
                                              'md5' => 'c468eb5e6431d0b66ff94aa18bbdfd225ef03a95dead2458078dca813074e34b206c949bb685c05a9767f24b508a22e6a1f1a702f1bd591256d1f236acfa2e92'
                                            },
               'config/wenzhou/tz77.xml' => {
                                              'Revision' => 2,
                                              'md5' => 'df47b99135b0b10975717373c17b9feb15cfbba1a4c21542f939950495c5bab2f3fa285237bec363192728b8db58d4f9b00fe3d8d6f1ec9edf93517ae01a9025'
                                            },
               'config/wenzhou/tz78.xml' => {
                                              'Revision' => 2,
                                              'md5' => 'c796f0198124f0fe0f76e7e0f97956464f6360648ec188c09d54593cc41041b0a7b45ccc8416bb22aca8cd644b22976ab87ff7f121714a42f72d3414a5300d06'
                                            },
               'config/wenzhou/tz79.xml' => {
                                              'Revision' => 1,
                                              'md5' => '2bf67e52c7ea08ed1669c002b5d80ca5101bf88c0c0565c1798d177f7b70a21981770fe89a36d07588c2e562a7728b543ae7e64167ad431a6028a6897dff0f3c'
                                            },
               'config/wenzhou/tz88.xml' => {
                                              'Revision' => 7,
                                              'md5' => '571fe7897815e47fd1b640f2bdd741b9daee276510e8348bd6e9002e018a8e16c67b00c94ca6f3d0ce15c847c61ae2eaa0146772b7a8c330aab89f31935ed3b3'
                                            },
               'config/wenzhou/tze96.xml' => {
                                               'Revision' => 2,
                                               'md5' => 'f98162d3e7d76b60d0ca68d0ad1e4f5f66259b63715e54df16f19fd10b2c572660fbd60bda464e6e2940b1b66bedb442ce95fd75dd6ec48e4b200027d390887a'
                                             },
               'config/widom/DRY.xml' => {
                                           'Revision' => 2,
                                           'md5' => 'dbc331ba0466621612841ab0934432f3c8a7f8e1ba8747047c171690458ba373fc426d217749327f972de6e933d02270abd135a659f096b80968f55fe3d49848'
                                         },
               'config/widom/UBS104.xml' => {
                                              'Revision' => 2,
                                              'md5' => '6843a6c3d929b4e54a1751853942e8cea1651c35f39722138cd21ef47746103881cf18242518f9c459087950fdf29f051ec90b56f844b1290a47db87d8a2c47b'
                                            },
               'config/widom/UME304C_S.xml' => {
                                                 'Revision' => 3,
                                                 'md5' => 'cedd8b8d8c43c00c9213bb2aec31fca162f048abe3543a7da214bf4ae65eab07429ad6ed9f4c973aa0da220d9243e348b8b4351367fc856b759cd275fb2fb1b7'
                                               },
               'config/widom/UMS2.xml' => {
                                            'Revision' => 4,
                                            'md5' => 'd883982d6a5c8c9051c7b91f6085e305eec436c156acd84a29ec4828a2d59c09dd40713761b1af9715a255f54bb9e9f43ed62afb9d7a632a7b68262c08c7bfc0'
                                          },
               'config/widom/WDS.xml' => {
                                           'Revision' => 4,
                                           'md5' => 'd990ef6c9e1876d3980827d7e4c084eaab69193252d3bfe118a87b5307e0583eee1f5454ba2e46e89b805802274f857fecf3e9bd5797b3d59745292729f1d6d8'
                                         },
               'config/widom/WDS2.xml' => {
                                            'Revision' => 3,
                                            'md5' => '65c40370ac24ad380200889852a6e11bac19b9602f55dbcbf9b60fbce1836402cae2bbfebc9c5fc70bae76696fc602e0e4f405ae6f7b6b8dc280a287dad5d63a'
                                          },
               'config/widom/WSP.xml' => {
                                           'Revision' => 3,
                                           'md5' => '51173e77f7aba3abd136dab21471d3331dd5a10b6e91bcf8b7196fc3406b2047cfaf4e29fc01e6d021e994ee94654e69568aea3054bbe74f31d0af2bd416a230'
                                         },
               'config/widom/WTED.xml' => {
                                            'Revision' => 4,
                                            'md5' => '810972a874be37eb108bad40e4ddcd4b55ed3a0deeead8e011cbfeb051df44015a6af4e298d4f206f4ee08fb83dcb7a29bf01c56d069c9748821235b4a6c36a3'
                                          },
               'config/wink/wnk-mot1.xml' => {
                                               'Revision' => 1,
                                               'md5' => 'ae12eda098b6ce28ea5dc3614d24217dad04f2ab61bf3c2da40dd23ad8d5ffe4cd65b7544f29b8ecc23e514f90df168152d133ac12c873657c0b09e44a77fbaf'
                                             },
               'config/wink/wnk-sir1p.xml' => {
                                                'Revision' => 1,
                                                'md5' => '352c501c9d64d726cc42a4fa095b659d22f83e57bea8062b247e35c0c30358a1e321c82a511eb45fd633fc0d3205f38e9a7353e8ecf5f00d572b2ec3c0776059'
                                              },
               'config/zipato/MiniKeypad.xml' => {
                                                   'Revision' => 3,
                                                   'md5' => '1137446900ed79f792ef14c677ae4e99aeca62b977ef3acfcacf114784f6ea82f09471d7c498c977cdc92228cd3e2903afc445f0782186766c7ae21f2dfdf5cd'
                                                 },
               'config/zipato/RGBBulb.xml' => {
                                                'Revision' => 3,
                                                'md5' => 'f0e8b19dbd8492ebd4751bba9855b96592b66bfe06e6a8788831e35e89a46f14f5376651995f26c0f966e742ca880cfabb26af0696d632195711f554949cde7c'
                                              },
               'config/zipato/RGBBulb2.xml' => {
                                                 'Revision' => 3,
                                                 'md5' => '3ab581bd5b844da008afc3e601f8486bfd9b4e89f627d018b815955a4cee2a537eaa0ef2714ad4ec2e1b9ce69064e4942a29f1f8703f19181333e13b9ebc4c58'
                                               },
               'config/zipato/ne-nas-ab02z.xml' => {
                                                     'Revision' => 1,
                                                     'md5' => 'ed86cd99980acd98951775be9759aaf72bd9641b1e773bb52ac4a9b4d5a0469cf04fe4ee3f722b5645c8e00268add952b41dc461c816b8ecde9d65f30f1d01bf'
                                                   },
               'config/zipato/pan04.xml' => {
                                              'Revision' => 3,
                                              'md5' => '73a6ceb8dfa58662bf133853184b7786947c388d9764cb4cc7a0d1ff9f02c1f6faff90ba930d6a96da589abb4c779003e1eeccedf9a663c3aa76408cd3e65d8d'
                                            },
               'config/zipato/vszd2102.xml' => {
                                                 'Revision' => 3,
                                                 'md5' => '3a083cdd5300ea8233f80836cf92de77f94789d3621a23911c103d8789ee0fbe46ee50f233e2f6109e0407e9b304072008cfb1efe7a7108194921cfd4e905511'
                                               },
               'config/zipato/zp3102.xml' => {
                                               'Revision' => 4,
                                               'md5' => '9b6e2104c590a66f620ce51e77f1318cb413f690600c932ded4d650e2cf822a085eb2ebb4f3293f6a48cb3c408d15b56e8496923143a5500921fc37b76bbe18d'
                                             },
               'config/zooz/zen06.xml' => {
                                            'Revision' => 2,
                                            'md5' => '3272685c18a9649d5b938ec972f5d4fc8732fe16a5f2d5e44c42a8023f2051e1844316320a0bb11bf5521dd0a854c8899384ca629725ddcbfec89432382d8ea1'
                                          },
               'config/zooz/zen07.xml' => {
                                            'Revision' => 2,
                                            'md5' => 'c96f925786747bb098e22f5ecb671dc52d51736dd1e8c9a83ab84a77bcb9abe6bae0da1f86af32970da18b2f2f3e987bd2ce4bd1cfa5444f702b5ea32e2dca72'
                                          },
               'config/zooz/zen15.xml' => {
                                            'Revision' => 3,
                                            'md5' => 'bee21869106becfe025892a4f334af530450727b855ffe9418a110bfec9534a4855eca768f82f2c2ad3a8c0e78caf0cba704f1570850bcb28dcb506a1eddb2bc'
                                          },
               'config/zooz/zen16.xml' => {
                                            'Revision' => 4,
                                            'md5' => 'eab1371f2c81d3dac4edeb677afee22eb684fa157dff73bc89e95c93e0421abd949c382b4f2d2203bf6d4d981e913ed31a3080e649694ffdba1ece3fdc46295a'
                                          },
               'config/zooz/zen20.xml' => {
                                            'Revision' => 2,
                                            'md5' => 'ac2c564441a145b501c401ca5fbb62806ae9d69a354bf2abebce04f50e6017c10d3f5d3465975ac771cb047b31d4bca8e1fde9f5c910a36d0bb958c3c1b57826'
                                          },
               'config/zooz/zen20v2.xml' => {
                                              'Revision' => 3,
                                              'md5' => '24682aa795ae957a903d0b7f75dffa0262dcf814c5373eeb3fd09f6ef434713de998a70f928a0eb6d0c511d6f6011ae07dcbc2ea84b603b73820516daf4396b6'
                                            },
               'config/zooz/zen21.xml' => {
                                            'Revision' => 3,
                                            'md5' => '047323e2ed1a3e5340c052d40737fbdb2d2790e225e002f7d58fa3ad32f592da3e2a8cc0f3dd6cc6f06f7b6b505378482be7125db0a335e56abfd478c1cb398b'
                                          },
               'config/zooz/zen21v3.xml' => {
                                              'Revision' => 4,
                                              'md5' => '4ae74d9c845b8404d9b87e42f30283452762f82842dac619e7f3ffa05b91dc191351c950caba575c2e05b60e9a47cd66d2ea8c6f361a8c15bc9efe939f81e434'
                                            },
               'config/zooz/zen22.xml' => {
                                            'Revision' => 2,
                                            'md5' => '5516b28dbfb21fa8057cf83e04100d7e27a74d6bffa5c8203924fbd139ffee8536552307cab4c29dc92f4d762c99e357eb5f86641bae733fb226d67fab9b09a5'
                                          },
               'config/zooz/zen22v2.xml' => {
                                              'Revision' => 3,
                                              'md5' => 'ea4ce1d9800d69e6e04c4ea5317a891575ee49f751f66754f0371bf9894b19504b90b3c8e80c509a8f458d4e989111b21facc9d0cd6740dcddca1e01dc678039'
                                            },
               'config/zooz/zen23.xml' => {
                                            'Revision' => 1,
                                            'md5' => 'b5609b50b35f91a81c21293680581f6a5bfd69cadfdc7987d41f1a41380553d7250fc4ac75d00b2057cf7ec54f5a8479bbe793682e2fcfe207aaa301889fce6f'
                                          },
               'config/zooz/zen23v3.xml' => {
                                              'Revision' => 1,
                                              'md5' => 'c8f21e0f8cbd05de6c68eea2afa733f4590928c8605b589cfcbcbc66de34f7df7d01d008430c602e5cf37e2c8ebd9fcb62a990bfea64be487033ed1312528599'
                                            },
               'config/zooz/zen24.xml' => {
                                            'Revision' => 1,
                                            'md5' => '818d5a9b417d8e06cb5864ec4859d82d30d5d2e6e91bbd4672ac3fd84b20585b8c8529c327e0ac49359276674bf7e3cd15f0ac4f812896bf334c24963f6abd18'
                                          },
               'config/zooz/zen24v2.xml' => {
                                              'Revision' => 1,
                                              'md5' => '7d82148b7087c8f8fc0e22d5e2a6a26b0bbc8c9085e413e772536fc7f323a7137ba6769fe8ac277528325e42b23771b82a521f8c5f38b22d16e75fd102a4c1ef'
                                            },
               'config/zooz/zen25.xml' => {
                                            'Revision' => 1,
                                            'md5' => 'a1518c737c0eb0b63610dca95ebece7df7be426b8b435fb309314f110c77ddb90146d0b03888d2ac03959b2bfd6d181edb7b71cc59c798aeb7f5fa341c4f0d4d'
                                          },
               'config/zooz/zen26.xml' => {
                                            'Revision' => 4,
                                            'md5' => 'c416e8c6296c859c66c9b5817d2a0f4e2d805830019c215e95b4cc160bc95d040f974ee074c96a2c1318c790a91b152665372d2bdb1dcdeef86eef935f741c17'
                                          },
               'config/zooz/zen27.xml' => {
                                            'Revision' => 4,
                                            'md5' => '8ab077ab311e67b716860e7d96baea98c08409fdfd12c94e96c814c72e54581d4a418adc97ca25515f6fe9ff36b29abcbfd40a3c00e1220030d0db570d427a9a'
                                          },
               'config/zooz/zen30.xml' => {
                                            'Revision' => 3,
                                            'md5' => '97c43b277e9ebdad3e538426470242ddf856e571495ffefe0b64cf6d89c1d654412bfa59a12a89ec0970637ea8cc473d6693802bda28f2190176a007cb9b0f10'
                                          },
               'config/zooz/zen31.xml' => {
                                            'Revision' => 2,
                                            'md5' => 'a4ee0ec974ffa1fe6c1e46f0610ad8a2623504b1f52b5d20efdcf665548ca4229d0c9a6c782e5da97b4869dfd2f38b5640f6748424b91f8516dc7cffbf5a0799'
                                          },
               'config/zooz/zen34.xml' => {
                                            'Revision' => 2,
                                            'md5' => 'db1b94682d81c9389d4ac10a481a538cc51690a95213177566626024bfe528cc5ee5a4e69d039824f310a404a3e1ded6c81bf896eac402edf59260165d3a9f53'
                                          },
               'config/zooz/zen72.xml' => {
                                            'Revision' => 0,
                                            'md5' => '5896e6f3c0cd4b724182fc2521c6bbae4e9849fe4a621e8b47c6a8a5b26c45b5ee447eb4ffdaf0e1f6e4edec15f9505e458d664d28161ccd51b2db2307f39558'
                                          },
               'config/zooz/zse08.xml' => {
                                            'Revision' => 1,
                                            'md5' => '78ecc6bdf19ce151d87a328949b4ce16e59bf6fd20212d4a7fd23da700e177259b8903bba5150f87c71f7d6ec4b140855c5337b5053cc358b0e2e8c5c41885dc'
                                          },
               'config/zooz/zse09.xml' => {
                                            'Revision' => 5,
                                            'md5' => 'b50183e6c2dc5b4b9678ad3cdd96198e14eaabecf9fcb02783b5027d6cfcc34761eb1ffcf7667e5775b989e624138bfedda4dd5f43caf95d33c5a3d85653fe63'
                                          },
               'config/zooz/zse18.xml' => {
                                            'Revision' => 1,
                                            'md5' => '463b089a041215ad5c2f2576648a86d2720477f4d1be2e9f3c8914a9c97e8bd31f1b9cd7300019ffc99224d8da0b9fcac78f2f134fbd6f1b68f3027f2392b753'
                                          },
               'config/zooz/zse19.xml' => {
                                            'Revision' => 2,
                                            'md5' => 'b7115353998366bdeebc3f5bd1182429f1c20e0e229ca5e22eb7c6d5fb0e617f5af16faac078ed29c17db01c6e1338628a34d3434e8adfcd1cc08b8a59dcdd2c'
                                          },
               'config/zooz/zse29.xml' => {
                                            'Revision' => 3,
                                            'md5' => '0729a5e7b22ffb12c69f1ac58471a9098cceee7f88adb2f86955238a243c92178960e6d7e24c255d7e35ca09570dd60f1174a98ffbd01ccf2c1de92c8e28c675'
                                          },
               'config/zooz/zse30.xml' => {
                                            'Revision' => 2,
                                            'md5' => '16731dc5b294943714a42063058ccbbcaa230b5fc3afd675b9ce340dbfd6466f22ffea32b6d055d8ef5bac341bd86123b490e62509c71f97e0cd3a35a8e23203'
                                          },
               'config/zooz/zse33.xml' => {
                                            'Revision' => 2,
                                            'md5' => '0484e37ea12b75ce8b33c7501a01c8fd45c2176e0c696ceedc3699a94f71e8bc08ffd425336f58e202c8adba41799a4af0c39d6ca109ba501b5f2fdcffb301a4'
                                          },
               'config/zooz/zse40.xml' => {
                                            'Revision' => 4,
                                            'md5' => '1e0ed06e4dd0df87cd985a28f0f1d89c32da3f4568334aae4ed0cf8c525910d43b63a8f4a426d5ee1c71328dc75f58fe0d900d24594f19c7b6ef337a77452d4e'
                                          },
               'config/zwave.me/004001.xml' => {
                                                 'Revision' => 1,
                                                 'md5' => '2c21b7cc32d607fcd6d52cd111dd083607ec2ee55317aa272a373b94aa7c7b78b21b84a98d9a658d89c2233e087413b9e20c7354baacef8a90db5662045d74a8'
                                               },
               'config/zwave.me/ZME_05431.xml' => {
                                                    'Revision' => 4,
                                                    'md5' => 'f6cd0740204353d2dec8fd5e67077f5b7ec5733aff9e4e503c03915c8788f1c03b0efbb8ed70564d238f7e26efefb1cd1deb0c0bb8da210cb791268a4799f222'
                                                  },
               'config/zwave.me/ZME_05461.xml' => {
                                                    'Revision' => 2,
                                                    'md5' => '4e05c806c751e12377a794db656f71237b85ba40d033061476b23b1d01578dde05a64a88aca5e5aa807df7d75387d6c961d6dd0f1b5efe40df8d05706d171ffa'
                                                  },
               'config/zwave.me/ZME_06433.xml' => {
                                                    'Revision' => 4,
                                                    'md5' => 'a287cd866ea81ee15fc83c90dc6bb3eb535d20f2e125697a97a468b73133aa4195674a0b72e118afc0618b11b7201dcce48e7ab91225df704fcd74fef19f4504'
                                                  },
               'config/zwave.me/ZME_06436.xml' => {
                                                    'Revision' => 4,
                                                    'md5' => 'ec35ca48a16152672c4aa51e07df7d31ef6e38b00fca9868bd5983a3e1a6d293247c90715e6e9e337b4eb0fcdb2a93a74fcf152038d65f5942d0e546dcc84c9f'
                                                  },
               'config/zwave.me/ZME_064381.xml' => {
                                                     'Revision' => 1,
                                                     'md5' => 'e148ecf81796136f400a5753cd6f9ffebe3ce7c13bdfbeeecc91637eee63af3dbecaf6ba3f781080011c3151994d25c128810b80253bfda858e75dee7f313c0c'
                                                   },
               'config/zwave.me/ZME_064435.xml' => {
                                                     'Revision' => 3,
                                                     'md5' => '1625ec4dcadb0ae4d8b949997385f4abe0f185cc3b615abd38164a2cf4b5761eaac9bdd6dba2e713c7cd4a9e866ad0b2f0ed41216c7591a3ed46057930627be8'
                                                   },
               'config/zwave.me/ZME_KFOB-S.xml' => {
                                                     'Revision' => 2,
                                                     'md5' => '84e5940a1b022d8da95bfe9b067e17e66767fec7da22c1a1eb350fb3cf18eb175532fd062566f3c62b7a77e211f539ad17467c762b476c237cd1322fd52f74bb'
                                                   },
               'config/zwave.me/ZME_RC2.xml' => {
                                                  'Revision' => 2,
                                                  'md5' => 'bfa124a8d90e7fc44894600c87a61831533dd38a39af56190580464bbaf15665b677a7386266d050f607d138d672b0852c57fe4a1dc0ac188bfd26c2cfb437c7'
                                                },
               'config/zwave.me/ZME_WALLC-S.xml' => {
                                                      'Revision' => 3,
                                                      'md5' => '621f081bad2efff30abef88abeebf5e28f06c9bdd01d1dec4231839666d836e08e50a83a3b839322e8916135ba362175dd2727c05f1338dd4f4204e4608ffa24'
                                                    },
               'config/zwave.me/ZME_WCD2.xml' => {
                                                   'Revision' => 3,
                                                   'md5' => '90b00f6c25ecfabd71029590bb0d5a20bd2265297d01ba15ab11e4f9f2dd60d63bdb0cc1988bd03c1b1e3420622848bdc80c7b039a7b31c2a50627dd3c8d1e39'
                                                 },
               'config/zwave.me/ZUno.xml' => {
                                               'Revision' => 4,
                                               'md5' => '74246cca8439213f22c8000f53c8f7599bbed8ce05fb24f8a28ed5179e1625d66584e5c0511a9ce2d464173816aad3dc9563f72042960ca2f129b36d4e48f6ef'
                                             },
               'config/zwave.me/iTemp.xml' => {
                                                'Revision' => 3,
                                                'md5' => 'c5e295ffeab7af317db7d2a4a7b619d26dcf253e2a442c626564902bc0a99f40f009a309e1b25c87edd00296e080cb7c737a0abb7eb67e50f9544b0a5f8d2403'
                                              },
               'config/zwave.me/kfob.xml' => {
                                               'Revision' => 3,
                                               'md5' => 'c071ad553d96f6e79fa728e477dd6a12c9ddb0a029f69657ee65a2438bf9fdf9c9ee3d57084e6ddfb35a346a54bb51a8c4708642b40968041df0a336a2cba0c4'
                                             },
               'config/zwave.me/popp_kfob-c.xml' => {
                                                      'Revision' => 4,
                                                      'md5' => '91374eeabd5950ae498de528ee67309d78f87bc3f2d18b1cb73e06f4d16f660eb0099e583397e7003a0a5796d7261f5f5ec029ba67ef683319d35c20da4cd3a3'
                                                    },
               'config/zwave.me/razberry.xml' => {
                                                   'Revision' => 1,
                                                   'md5' => '5cf581246a71ff451015e9286788a0398788494bdb014ea7a77efd3d4b36e6c7b5ebc9ce2e05471b35a59539ebb5927c75575d56bcb34d99a2e3507f492eb3c6'
                                                 },
               'config/zwave.me/zme_raz5.xml' => {
                                                   'Revision' => 2,
                                                   'md5' => 'cdfd903cab9349c17a53d25ff8210d42a5f9197ebbe8fd3e654dc5caedc12c40e96bcb3fadfdf72ce3e05d59c99de58fd21858be5ca8c2c820c8d315e3415149'
                                                 },
               'config/zwave.me/zweather.xml' => {
                                                   'Revision' => 2,
                                                   'md5' => 'f40e1e4cc7ff539af041862b90ccf3dc74b602fab35a6e74a406694ee29283077d3b1cd418b52fcdee30269e75e9b07155024cb5f62cb1bebc5fef8012492ba6'
                                                 },
               'config/zwp/PA-100.xml' => {
                                            'Revision' => 2,
                                            'md5' => '93335c6b61d2f82b5bdc62d2c48cb3e10bf2bad3ea39c9e0e7a82d191e3b74b23937f6c12f473fd5243983382337b23b652dc64f663c74fcd3f1a99be4e58ec4'
                                          },
               'config/zwp/WD-100.xml' => {
                                            'Revision' => 3,
                                            'md5' => 'a5bceb54540c63bdc1f03a6f26ff79f1bba74af878895b8f70cdfe67fdd6165c366b1cea29f44a5773549655012aafd4c8cd35fa78180ad30cd1b39de36357e6'
                                          }
             );<|MERGE_RESOLUTION|>--- conflicted
+++ resolved
@@ -2058,10 +2058,7 @@
                'config/namron/4512712.xml' => {
                                                 'Revision' => 2,
                                                 'md5' => 'a82b5f87b0be78f05917547ca8ca358d6d2ff484a3aab865597fc8fa8d59dac81498693d0768f4aa8aa7fdf45ce115edf96a6ad17cee09d9ef37941f803a2ade'
-<<<<<<< HEAD
-=======
-                                              },
->>>>>>> f42e4f58
+                                              },
                'config/namron/4512714.xml' => {
                                                 'Revision' => 1,
                                                 'md5' => '223ddb325b70ed7abe9898aa74521b6ad263a45e6a4be4f6842af04d0093d300451ca1d9b07e392c129195e425f431b8faf5fadcb7c32ecc74096699419a8446'
