%versiondb = (
               'config/2gig/ct100.xml' => {
                                            'Revision' => 6,
                                            'md5' => '4fe343964064e151aac9e1b2ce76574da4b2d1ba9e9cb86b7986a27e611ab5d88a7df0005f4d04b43c39aa64e08c299ac077f9f6c85cfe5af5b46c4f3c622e77'
                                          },
               'config/2gig/ct101.xml' => {
                                            'Revision' => 2,
                                            'md5' => 'b2c96148fd6c97c1e7a0d07126d2a7a497b49b56105e00d311dcf885d204f44bbd0673a15b0041c894098cca56b8ccfdcb072946557bbd64877552beeb0e21c0'
                                          },
               'config/2gig/ct200.xml' => {
                                            'Revision' => 1,
                                            'md5' => '7822e83cf1aa215d3ccad4d0103cc72a7a81c9a4501a068572bc65d3e7dd3631c3801dc3d554a4677d6b8b57758e42946b9cd2a5c614318c085f4ef6ade6d947'
                                          },
               'config/2gig/ct30.xml' => {
                                           'Revision' => 4,
                                           'md5' => '783218e85cb8eadbb47fd3dfd1d9dc60ccd7f1bf63fd585d8fd1701cab9f3460b78afd48c30ff88bd1e6754e0f215a1f607e6a8d838b92b25fe8dad5c106ea9f'
                                         },
               'config/2gig/ct32.xml' => {
                                           'Revision' => 6,
                                           'md5' => '3fc0dc93e116998e2d5d3e33d26dc182611a8c0c0ca031503b66fa45e88d39a6be0d53bdc0d7efcb6f371338ae70c393d5378f1e06dc58ec8b1ebf3fe17d44e2'
                                         },
               'config/2gig/ct50e.xml' => {
                                            'Revision' => 2,
                                            'md5' => '9c53edcf0c9718202fb57582c4f292dbd8d754b90c3bb06680aa4a03f7d981be96636035134c680f33d99ab5b3341698a05f8f70652e2489715606287f8ca221'
                                          },
               'config/2gig/ct80.xml' => {
                                           'Revision' => 2,
                                           'md5' => '8d38a290a107a1777a2b4d319ae9a393ed0e2b44ec2720e9ff778088a1bc9a417d3a128ef557b9ad568246754bcdd41c19c90c3cb6775a48e16544f787ed54b7'
                                         },
               'config/BeNext/1poleswitch.xml' => {
                                                    'Revision' => 2,
                                                    'md5' => '3b76f4656bc5d544507eec34e0fff51472a363b55d07b10ec06208d46be9bb8ced3f4baed01cd4ed97fd5f9187048eef62963c95c03134b2104f158b09592cdb'
                                                  },
               'config/BeNext/2poleswitch.xml' => {
                                                    'Revision' => 2,
                                                    'md5' => '85a950d189684ef3797d9b043572e82f9661a29af90dff49a62a6e8e0672952442b13f113e6b9dfe69ac19141addd097e6664e8f02006f553960cc9a3add3860'
                                                  },
               'config/BeNext/AlarmSound.xml' => {
                                                   'Revision' => 4,
                                                   'md5' => '8aa7047af5db54a1a47792a5a5cc63148f83a6b7dbe9e592a8a99bf5ebac4313528ec089346aea61438ff7ecb420273838f11ecd7fed7b97092b5f5eef97463b'
                                                 },
               'config/BeNext/BuiltinDimmer.xml' => {
                                                      'Revision' => 2,
                                                      'md5' => '748984dd23e65d0e9ba5e3a392cc3d85ad892d2ba1d19cfa7dcf73097dcf03aa0cc64b5a424619d0a04c6533a448698d81e3c6b0ace5fe1ced9e0deb08542da2'
                                                    },
               'config/BeNext/DoorSensor.xml' => {
                                                   'Revision' => 4,
                                                   'md5' => '8ebfe57d88e12b732d66a18dd5c1bdfe31eda56ba4a174f09a7ccfae12eae2e378c74c4050d3b59b3a3323e312c7286fa80ef25406c721d0bace170c30c6ee9d'
                                                 },
               'config/BeNext/EnergySwitch.xml' => {
                                                     'Revision' => 2,
                                                     'md5' => '5f21579b7171abadad0c495552ac171378e4530f0d54ec0c1440e1b019288234e6ebde6c210a132f355435959c3082ead05a559c8277b1dd7e01513c60b0c970'
                                                   },
               'config/BeNext/HeatingControl.xml' => {
                                                       'Revision' => 4,
                                                       'md5' => 'd1f4f2efc1544b406b40cd4a8d7d45ab2f15cacbb1f35b484a4b3dffd2d18beae46abf14970993d246799fb2df26109893b6f824304fede8ac38d2fb2c51fc16'
                                                     },
               'config/BeNext/Molite.xml' => {
                                               'Revision' => 6,
                                               'md5' => '45ba6a2c4525a2609e843cf21e186762f30f9d4c0e1d3ce57da5685c55127df5a66987ea00c44364a543be57a30025c3d125e091bb03ea06e1528adf54325611'
                                             },
               'config/BeNext/P1dongle.xml' => {
                                                 'Revision' => 4,
                                                 'md5' => '8c0e0f218bb6fcece9001601875ec97de1db64456c1c1126c539499dbf73539afdb8fe7549ebfbc186158f4c246a30e523a9905962eb195cc2ad7a7605acf095'
                                               },
               'config/BeNext/PanicButton.xml' => {
                                                    'Revision' => 3,
                                                    'md5' => 'a28d1e807284459bc308026d21eb66b83b5f010ad8d155d1c729a1c1106389ee9f591ba7b633097f495d33bed8559e79aa8db822ac0ccb7f09ee4fd9705716a2'
                                                  },
               'config/BeNext/PanicWatch.xml' => {
                                                   'Revision' => 2,
                                                   'md5' => 'ac6e5f893d44d59a9d583ac9cdd8d3ea8a96a9f27b3ad288cc87a9634c00e68339bfeac1e855cba5a94b2b6e0f1b39fe38240d0911e78d9d8374f2368b260ee5'
                                                 },
               'config/BeNext/PluginDimmer.xml' => {
                                                     'Revision' => 2,
                                                     'md5' => '3f2f85b719e0ca2f87f0e95eb3bf1968de6416a369fb3eded5ee92f97ad8935ba4a76585b163c41778707ae1af73e6919230c93614c4e7d049e388d864773157'
                                                   },
               'config/BeNext/SceneController.xml' => {
                                                        'Revision' => 2,
                                                        'md5' => 'f8a6cd6c2b4a7dcca25543b18a26301f0fb717671a779e937988428da8d40bb957af81c8e3011adef397ed3416a89c8d910f6c374b9ecc0e1968e88a3f0a3723'
                                                      },
               'config/BeNext/TagReader.xml' => {
                                                  'Revision' => 5,
                                                  'md5' => '86e9af8a741a2a97cef4a2fbe8b46b558fd9903fa845cc6a09f3002b6e8d8593fbf1d89b9bd899a4cf5749411af35141ebb1fe7ddaad965eb4b8dbe49172bf42'
                                                },
               'config/BeNext/TagReader500.xml' => {
                                                     'Revision' => 5,
                                                     'md5' => 'e67743d1ac01fe4c07366f15806a7209a2ad458411b7a4c3dbfe0dc2e350c87b39dd72bcd7d676656d85b4fc13771aba34cf7690fc8eec0bbde116e19ca90a0e'
                                                   },
               'config/BeNext/mydisplay.xml' => {
                                                  'Revision' => 1,
                                                  'md5' => '5930fbe8cce26fd6dd82e44ab57aec2db4cc1d0e2d2715af28cad9f35ca3b022fd94c5e3d2c1ab14b127a75886da4f295fb16ff4cfe5f5f5b985a02eefc4f009'
                                                },
               'config/BeNext/mygate.xml' => {
                                               'Revision' => 1,
                                               'md5' => 'eb39290e2085eb7493a88fba0f53782a588539d81810442fd1575d5065263e24b23e4711a2fd5df0bf7cae7ff380c605d785399e87aa658cac3f155a1d2ae667'
                                             },
               'config/Localization.xml' => {
                                              'Revision' => 12,
                                              'md5' => '3947ce48694ec51a18c15b5ffe9b02906df9929c44fd5ba2c4d3a860ea1f125e3255b7cf85f8a1be7334a5335b8f3615429a1a0a3fdef78157c00935eaa98a5b'
                                            },
               'config/NotificationCCTypes.xml' => {
                                                     'Revision' => 11,
                                                     'md5' => '219e944370bea857e14dc25789bca29dde4a65f72b9d9b39a9ab187437cf80c70a876b399a45fd89f90b4da27f2ce3359f61f90d5605c4d53a14effb3ca28343'
                                                   },
               'config/SensorMultiLevelCCTypes.xml' => {
                                                         'Revision' => 4,
                                                         'md5' => '36aee27cf7888627f6d7a35604f782976d043aceda82cf1c90a830e19e297fae5ad7ac36de480a4c36af71c5ad94a5c7db52b2817cfc84cb760fcbb83bcba6f8'
                                                       },
               'config/abus/SHRM10000.xml' => {
                                                'Revision' => 1,
                                                'md5' => '65df614d199c1b62a17a141801d6723803af54ecb5fd0fd591a731ef8a80695f61532a484469dad55c100373d188816bb1642cb48f5dda8e1e9e81c40edfa66f'
                                              },
               'config/act/lfm20.xml' => {
                                           'Revision' => 2,
                                           'md5' => 'f4c1366e3f7ee171137d2688de970a6e4ae2d4939c22267eda205405ce5e397c731cda516bd76225bab830e0c4cb998a4da44e249d468e88593a0151c41157eb'
                                         },
               'config/act/zdm230.xml' => {
                                            'Revision' => 3,
                                            'md5' => '32b87c4f243f83783ca721429e0722ec0b8e502996dd8cba17afccab11a6d73c4b5b4b4e6fbf11146e6998d1ed714565a6ec3461ad6b0a9ca05e28e65645cb06'
                                          },
               'config/act/zdp100.xml' => {
                                            'Revision' => 1,
                                            'md5' => '326fce3252167b44133df2be23528b4aca1586c30fc4c028abda4eb8725d0a1f8705f5a17369ad3303de4684b713c638b1b7e50b0aa2d4e8867d6d0c8027068a'
                                          },
               'config/act/zdw103.xml' => {
                                            'Revision' => 2,
                                            'md5' => 'd62d1c261b6d4b002cf4897f486c11959c877c46b7f8e40b5d3d36161e394eb9a88a45ca04b6726fae366adef1a30cd508dd2c9c58da282caf48e29762798591'
                                          },
               'config/act/zdw232.xml' => {
                                            'Revision' => 3,
                                            'md5' => '11bce1049e1a2d8e6404d7bed073cb7621ed522d24f4cb5418399ed2f33b614d928cab6eb856722de1cc4a251d7ec0fe78b3a3cf3076c4b074dc344dee8a3da7'
                                          },
               'config/act/zir010.xml' => {
                                            'Revision' => 5,
                                            'md5' => 'baa9da225651ef1a50f889aed86ac6f136b1fc54bbed8c43326559eaf65521b4b098e51c4f870c41c2da057b482a86969095daac30aad0667225b10b5498721d'
                                          },
               'config/act/zrm230.xml' => {
                                            'Revision' => 1,
                                            'md5' => '91e81981210fcc70fb877270b991ca31fce51b9c7b6b572b7db02b28ad033f30173803e9aead08998dd5adbe90a94af6fae55bad09b50850d71f133615223c69'
                                          },
               'config/act/zrp100.xml' => {
                                            'Revision' => 3,
                                            'md5' => '9ea2450a9c6bb7f1b871d020a04abf8c8c1907884b93bb2c8433226d5ee3fc5915022b9229c040c65e9ec34387f1ceb6590f6299d08d5ca76e6a4f6b94d0508e'
                                          },
               'config/act/zrp110.xml' => {
                                            'Revision' => 1,
                                            'md5' => '53777acb25cebd3379f8d7a06057d6fe0b52354e71679e105e2a4ff66aa046a8b4a9cd853c3ea7249a87d3dfec36d015cf18a75a0a416a5c60e1dc14ef81464d'
                                          },
               'config/act/zrw103.xml' => {
                                            'Revision' => 3,
                                            'md5' => '56be44ee933cb0e4fcd59758fb49af06aadf0536c7a372ba665037092b628c5888783b45411aa4c1cd92ac99ba450b0130955598f8846b534598864f333d1db7'
                                          },
               'config/act/zrw230.xml' => {
                                            'Revision' => 1,
                                            'md5' => '8396a52fa0dda4e5d29b7a8a218f2fc07c8fdf734c43d916e9db558216450d435660aa7a3f0a432801108541095634dfb193720ac2fe005d895e602734dc121a'
                                          },
               'config/aeotec/dsa03202.xml' => {
                                                 'Revision' => 5,
                                                 'md5' => '0979e94319ead0dac6c7a9cdd7907b40202785de948535b5bb73ae2cd46c4d29ad97fd5d363dca65a6b080c0a9ede2390d015db935faaffeec84987f9e4eedfa'
                                               },
               'config/aeotec/dsa22.xml' => {
                                              'Revision' => 1,
                                              'md5' => '3ddb4ae3f695f1952b10592611eb98cc4c261ef4224cd681344d462283bb4732bc46bf103048708cbc43cd5fd5d9668148aa60d242dc35664973b555f14520d3'
                                            },
               'config/aeotec/dsa38.xml' => {
                                              'Revision' => 4,
                                              'md5' => 'f174aec88220486aa47af5d8fead4efbdf26c1ccdd8f5a6d6bc18609350d859589fdced0cfb1a07a949c3a227fbc2807ccd6328e74ee2d3368cf6d7e87ceed8d'
                                            },
               'config/aeotec/dsb04100.xml' => {
                                                 'Revision' => 3,
                                                 'md5' => '20fd36afaf508a5224785de53c4a5fbd252cd07b37ebc12fea5393c90fb3a3191bc60f2ef712d2e32a3236e2b435b5e2e38c10ed4172eb2970fa88f9da96caeb'
                                               },
               'config/aeotec/dsb05.xml' => {
                                              'Revision' => 5,
                                              'md5' => '7937693b67248dd6edfb79483fb99d1bc6dfedac63c4b143ecbb775435ef2bdf4676c885a5f4796e0ff0a7af8124b21c6bdf4015d2fdb9db9ab7699d4b7023be'
                                            },
               'config/aeotec/dsb09104.xml' => {
                                                 'Revision' => 4,
                                                 'md5' => 'fb7263fd5cfd5c64567cd8740930ae30a0f2529f24c851c2f98c851ab8f1e643f187a3ed345567300ce4dcc7f6137f9c6894ee07aa58959c0aed5401771451c6'
                                               },
               'config/aeotec/dsb28-zweu.xml' => {
                                                   'Revision' => 3,
                                                   'md5' => '378e85fb9fd12363865dc1fea1be23ea2d3699896e178c4a9ed32a0346c5aacec4ea25eda557365bd93373734bd389dc9278bbcfdceed4b1fdc0c518998c446a'
                                                 },
               'config/aeotec/dsb28.xml' => {
                                              'Revision' => 2,
                                              'md5' => 'cf1a42993bccbece425f82a4c38b2ea9afc25c815c20e9d6910616007135e15df7e542dc3ec025d040273f2c0056709d20819d6171ea72dab452b38ff94c4837'
                                            },
               'config/aeotec/dsb29.xml' => {
                                              'Revision' => 5,
                                              'md5' => '8cf1f981a5cf9607e560d3b3f3b23ee9145a16361fb97dbad6d32fb3428167bf73d76562942092eaab26f6970d6ec943e2779d434ed188d8a3d7531a445e089b'
                                            },
               'config/aeotec/dsb45.xml' => {
                                              'Revision' => 2,
                                              'md5' => '16f6b34bcf084cd4febdae147093a2456f65bb5a999c98eb19006664a1e2d30dbb6c76f785d340da40bb1abace3161243f53669e109102b80c30b92f311839b6'
                                            },
               'config/aeotec/dsb54.xml' => {
                                              'Revision' => 2,
                                              'md5' => 'f7be82de3668551d30335226875e9f899b80c2f9ace847f8391586b77856828f1737992b711fea1dfcdf198acc32468c695ef00a7e37f1a308ef6fb6950e57ac'
                                            },
               'config/aeotec/dsc06106.xml' => {
                                                 'Revision' => 2,
                                                 'md5' => '052dee67375c3d6a155197019da3dee753ccd485d419e85e4071ee5bd43cde8f79e397df4c3b951a19c5f13059a2ff3091f8ae82dfe82b406a6ab88f3d0fa5c8'
                                               },
               'config/aeotec/dsc08101.xml' => {
                                                 'Revision' => 1,
                                                 'md5' => '09e3b194689ed0e6299999897f6abf295ec66ec3c63bc58cc04745ef0c0bb64c378cbcd828609741241aa3fb822baec07435a3dcd5efb7575e390be780e010c9'
                                               },
               'config/aeotec/dsc10.xml' => {
                                              'Revision' => 2,
                                              'md5' => 'a408eb0f1de9aefebd3b47fbb18ac37d6cdecb279379d33a009f8625eb398eeb15dcaa70135ea32e6097ec08e796b5e47a40552ccba49b73fac9948fc3caca5b'
                                            },
               'config/aeotec/dsc11.xml' => {
                                              'Revision' => 2,
                                              'md5' => '442bf8b1c4eb469d23faf31cf4f7615b97bc3f809f96e888ffbe2a058cede252fa47703493ea1628f21d12df606528cb3e4b2f28562c9b1960b29c35fcfc66cf'
                                            },
               'config/aeotec/dsc12104.xml' => {
                                                 'Revision' => 1,
                                                 'md5' => 'b87f4a6edcaacab02edf19bfd695ef33639634b5bdaed27e6627ac2125999825ee722e7b621aa25da10523676f958cf2665c66970656bc3a41449ffe5f242614'
                                               },
               'config/aeotec/dsc13104.xml' => {
                                                 'Revision' => 1,
                                                 'md5' => 'ef5dd72ffeeff633a1c3e4f800b030d15d08aee39f8d986b38b1b62dec3be5b86239d86c9bd68900b415181b3f80dcd39359719229d31e4def3025a21c61a9a4'
                                               },
               'config/aeotec/dsc14104.xml' => {
                                                 'Revision' => 4,
                                                 'md5' => '17a2282e85a8c55c9594ebcabf655e639e05c6ff9c5fc34d735212d107cd5bb2f02de79a9d9208116a8233ee93283e5e06e56a582e225162be1745560e2ebdfd'
                                               },
               'config/aeotec/dsc18103.xml' => {
                                                 'Revision' => 4,
                                                 'md5' => '32d7bfcef911dbd9809a4acd2edc9ee0d024467b2f976f43e7c48ced7fbe00091ce325cbd31a09229e210e0ecc0723120e9781ec4ca8f29cebe80c1cb1b41d5f'
                                               },
               'config/aeotec/dsc19103.xml' => {
                                                 'Revision' => 5,
                                                 'md5' => '7515c93b6868543dffcae100ead92a9e6d9f9627a6673bb69c57099ceece2f3e8c8c93afa5031e8b7fb1b3f29c33cb4d6573913ee59efa2336fad2f86420a100'
                                               },
               'config/aeotec/dsc24.xml' => {
                                              'Revision' => 4,
                                              'md5' => '341394bce4e1c61175b6acf0fd8f9b299661db2c40f93d4138e897084b3afc3ad04798cd074d8bfa910e35a2b7629acff05479577c9c3cf7f764833233f4fcf5'
                                            },
               'config/aeotec/dsc26103.xml' => {
                                                 'Revision' => 4,
                                                 'md5' => '9adb08a2bc7b6d2b24d9e120c78e77a6d686bd6191dfb41b80fdd2da2a2d151a48c3b63c9f43cb09ce25b2acd9853b89d980570fbed3b5f2d8663773388cf3d4'
                                               },
               'config/aeotec/dsc27103.xml' => {
                                                 'Revision' => 4,
                                                 'md5' => '7dbc08625869c04da00c72444804e053bae36ee28f3207413fcc40591929001a69e59dfeed59eb80482c5fa5ef55d490efcf945dfd339fcf911700ec5f2a1f92'
                                               },
               'config/aeotec/dsc35103.xml' => {
                                                 'Revision' => 2,
                                                 'md5' => 'f5d464374a3466fc7bbf7a53858afc26224007de129cdc115171ddbf609a12282bae1fcac01f33554d9029918ba37a63b89d84f935160214e5d84b178b4715af'
                                               },
               'config/aeotec/dsd37.xml' => {
                                              'Revision' => 5,
                                              'md5' => '85d86525fac9158fc4fa41da95217e52dbb19eafe45a5fc02ae36f63e6ab0b7e1d7967441de798ab36f223b41f672395d6012e53ddecf25f06b7a6ff9225c256'
                                            },
               'config/aeotec/zw056.xml' => {
                                              'Revision' => 5,
                                              'md5' => 'd84b9d33348e972fbc0e9d7afcccf8a9baf3ab216600a93461ba27276a16d93f2749b909640942ab4e9b9c5e6aca977df9d73a84851d25055c08973560b3b70c'
                                            },
               'config/aeotec/zw062.xml' => {
                                              'Revision' => 7,
                                              'md5' => '216ceb7f2224557a2c6cfd8b7e35a14c42777eaf9aa14e266c3ccdf3791c2020c3038bd4d9198bbf56d309f537004c6a9380511de115474efc371652c55193af'
                                            },
               'config/aeotec/zw074.xml' => {
                                              'Revision' => 5,
                                              'md5' => 'cc2f4eaea28d3c4eca92e8d354890f4dabc5f2b6bc93f92e82237a7ea243bba0e0bdfe1aa154f6b0775f846a14c0e8fe86ec9e634c1e8339c357eea80b150a60'
                                            },
               'config/aeotec/zw075.xml' => {
                                              'Revision' => 4,
                                              'md5' => '437c6d307461be670fce0b2f16f0e1634890cdbf4f5ccd43f34ff237bd68410b1bf6cf8e6a6eb029e2deb3af565a6d5c61dea6543920b20845a84dc9b8229de6'
                                            },
               'config/aeotec/zw078.xml' => {
                                              'Revision' => 5,
                                              'md5' => '09020a57df80e03f421bf3df6603ec5fa6e0fd50242faa53e2e8f9b3ac8e966e5735eeebad82106b458ed21a3bf8e40263cf8e6469d3c452f62a55e0a6e021f0'
                                            },
               'config/aeotec/zw080.xml' => {
                                              'Revision' => 6,
                                              'md5' => '78618600d24ec5b5079f23575d0559b863626162259177a93e31ff1f78540764f54ff9d4e38e84195de1709798d4a44f3efcd5c4e6cae7aff564e1c26255dfd0'
                                            },
               'config/aeotec/zw088.xml' => {
                                              'Revision' => 4,
                                              'md5' => '76a90cace1499ce28ec2cb7334fe3a4e1baf890732f2b272c60b5b0627c15c89ec72bf3e86ba1394aab8e0ebe6eb39e86677540af28579016430c85baeb3d311'
                                            },
               'config/aeotec/zw089.xml' => {
                                              'Revision' => 6,
                                              'md5' => 'e7839e6376516c3a932c2f8d32ad64d60df5a890cd5e669cacb10fb75ae0621947e3d9cb00e00de7b4bb026f8c7e4be1cc25b59336568fa1d23dd1885126b1e5'
                                            },
               'config/aeotec/zw090.xml' => {
                                              'Revision' => 6,
                                              'md5' => 'eda5882a0b1e3f78c95e51496307d1867a1b3dc756a0b24f705155a3a1996659e67b6af65e60bd4b800548b4b1b6bb57ff591140f2062027545612efbf2a3cfa'
                                            },
               'config/aeotec/zw095.xml' => {
                                              'Revision' => 6,
                                              'md5' => '2e61f67c818ce40e29881dfc21ac53d6fc51b650d8394a615c02221664d47d53882a967581943faf9fd1b67f9c64ead25d0dee1d50ffc4893876c328ef449f35'
                                            },
               'config/aeotec/zw096.xml' => {
                                              'Revision' => 8,
                                              'md5' => '6d1e18b9e7a418ff6eefd323b2928fc1320f034cbf93d5c10be66a2794f99f57941c67364ee5e7d0b8a15491fe5bcbc856e859be16735ec6781899f1fc1d22d7'
                                            },
               'config/aeotec/zw097.xml' => {
                                              'Revision' => 3,
                                              'md5' => 'f9cdfc4713dd0352b3e5069a21cf8a6a6d36014611b3ba482fe059195016111c6ec43d9ed99d1874381424970e5939e0fff6796bf8412e8c06bf9c16add43919'
                                            },
               'config/aeotec/zw098.xml' => {
                                              'Revision' => 10,
                                              'md5' => 'adf310294cf46f0d5e1a833017eea6039c841b500479bc57176648e13dc27e4525591d226b60ad2ff6461483b7168229fea7885bf0d84e8c3a5169e17668dd7c'
                                            },
               'config/aeotec/zw099.xml' => {
                                              'Revision' => 5,
                                              'md5' => 'c4775cc1e44d3580cf6cadede3c1dca34dc94d9cb573888775ded7da5f224035853690d715ce8c7de0031d1e5df637d0da1ff7c1c86957755f09b65bcd4677f5'
                                            },
               'config/aeotec/zw100.xml' => {
                                              'Revision' => 24,
                                              'md5' => 'd7844707b29f8fe526d94aca4b1a47a26a3639e8d4a681199bb2775024d2f273c7be634cba65062d1ba2000803491af6aa654bcf33969e7ab870ffc80ce6f673'
                                            },
               'config/aeotec/zw111.xml' => {
                                              'Revision' => 8,
                                              'md5' => 'bdada4079cb3fe4bcc7bca5d831abc450e27f9ee4e38e36709df5e5b7adbb814846b7e660686fefd81f0b5524c382e1efb1ff43f0df77ca1374bbedacd1207c9'
                                            },
               'config/aeotec/zw112.xml' => {
                                              'Revision' => 6,
                                              'md5' => '5e832838a7292144bee049fa0cff287a4de781c55c1afa5a5471d98a00a22c6a796eef7b80bcb6ad6ca15b0e72a78e90ac6d82943aeeccdd8fc78befc3b2358d'
                                            },
               'config/aeotec/zw116.xml' => {
                                              'Revision' => 8,
                                              'md5' => 'acddde85a083a0bdba9a27da88fae9c7605d35cc8ef1109a1a4c8d91abaafd81c8510144cd6ae239a52290403bf73dfe46357e8ba3656ccbb761e7f3f56228d2'
                                            },
               'config/aeotec/zw117.xml' => {
                                              'Revision' => 5,
                                              'md5' => 'f06c4a37004d923c5131b5d81da83a3b035f8c4869cf7460e00d709cdf132ca98cda8b6d6c8efe3e123b1abae40ba2b21edb6c43e4d355c8ab0c9a893488d073'
                                            },
               'config/aeotec/zw120.xml' => {
                                              'Revision' => 5,
                                              'md5' => 'dc9b411f14b53925f973925c79fe180d7627f605cee4f45dd53c09030b3a4e234d83b2402bf4ed348b522f69b60a02bbc318031013a489853cc2569fbc55c245'
                                            },
               'config/aeotec/zw121.xml' => {
                                              'Revision' => 4,
                                              'md5' => '32a745da8b1a4ad35c19526739550747d4c243b93360ee64045435ad04e45e2e4148e12ed2c4f08c11efd076d39e4831395eda05651efe160fee24457b957bd5'
                                            },
               'config/aeotec/zw122.xml' => {
                                              'Revision' => 10,
                                              'md5' => '4c874a1d73359dd30743161b0665edfd3c7b9b16d5e4781ab13a84b5554ba2d03f9fb9480345f5192637abdde80867c4862388a10b2527c8207041999a4b4626'
                                            },
               'config/aeotec/zw129.xml' => {
                                              'Revision' => 6,
                                              'md5' => '372fa89d8aacf685983efe977fdafeb25715d5397d44922ae8075b5fd2fa69e74fb4afe45ca365fd0c464aea1bd0651a93e5f0518c25a6bab98d86edf21f3861'
                                            },
               'config/aeotec/zw130.xml' => {
                                              'Revision' => 7,
                                              'md5' => '9e98b12590da0c343fc75ebc18b1343e4df9120f292d46700666ba53e41ee99e6a6b196a2cf4e3b5a567a844499264e015381638c418d1d9adeda9e7117e599b'
                                            },
               'config/aeotec/zw132.xml' => {
                                              'Revision' => 7,
                                              'md5' => 'db49147ea64a88bc8106c1e88975523edf85c2e7e0b5ccccafb53ab438466f6a9cb6af75c4c17b7f5bf5cf10e6155cfa6f662d9b0b23726549d38f6d7c8e51a3'
                                            },
               'config/aeotec/zw139.xml' => {
                                              'Revision' => 5,
                                              'md5' => '971cf4eb4f6323c3f983c171b744af227d2f59a13665303b1cd3b76f62111cf5cb179bb196b0fdc33d90d608716490106cc9d75946a715c35140400f628f64b6'
                                            },
               'config/aeotec/zw140.xml' => {
                                              'Revision' => 5,
                                              'md5' => 'b64f170b079ae1340bd4a74ef3a88f0cdf66281fa28d656b46f408b183d04c8e6a67f584f90dd6f8b2aa1fc2b2039e32b936f6f947394d28002b3d3a2a47cadb'
                                            },
               'config/aeotec/zw141.xml' => {
                                              'Revision' => 7,
                                              'md5' => '3707dc66d31c2b7b68d3067021825beb48e00aaf04802a8b5f69dbccb2e1228cb0fa10ea71e3fe1f4ce2f1ac92958504fe3200552f8daca10024da401d9bb7ea'
                                            },
               'config/aeotec/zw162.xml' => {
                                              'Revision' => 8,
                                              'md5' => 'e64095e89500ff3b42d49c0cd92dae23d278091eb4eaf536d593d0cf1d887eb28f39c90963775341a7a72599de22b20ed96da31a29b328bb1328f13f69c425fe'
                                            },
               'config/aeotec/zw164.xml' => {
                                              'Revision' => 2,
                                              'md5' => 'ccfd9832b957c32bcdfeee2ad8802dc577e621df4d71ebfcdc3f166d67a5af5da9b789ffc53163fa2f62183ac463b29a8845fb7a8c3e7845d264bb8f7f6c2828'
                                            },
               'config/aeotec/zw175.xml' => {
                                              'Revision' => 3,
                                              'md5' => '1ea7de2ad02c49d24bb0c5d86ddf91cb09d37e3d9b3f64d9802f33f6d5626cd8cf33a18c1d0775f5622f075979415c461a846630ad40212d41998e8a4a970b8d'
                                            },
               'config/aeotec/zw187.xml' => {
                                              'Revision' => 2,
                                              'md5' => '154d350bd8009ee6af5e6a28515bf9e2255e9f91a61c2c69108af544307d2291164ee819e333ea7f1064ae21507037c99a0550dbc2540c1106e973c204367ce0'
                                            },
               'config/aeotec/zw189.xml' => {
                                              'Revision' => 1,
                                              'md5' => '9fce017a9280d9419cdb71e47867fb849ae88873930e5edd6eedeadd317e6cd71953c3db3e1944c90ecd298ae1c19164e688412e7a163611375848b8625d664f'
                                            },
               'config/aeotec/zwa001.xml' => {
                                               'Revision' => 3,
                                               'md5' => 'e63fd65924332e173ce34701ba86502affcfe1e5088cac0aeaa5755a0c1e73e335727b5bdc4730784c407f8022766fc0c220e8f07e36df8e6a44ca636abf67a8'
                                             },
               'config/aeotec/zwa002.xml' => {
                                               'Revision' => 4,
                                               'md5' => 'c32dbf9c909ee50b3d38f14594f163cb2e5b49873cf1cd551c3d1a0fdbfb7223466c2e70d14d1b95de5467797f6fc2141b0e8859fe6c3e2fe3231abd0aae1dce'
                                             },
               'config/aeotec/zwa003.xml' => {
                                               'Revision' => 4,
                                               'md5' => 'a02624ebe5092fa4bb9514c85ceb1b0e43dbc91203ab48c0608d13f3276bd48f331fed785d8b5ef2cae1a2af2ce40fb3d258b9c1aa9d36eb808b584e2383ecb2'
                                             },
               'config/aeotec/zwa004.xml' => {
                                               'Revision' => 3,
                                               'md5' => '0626cc10287e159e0a8b597dc07e7f092d1ae9af4c1b8ce796ddc12370981ba4c71589d04b4549936c58f690ee8b614619208bf3268f915f32602d1e2d6aaf9b'
                                             },
               'config/aeotec/zwa005.xml' => {
                                               'Revision' => 6,
                                               'md5' => '3c3441f59134243043aaefc4f01d1e8478580e03ac82a6a532f721c4d8320e5f8bf5404c93c25bcb853198b590353fb53deb364c39444fe9ca7fe36b64c218fc'
                                             },
               'config/aeotec/zwa006.xml' => {
                                               'Revision' => 2,
                                               'md5' => '08a55ab00eea7eb0fae63af644359667467bf0e31b22720bd21abb770c3b45cf0c3320039a67c8c6a33b740b8455beb1a67c9d4fa2f440cdc5056fee50f07a01'
                                             },
               'config/aeotec/zwa008.xml' => {
                                               'Revision' => 1,
                                               'md5' => '12234e354ac9b5378c93c1f5c32d642d29ff45ed6ae907c13d2a51c385f4340a1196a59b3419dd7901b48c592cb1693956e9d6e687b173d9d7a492221bec4a82'
                                             },
               'config/aeotec/zwa009.xml' => {
                                               'Revision' => 1,
                                               'md5' => 'dea1ef33d8f6ee2abbe83a0aabd9c9e22e4a9d86e0715f1ee90c8851ed135ff27521ddd6cc308cd09648e2aca4a498903054fd5ee66f3338098f9ce81fcef2f3'
                                             },
               'config/aeotec/zwa012.xml' => {
                                               'Revision' => 1,
                                               'md5' => 'bcfcf5d1a552ab8a8ac6ab7586f3de4cd7189d72a11e60bbad6b0038eb33f1d4acba164b625e7d8343b712aa27752fbe9f17f5ee9294ce82599e7abdf6c675f9'
                                             },
               'config/aeotec/zwa019.xml' => {
                                               'Revision' => 1,
                                               'md5' => '5238b4e34afaa58b71c9b6c6e857b5b1a63e4645322cf0324cdc3556202dfc5d08979f5cdecc7989b851eb7db9aae6c2308bf7c3e7f56adb264c1f395d05e4cf'
                                             },
               'config/aeotec/zwa021.xml' => {
                                               'Revision' => 2,
                                               'md5' => '1337565d4bb52206d7c29f16a04957d09e9f800da716907a5190841f6b69901f5fde754d7e9713d0ac97f2ef6ab7b563edb3f3fda6981e58757e5f2202ab50e0'
                                             },
               'config/airlinemechanical/zds-ud10.xml' => {
                                                            'Revision' => 1,
                                                            'md5' => '028c79db0efa85f50283cb57a22462dac7d2e7024851b5d715ddb7f715d0012b8f993829ad542639294ab266b3017fb31a62ed8fec929dde8f401dd276dde67f'
                                                          },
               'config/alfred/DB2.xml' => {
                                            'Revision' => 1,
                                            'md5' => '3277bc3318fabba8c77c47592c791a2679fb4e96a0f1e9b21c38561d2fb624452d9397b89ce9a51c3eb6d39d20444a3cc8af06cf46cbca218a52c2c7d82dc8da'
                                          },
               'config/assa_abloy/ConexisL1.xml' => {
                                                      'Revision' => 3,
                                                      'md5' => '87fb792063b7985b730a185e5be07e8f98d3662069b8055cd4cdd1a5f7623edd9d18f25ef5ca9c45c5489d48a91f97da914026b845ba9ed57bdd99752d985ff9'
                                                    },
               'config/assa_abloy/KeyfreeConnected-plus.xml' => {
                                                                  'Revision' => 4,
                                                                  'md5' => '800ecddc35ebfbd336d3bcf8880b769d4c1bf5e333085d24a38ed64fe372bd128c2bac8ad3fe6cc7929e2531c8a0d0672b2c02276e57b547c70599810ca73ef9'
                                                                },
               'config/assa_abloy/KeyfreeConnected.xml' => {
                                                             'Revision' => 2,
                                                             'md5' => '4252c298eacb7e31a79c7c8fcee5e2d40b56d9bf865c8eeed53e3a29e8695508d38ffb83f558a41871e13af346c65cbdbc8a7de6caf7c5a1a67af59b5fb384b3'
                                                           },
               'config/assa_abloy/ProSLKey-FreeDeadbolt.xml' => {
                                                                  'Revision' => 2,
                                                                  'md5' => '7a6771adb77b2bbcb11fa6e74733ff064b87311b1530dbfb048bb167d03e5a1b3880ad2d5fa59977080cc3c3b37f3624f457095ebc5770d97d4cf258d68cf0fd'
                                                                },
               'config/assa_abloy/PushButtonDeadbolt.xml' => {
                                                               'Revision' => 7,
                                                               'md5' => 'a39dc67ada1bb3ea32c5be977f635cb4e5758e5006d54b84ef8cb9c8bb91a830718e94758b5701d07af4c17ec3c83a68af34069aaded0e9096f70311e15ae2c5'
                                                             },
               'config/assa_abloy/PushButtonLever.xml' => {
                                                            'Revision' => 1,
                                                            'md5' => '20533ba6551380cfb41ec7ef2e1dcec8c1b2d5e23b5ffcd87285c5a0945556989200c7bf25031cf8bdd3b39ae2c6a514565698acb3443c6bd6a3ed7ba583dbf6'
                                                          },
               'config/assa_abloy/TouchDeadbolt.xml' => {
                                                          'Revision' => 13,
                                                          'md5' => 'c29a547f859db492054de260d6d575cedfcaecd00aa612974e848e317cfe498eea5e95723e0e01f90ac8ddd8179144b83fe744b248cf54d2e19fc97a52cbfc68'
                                                        },
               'config/assa_abloy/TouchLever.xml' => {
                                                       'Revision' => 3,
                                                       'md5' => 'f8ce232d1d46aadcc867c736a54218bd1cd15b54d2f2f819d190315cde7302e887ce23f0d111c4478bed6c3b0af9df91eabd9973313e9399e0516ca3cb66dbe9'
                                                     },
               'config/assa_abloy/nexTouch.xml' => {
                                                     'Revision' => 5,
                                                     'md5' => '56cacadad65e06642795966771dc7ab7058c34207ca34acd340e593156db7c10de265fbadb75c0f31574b696ebc74e4329d661f98e8e246ab16c91a55ab38e0e'
                                                   },
               'config/assa_abloy/yrd1x0.xml' => {
                                                   'Revision' => 14,
                                                   'md5' => '72b0c1a02e59692b581f0f242a36b9c0c96f97d94217e7f391d219130f73df398abdc8370dcdffd74462d41b9aa1bf69498d0d04c3c147ed89a093970d25fef7'
                                                 },
               'config/assa_abloy/yrm276.xml' => {
                                                   'Revision' => 1,
                                                   'md5' => '85f0bb84ad6fc350a6e916a4931d91adc77427366f8394bf07de3c9ca1394bf5a5dce576d6a4dd107097017454e4397f800ac597bec7fee8047a69a1709b2d12'
                                                 },
               'config/august/asl-03.xml' => {
                                               'Revision' => 2,
                                               'md5' => 'c20731a4c1ed5261983c163c619c36085cab448344caa87203a45f89938678cd755708bf67bb0bc997bc61120051ae0355e4465f7e50a83420f4fc12e9752ac0'
                                             },
               'config/buffalo/hw-100v15a-zw.xml' => {
                                                       'Revision' => 1,
                                                       'md5' => '700da33bf896ed7250ae6e75b8f06885935c0398a3b60fcb96c28f0e8b61aec82bb83811a458893679da00db0864dea000f831b9128ff17a911e020bc93bf3ac'
                                                     },
               'config/building36/b36-t10.xml' => {
                                                    'Revision' => 2,
                                                    'md5' => 'af740c48ea2d7fbd46bbcb97ae6605dcf3f16bfcb8c8f785339a9baf3c4c41206310d309d85c9df803fee06bf1d958110cbb3a90d7088d945de39d46d430c852'
                                                  },
               'config/comfort/ucm.xml' => {
                                             'Revision' => 1,
                                             'md5' => '343e23824152ce111beb412a9b5ce0b40f90e12cad4fdc3b9e91267143e7dfa48f3b5901513401eb1b55bd986188c36d121c2fdd058f6ff91fcbb2c19f6fbfaf'
                                           },
               'config/connecthome/ch-201.xml' => {
                                                    'Revision' => 2,
                                                    'md5' => 'a0ca60110b50b83dd53ed869fbe3cfafef1bbb1aa22c5cf96a85208370c55554d7af20b5a24eab3f2c81e333b9dea81a1134596def6254d9067a6f7de45d2e99'
                                                  },
               'config/cooper/RF9501.xml' => {
                                               'Revision' => 2,
                                               'md5' => '0d6d2fd4e186dce9e6883597e539ee7f7836eca827e561afd80952ba6d4da16a074670fa8e1415470d1a258de2ef006130002d320cc01da83b0508defd10f2b1'
                                             },
               'config/cooper/RF9505-T.xml' => {
                                                 'Revision' => 4,
                                                 'md5' => 'e66799ca1eb28d18fdde9ece6bdab8a00b583fed2f921e652dd6ac4e2f27f80c71ce1ba14316057314ae79a2bc6b4e31ff4e012242d996e905134f1c59123598'
                                               },
               'config/cooper/RF9517.xml' => {
                                               'Revision' => 2,
                                               'md5' => '79e0f21a4292d455896bdb3b87401bfd6f405a6a2a795c8b77a4a01513aefeb17b72ed4595f3f84c2463f17b386bd1ecea67ebbe547e5f39472abeb3d831b805'
                                             },
               'config/cooper/RF9540-N.xml' => {
                                                 'Revision' => 4,
                                                 'md5' => '30fc6c2cafe6e5550434edd71cf088cbc51885be8ce518e09d2231775fe2882405f4b258880027b14d9e3231b4d4d4fe7d66fd3581d236c367ee72f632a6851c'
                                               },
               'config/cooper/RF9542-Z.xml' => {
                                                 'Revision' => 3,
                                                 'md5' => '9b2bcec41e4a46a2a2558960b03f5a3e66db60d40832542bffa053f49c0f08c70e64151d2619f1328df23089028a83ed70dc17af9125b2299443e237957ebbee'
                                               },
               'config/cooper/RFWC5.xml' => {
                                              'Revision' => 2,
                                              'md5' => '5e94896a472f7be22fe176de80f784d333bbf9a1afdcbed80094ecc1ae89c0b5cfcf47dc57731aa5312a87120b4d04934060ac3bf78aa39133118c6f1dc6d3a7'
                                            },
               'config/cooper/rf9534.xml' => {
                                               'Revision' => 2,
                                               'md5' => '3a127a530e1704602f95b10301cad6ec6fb7aa5eebeabae85610b3435d97242bc011435d8e0e603e3a4856f7b91ea29a6365593bb789fcf880efdffced4b1a28'
                                             },
               'config/danfoss/living.xml' => {
                                                'Revision' => 3,
                                                'md5' => 'e896b83443f6776d1a9e9ad52ccbd4294c0905d2c61f1f1029c0d51316e33278efa0586fabde67562e2ed1db7dd5f98b12580b43575d8ba167041b9b80dfb605'
                                              },
               'config/danfoss/rsroom.xml' => {
                                                'Revision' => 9,
                                                'md5' => '8670ab88a1a580c94bd5cba9bdfe217ba8cf980ceb15ec2fe28f8def9e6bb53131e019b4029b4cf193622775a68cbe63e147c83ccd39d1da981e550870448ad3'
                                              },
               'config/danfoss/z.xml' => {
                                           'Revision' => 10,
                                           'md5' => '67829f0390c36d3ce36ab30b108b1c470a3e233c81bc982758f8707c0872e27cc926ed27c2587fd65656c22b551a3c0421dbe4dacca16be6bc4f8079f176572b'
                                         },
               'config/devolo/connectz.xml' => {
                                                 'Revision' => 2,
                                                 'md5' => '61e265fb8396c5b7ca94019ec7c9912fb26d975f30a8bdc286f2d2b7eb63d75be28a9f2266d06d2a7d1fc222430b74e25a330246614141ddac617145ba08af00'
                                               },
               'config/devolo/mt02648.xml' => {
                                                'Revision' => 4,
                                                'md5' => '90a9dd3e7ad3fba28b73ac65425ca48640ffa0962c7bcb87e3a6b56661dd5fda87a89ca9e0c3fdf09bfc96f8319b8793e9cb8089932b0c8dc65c26e7131a8c99'
                                              },
               'config/devolo/mt02755.xml' => {
                                                'Revision' => 3,
                                                'md5' => '8b039195599ad62f4f511f07643743f7bde06359acadbc29790328483fab0ab0d5601156735849e1542e1b2f08fa5c90a241d1a7c366d773ec86f7c9756bd711'
                                              },
               'config/devolo/mt02758.xml' => {
                                                'Revision' => 4,
                                                'md5' => '14ff0b2c38401d34c8ee73b3070264d9dc5f7a8e2e0433df136b84e9590a718840b2aa4b18726eec7e40598b8f1bddb7a9f125ca17ffe1ed8f5eb3cc20661257'
                                              },
               'config/devolo/mt02792.xml' => {
                                                'Revision' => 1,
                                                'md5' => 'd61db8b2dd5102245fb5e73208c40af5431512b7e60e6d3cff8b98b35b4a1d1744542f5beda0eb8a4b15606e4004f111454504e6fe4dec070ac4a8ccfe07d113'
                                              },
               'config/devolo/mt2646.xml' => {
                                               'Revision' => 4,
                                               'md5' => 'f8715a93ad04fc6fca58e8f98d7d6d4608f62692cd825a61fbdc0bcf238e78845818fa848f33788f8d5ad3c031d969e403f96c49fa134921ed695cef73685940'
                                             },
               'config/devolo/mt2647.xml' => {
                                               'Revision' => 4,
                                               'md5' => 'c8591779bcb81c1861d4b1009450cd600b7c21dc11ba0660efb16ef725686dbccf2f5dda3a78abf66c0d84ed834280e99d29b0cbfd229b3741e1a5ce4f585ca2'
                                             },
               'config/devolo/mt2651.xml' => {
                                               'Revision' => 2,
                                               'md5' => 'bf1c18dbad944110d0b9cd6d4d796c77c7baaca3e51b7650f11ba84e981dc6e8de2d8a4be54e148592aeef2cb66b6751b39db4f11db5c31009de4804b51e6d05'
                                             },
               'config/devolo/mt2652.xml' => {
                                               'Revision' => 2,
                                               'md5' => 'a8f15a647bc553fe25af1f6dd85a43915880514e90991e3ca1dad164801b86aa2ec738f78de7e20967eac39851d34decb3e437ba083a22ca102da399bc8b6e3e'
                                             },
               'config/devolo/mt2653.xml' => {
                                               'Revision' => 2,
                                               'md5' => '54999716088a16dfb9e197b14af98c726c1f2e709cb4fb15aa29dbaf6bfd9247e236fb0e389398c25d4e74c87a488c2dbe29c0f19a8fadcf3998a7e890e9d053'
                                             },
               'config/devolo/mt2756.xml' => {
                                               'Revision' => 3,
                                               'md5' => '2907005d8044e82669ec68cedefc5b7bfa93e688221a55c8b1d3b41e387579aaf90126c60ee2fe2253a8b0ee014a8e0fb4ebe325653dce4f2a3759079570337b'
                                             },
               'config/devolo/mt2759.xml' => {
                                               'Revision' => 1,
                                               'md5' => '5c8c1066314553f11e30aaa335e19d366c1d222def7a6cd6487a0e634dbac718d0e2d86de21906a0c24dd077a6e847295a55243683e45f1a5f2dacdf22cb71ee'
                                             },
               'config/devolo/mt2760.xml' => {
                                               'Revision' => 1,
                                               'md5' => '1dbd17cf896b8241471c094ec0d450792a36af2e0f23d92cb82d2875253beb05e5bd909a43ee29c6c386b5b60a0e604c830e38a5d6828045224064138369e7d0'
                                             },
               'config/devolo/mt2761.xml' => {
                                               'Revision' => 1,
                                               'md5' => 'f5ec076e52b23e4ac0c0c9132f92d3315f20c752c024e60de4a05d1fc6caed280fa285b4f8f332f3d17c90124e1e84f3d42f50808419e0c2ebb8d38a7e356351'
                                             },
               'config/devolo/rs014G0159.xml' => {
                                                   'Revision' => 2,
                                                   'md5' => '5a998e36359d0db43cf66cfbd59ef3b41281d12f535cb7aa57d704abd77e4e771cea236e82c8eead4ba9fb74962b536cd4431c7f6b5482f8900ba58496cfb9d9'
                                                 },
               'config/diehlcontrols/766366.xml' => {
                                                      'Revision' => 2,
                                                      'md5' => '19811a36d8b2b054f026486178497b34b6c6e7819533aea8e865a57fea7bea01a39731cae1c407a7d983199ea8dae2eae7cd5ead407662ac79d35e25977c57e1'
                                                    },
               'config/dlink/dch-z110.xml' => {
                                                'Revision' => 3,
                                                'md5' => '573c19c68df079fae58fcb4a318be9e269dfa618c38357a65ff80365a47840b9fb0f703370bd3c6d5a7409d1155472564291720169824c6e3bacfecadce05294'
                                              },
               'config/dlink/dch-z120.xml' => {
                                                'Revision' => 3,
                                                'md5' => '057ea9034b5751fe492a27bf4deef6c5b73fd53406649552f8817fee341be6001bb776cb5012ae6f7d8f319ada161faa29243d32c8efef9d508b18ed80cf41f8'
                                              },
               'config/dlink/dch-z210.xml' => {
                                                'Revision' => 2,
                                                'md5' => '738b1bfcaa5f34d23eece8c2d95284c113abb0807197638d881f33afc49fe169036e68a702989bba4d64c49bdb038f6a764ff76e241884c25c339d251c4201c0'
                                              },
               'config/dlink/dch-z510.xml' => {
                                                'Revision' => 3,
                                                'md5' => '0168efb962c2470418b5fb8ff1f274b5619054523605eb79341ac32e8e1e09ca817cee00c4a30fd0df2e0caa74de7740469cc32514ed0f2e3266e0dbc499789c'
                                              },
               'config/dome/0002.xml' => {
                                           'Revision' => 2,
                                           'md5' => '67ed823369ab3c2446449ecd98206ac0f1c427ac66ac86b471866e3a879460f373ef33d7629a7a9bb045793894140b585c1b3079b6e8661f85ce55865151edc2'
                                         },
               'config/dome/0083.xml' => {
                                           'Revision' => 1,
                                           'md5' => 'df800a068d84b8f3615b232fafe6190ef9bea776c5c41f801ed127d1d76ee2decd5254b98966a2ea2b0b560a489d6279a61eafe1bfe7cc87b3e6335206fea102'
                                         },
               'config/dome/0085.xml' => {
                                           'Revision' => 2,
                                           'md5' => 'f02b0adcd4abb200640525a406f1eba3e246a5e8db82bdfd3f9f80531fa2cdec0e42d0a6ce140c3876a8e038d56f3a1e51ef9d1f5b4ae4cbec0160c958e5eaec'
                                         },
               'config/dome/0086.xml' => {
                                           'Revision' => 3,
                                           'md5' => '0f86f2e63e4c1695f4cd159ada100514fcd979a5d06f3e6c9b0095ba5716a2de68d5f4dcf20bc82383d9da30050e3254251a3005fb7b14c8c1e324b329a5fb6c'
                                         },
               'config/dome/0087.xml' => {
                                           'Revision' => 1,
                                           'md5' => '8cbb65b02e93448094240c732e1807d0a701372d94690a90fa410f75b0b9f8eec748d7e1f190f3250d271d972de4353eb507f30221678b597141caf4134326c7'
                                         },
               'config/dome/0088.xml' => {
                                           'Revision' => 2,
                                           'md5' => 'cd876175a0f5f4fad952b2bc97abdb39e82ef1b606f9f7f7303124295ee375dab7957e73535a750f9e6551479e4f48a8d55845b79a889dbed8d28e0218acd705'
                                         },
               'config/dome/0101.xml' => {
                                           'Revision' => 1,
                                           'md5' => '5ccce24dbb0b56cc6e5e5bbebc24e05da07750a24f64dd66a6a5cd5aec7d79a0ae59f854af5f4b40cc60806706f54cc007bb1c844346db0f91ac10c8e3b49a7e'
                                         },
               'config/dome/0201.xml' => {
                                           'Revision' => 4,
                                           'md5' => 'fee61cf3301b50c77758714649fa35f6d3bc3f1614124608577e3b47b897fc546fefb1a31520307f853c28726c5758cc3656d3ebe290b6ad858b43d4e99d7a64'
                                         },
               'config/dome/dmex1.xml' => {
                                            'Revision' => 1,
                                            'md5' => '70b90962ec3fc43b50b827f6ac2fd8b9d112b8c979e6e42588dd5fa19eaa909fb4a9f66da21f3f9200358f4343785c41d6d561f6d1933a0a6587403421380627'
                                          },
               'config/domitech/zb22uk.xml' => {
                                                 'Revision' => 2,
                                                 'md5' => '90c85ebfbaf16201c99bd09c957a408b944034a3626a5a5c2eced093e27e6e0a8afca3d8516d7f6ace2e3889b57e5fbe585219c74ecf7c8a127d3b860970c425'
                                               },
               'config/domitech/ze27eu.xml' => {
                                                 'Revision' => 3,
                                                 'md5' => 'b198727272486c632dbaf5b9c4df7dac0fb4c8c743d63f223980b764c75b747078d2754959d2a15281de83972275b0062cf6fad1ab2b83dc1a7788b2d74e0e74'
                                               },
               'config/domux/DX1CA-Z.xml' => {
                                               'Revision' => 1,
                                               'md5' => '7bc16a7dbe5ba0591fd65015e168075a191131d6ed80882d4e986dac2f0db163988f8b7dea228dd9b1cbbec994ae78eb60f7ee302f716ab3647d3e304357656c'
                                             },
               'config/domux/DX1CG-Z.xml' => {
                                               'Revision' => 2,
                                               'md5' => '431f30aa51b7c02581e67d94ff80f901e03436759cca0d1ebd4312445fbebc4904f3003298994d3b31fb7271edb78b0de5eab1c612898925549b702a150cbaf7'
                                             },
               'config/domux/DX1DS-Z.xml' => {
                                               'Revision' => 2,
                                               'md5' => 'a23fbfbb8197142d739590d81e1efc2e6540d6a3b0d061d7aeb33e2186e2fc544f6f9e8287b56fc9e33fee74b542fbc7cdb2c859c869d8043ba5ad8da45e3173'
                                             },
               'config/domux/DX1HT-Z.xml' => {
                                               'Revision' => 2,
                                               'md5' => '8a2954363a09e06ff6dbe2688482a16987af0794aff080fe25229786387efe805ad42e46dd8a5b2a59c205f4e9b9eef2dbe5e30f015dffc348b22f73f08d28d4'
                                             },
               'config/domux/DX1MS-Z.xml' => {
                                               'Revision' => 2,
                                               'md5' => 'afd42f05719619ee61728d7707cfb7f5ae0a26317c3c2b91a06d6c8f6d9ca66709e21f5dfe05825ed24e1adbb3597f9785d4395ea1419ab1a1ec25780bf7f5e2'
                                             },
               'config/domux/DX1SA-Z.xml' => {
                                               'Revision' => 2,
                                               'md5' => '4c57c0102cfae7a0a3d99c4a876c010ea600ff68267d8f3af9d6d93c4b23eba3eb6022edd26f0c3ed901ee69e83938c0dfc913ceb2e2e50f1d55ac015243b6bf'
                                             },
               'config/domux/DX1WL-Z.xml' => {
                                               'Revision' => 2,
                                               'md5' => '5e533a29c1e3da4b6c739cb95c4e8ecbbfb269280c45c3c826a5429c8ed0ed0b50d142914354a1e9c660d825b144e2d595621126b34f4d29acf885bd1ced5204'
                                             },
               'config/domux/DX2SK-Z.xml' => {
                                               'Revision' => 2,
                                               'md5' => 'db469a75eb48481db6cc3ffcfb6590a58e531b1090cb215b3db12b8492bedd270d6068d1d716b5eec26a0fcb201694d269c106bd22095dc4190e50c8f30f016c'
                                             },
               'config/dragontech/wd-100.xml' => {
                                                   'Revision' => 5,
                                                   'md5' => '4d7a77c213b0dea753512dcd30e3f6723f7d751d13801af9a0584a04f4182043275e3e47f268299ab44f91958356119c571a34d1022b70bf8bafc08fd717c67e'
                                                 },
               'config/duco/DucoBox.xml' => {
                                              'Revision' => 2,
                                              'md5' => '7911f42a45b59bf2081ccf0dde356696d7586388f69e660e80ef72ef17516888ef9d74bff4deea0f03d721e27e43c2ac31ccea40bcdbe178a2a8163ce5bdbc3b'
                                            },
               'config/duco/Ducotronic_CO-RH_sensor.xml' => {
                                                              'Revision' => 2,
                                                              'md5' => '506b64e578667ead9c2ad64c896c0e44fe30efb228e6daa0144995f7ddaee1f0b7692e1447ddccb16d55bd9a2589a57afdfe164ca04873e7faf8db9cc598fcb7'
                                                            },
               'config/duwi/05458.xml' => {
                                            'Revision' => 2,
                                            'md5' => 'aae2fb7ecd70a8670daf1f9a74a78e4a337da5e4477480607909a727385572371e7708e4cfcba1962c31231f23960db30dc182a74143f291366ddf9317b51e22'
                                          },
               'config/duwi/ZWES1000.xml' => {
                                               'Revision' => 3,
                                               'md5' => 'a2068646341b2563717c6a9ed279b56010de4ad2b8420105d2318020fd4ab35f97975ffbdfa69fb7167855287ad2f54cb402705ea30437ba86b6f3598ce25b52'
                                             },
               'config/duwi/ZWESJ300.xml' => {
                                               'Revision' => 1,
                                               'md5' => '180a94924d5a26af131b684cd2a55a9b529563a852d22be1b1d4e67fbf89b9052113789ced43d8d1ec2980fb6c03a135e6ae384c66dcc49128cd0d494ea9cfd0'
                                             },
               'config/duwi/zw-edan-300.xml' => {
                                                  'Revision' => 1,
                                                  'md5' => '558abcae454f44ba9d0de9f04903672e77492bb1f2a67b9d399755c93ef71a6326ff261fbbf42f887ea2db0336d578220de8bf36028b3337f970d6d3313b1bf6'
                                                },
               'config/duwi/zw-zdan-300.xml' => {
                                                  'Revision' => 1,
                                                  'md5' => '4a87e60d6056dc202812887a8c896b089bd439e259924b724abc2ceb4cd9afbd2c72226320ef4130a55bc79c6d1c5946fc6feca04e0a71b52f4bc50a698d0a7d'
                                                },
               'config/duwi/zwfb.xml' => {
                                           'Revision' => 1,
                                           'md5' => 'aba223dd3409990a731e8773259e6a68a893b862adcd3a99e008214c57771416120d42845bbbc5a99d4044819aac3121fc81c6610f0e48053676ff2c9888d91e'
                                         },
               'config/duwi/zwws.xml' => {
                                           'Revision' => 2,
                                           'md5' => '29a2b8e9eadf09ee7af8441cdf46d97ab8df6271d2f1cc981acc73a9f4bd7dbf1f53449c6f71d052fa130fed9c1347a5b611b81adc46f305d704943472f54b87'
                                         },
               'config/ecodim/0.7.xml' => {
                                            'Revision' => 2,
                                            'md5' => 'e334fccc67d01e2b271314e4749dfbfef299dee1dac04af6bfbc253b9fd676e43c0711322226c936ef6fdc026cca4c291ecf943fa7a6419fec816d5533e0abbe'
                                          },
               'config/ecolink/doorwindow.xml' => {
                                                    'Revision' => 8,
                                                    'md5' => 'f328fc950eaa4b3055fff82625da805bcdc8708115a79f926b623432ac30d3482fd933e0e8a252086a61b3f48fd27cdd850aaa828f74f5a774e7e6b2ee272bfe'
                                                  },
               'config/ecolink/firefighter.xml' => {
                                                     'Revision' => 3,
                                                     'md5' => 'bb3c0c3231ab9eb0a0a015140702edde90edd4f0a16794efbc10a9feb286d9573642c5411ebbf5cf917ef2ecc7eda16725b95e9106032bf2ddc885e4c478ac4e'
                                                   },
               'config/ecolink/floodfreeze.xml' => {
                                                     'Revision' => 1,
                                                     'md5' => 'affa47443b792317e413a8bc124477f533173a259ef9bb9e820ee9977db7cc75ec58d21332f912d65f015b46b4ed5ca0df8ea157ca03f91b483f07b6d0d4649d'
                                                   },
               'config/ecolink/motion.xml' => {
                                                'Revision' => 4,
                                                'md5' => 'abde9dec922634817550f559909091b5806e1f0d42f7aa400292ed8c9e6cf6ca0aaed1bb6bab30327053643ec7883333010783b2c3e7263e45421da8dbbe31bf'
                                              },
               'config/ecolink/sensor.xml' => {
                                                'Revision' => 3,
                                                'md5' => 'd1897bb925a8c3c1f94ee31c3ad8cb8532be3690331fcc477444035e16c9a4b6496be1fd621f1c6c7be7575d72e55229c77234eedd956c9cb9817139ef317c51'
                                              },
               'config/ecolink/tiltsensor.xml' => {
                                                    'Revision' => 4,
                                                    'md5' => '59094a94ac42598b888a8a6edc2d87f08b0d47b174246fd4d22f46a71ebc1951edde9ae30a094d5502916e8381bfecb1d67d86fb9d54c9bbf91968585cf6ff3d'
                                                  },
               'config/econet/ezw1204.xml' => {
                                                'Revision' => 1,
                                                'md5' => 'fcbf2492b919363361339a98d7a9bdfd67618b9655cbf1795d8688924abf331ccb31ccc9169d05d5a541baf40e73e753f5d9a5e30a8cfd7f7149d69484038aee'
                                              },
               'config/electronicsolutions/dbmz.xml' => {
                                                          'Revision' => 4,
                                                          'md5' => 'a73eed69c4692edfa8c192c3ff82849c84585689ff73f07d7497d1abbb5c8dc77a249c4e090f366d0ec8cbb8da63a4727758685e3c0012821f0918fe78b8ac5a'
                                                        },
               'config/enblink/ss201-us-w_1308.xml' => {
                                                         'Revision' => 2,
                                                         'md5' => '461fae3791a15189acc997f64255566573dcd51612028cb8d0bb9d189a249182d86336f977b62e434bfc26e0c89f15ef839ea0786ceda7d6cb32d8b452a05071'
                                                       },
               'config/enerwave/zw15rmplus.xml' => {
                                                     'Revision' => 3,
                                                     'md5' => '0089cbf9a8c7f27a9ed4b7af8e84e594d6be66a70e1c92f0b0d85fd222355f8b8c7a03b5c584f22e99ee7c65776122a92dc74a50bd156be616327774602ae805'
                                                   },
               'config/enerwave/zw15s.xml' => {
                                                'Revision' => 2,
                                                'md5' => '1300de4b8f914d8b1d2098cfb6cde5c5ba4f8ddfbb60d3a303b4301d7971001b7f088ee05aed4dd31b7138374fc14f07f322ea8b9b18889bf692e5891e944cf3'
                                              },
               'config/enerwave/zw20r.xml' => {
                                                'Revision' => 2,
                                                'md5' => '649faf0c076c9d76140c6d8e029addea7b2a82a0570b45780925d6ef435ff6478d0b86bad01078e1acb4761c71bae0ef85fbff28a8e1e1f18a587069ff7111bb'
                                              },
               'config/enerwave/zw20rm.xml' => {
                                                 'Revision' => 2,
                                                 'md5' => 'd1d8e3db4d73e61674548aaaad10ff1543cd19339b5888fe2a9885e932d3a2f09a88f9d93ff62f0ba036e8a5cc191102683af39ea665f10de43ab1f31e56f2f3'
                                               },
               'config/enerwave/zw500d.xml' => {
                                                 'Revision' => 1,
                                                 'md5' => '7d6d24d8557afcfed2d1fb8620772546730f5ec5d6dac0115f5461d3565d6890403783455e5e7d8010e326098b5cb7eb03b816df9d6557f46b6447e893c075a1'
                                               },
               'config/enerwave/zwn-bpc.xml' => {
                                                  'Revision' => 3,
                                                  'md5' => '39b03cf30d1e29f45854d2328f661abf76754e635e4b1f6279d90ace3b4b5c57fb8d883384520617a70e499b79390bbbb3bac3d53260da19eefda686baf0bab5'
                                                },
               'config/enerwave/zwn-sc7.xml' => {
                                                  'Revision' => 1,
                                                  'md5' => '96404c642f3741b36f865b0486bf7ca0dbebdea208da28cace87d10181be77c14d69b455aa0cecdd2a3864d9b0b741c999da786f1b5daf75e2c906da568084b8'
                                                },
               'config/enerwave/zwnrsm1plus.xml' => {
                                                      'Revision' => 3,
                                                      'md5' => '6725ee78062fb147fca3f41f1868bb520abf637684dee1a2cf39c2257fde1d98d90eaa6a2a35f54f768e013557889552b2458e72f37b81079e39b84053b39182'
                                                    },
               'config/enerwave/zwnrsm2plus.xml' => {
                                                      'Revision' => 2,
                                                      'md5' => 'f89f47cf55c773b388c2694738955d138ae819b3962a6a2fab1c1a41039bdce7d474a7fac4503a42f4ca3b35040ae0c7795cb790379ba963b188272a4d2225e1'
                                                    },
               'config/eurotronic/eur_airquality.xml' => {
                                                           'Revision' => 2,
                                                           'md5' => 'b5f0d3da21fb410fa81dd9f6863746cdb62037fdb750b0a8e0e6f1f73637581ad6ad330ceb6f7a4d4f774a5fd1602f55e410df66242e1e87245ee029b84ee5a3'
                                                         },
               'config/eurotronic/eur_cometz.xml' => {
                                                       'Revision' => 6,
                                                       'md5' => 'fecc7214a3cb7334806e38686fa9e4635caefff7a7bac8cf98af1b1a6dedefaa33a7a943f6435d5ae8d2286d39a69c08b3fab173ed29fd367de5fba6b321886b'
                                                     },
               'config/eurotronic/eur_spiritz.xml' => {
                                                        'Revision' => 5,
                                                        'md5' => '0aa11f27796457c03ca1de6842ffb31d7727edb6ceebc689fe7c03a71b29445807e331a6cac4f2140ae1e0cde9355bfed6a52312afe84c25c1f2b61004021776'
                                                      },
               'config/eurotronic/eur_stellaz.xml' => {
                                                        'Revision' => 4,
                                                        'md5' => 'c0756aa51169958ecfd63418b44423f557f31c1399f8cc5933dd487012272b8c9c92a8fb5a27fe87d78675b8a115c2ad00ad76dbbdd362c8f1da39050b4a4ed0'
                                                      },
               'config/eurotronic/eur_temphumin.xml' => {
                                                          'Revision' => 2,
                                                          'md5' => '53ac26d6eec78e7886ac95a6481bbd1d14f7fed6ad060a1aa2c5a6977a374ab2c395b592bef9ae4eac3fbe7e4af934dc31c45ba45fe39a19e94816f06e3db9a7'
                                                        },
               'config/everspring/ad146.xml' => {
                                                  'Revision' => 2,
                                                  'md5' => 'aadcf1eadebff5fa7d508e5970dbdb043632d9b9f1c106ae4d872b11127e8bbd67755114c016f52aa4961ca92069eafcb42c099ad8f919578b334015bcedb6d6'
                                                },
               'config/everspring/ad147.xml' => {
                                                  'Revision' => 4,
                                                  'md5' => 'c48e9fa3f0a31c8f082ed9fb16a08787251621b3902f15a13c78c7e319ff254c8001b4883f3721ee44bd0b5584679e2a98a68d7ec005562b08623ad5c7f1630e'
                                                },
               'config/everspring/an145.xml' => {
                                                  'Revision' => 2,
                                                  'md5' => '30235407eb3b18cf27ff7e105c0d87341dec592d5c05e217b6d4deec470066afc37e95f773c021ab9f6f85874da9b349bcada1f9be56f9377923b9767753fe62'
                                                },
               'config/everspring/an157.xml' => {
                                                  'Revision' => 8,
                                                  'md5' => 'f7afa8e9d7fbf522812deba0c11a1b5b15479e2896f7bb55df1099f83a4c1aabc64e08cb84b40849b0cb673c239501af20eff0672e63216794baf6eb3ad22740'
                                                },
               'config/everspring/an158.xml' => {
                                                  'Revision' => 5,
                                                  'md5' => 'beffd93d68274c31d2583838aa4fc014fdc1bf980bce07f98b8bf7fa6d8fef44bae85d1a06f24c5362f26e67a82022d842f545346d2e8c9fc3d7885d26d1dfc6'
                                                },
               'config/everspring/an163.xml' => {
                                                  'Revision' => 2,
                                                  'md5' => '36f97e69383ccb3b6428b9d0935d5feee86598483267e35bd1b0b9a54ecf4f112a92f35ef01cf5be79abdd81b0a401fecbe09ea2f639adbaf0e1a78d7afdc0d3'
                                                },
               'config/everspring/an179.xml' => {
                                                  'Revision' => 4,
                                                  'md5' => 'e39532bf66154389eb31e6f1f6da5915c40cd8dbb682152eaaf60931dd8ea4992be1a11a1b9ac58fadf40f965e3ea7de03e9deb34b7b1ba63bad9485dab53877'
                                                },
               'config/everspring/an180.xml' => {
                                                  'Revision' => 5,
                                                  'md5' => 'c1118724c848e37cb666af3cc4338314075f9013e1fb47caa2f8eef00420e80fe808c0335828154bda037891e0dc7b9769236c28dbea8e73240fd6d2daf9139e'
                                                },
               'config/everspring/an181.xml' => {
                                                  'Revision' => 4,
                                                  'md5' => '29ccf218506eefa4204ff5293d190a32026e9cd57e083a85131b29d575f1ff89a8991b4dd7eb79136abd58d42107fab32093f9b610f2b158b2e0a1aee3be92b0'
                                                },
               'config/everspring/hac01.xml' => {
                                                  'Revision' => 3,
                                                  'md5' => '83858d1a26350a75ee01bc46c2ba6bd0cd6ff281d549a22fdd9784f88a7bc8e60467e235e638fec024222252414ca151f0a5a3c0a0d1efa05f02a851cef5025d'
                                                },
               'config/everspring/han01.xml' => {
                                                  'Revision' => 1,
                                                  'md5' => '41d5fcf2548e675012a7d5510c5edd0489accd9429f7c4710dcec46678e95bd3ecae692242bb9da11618baf2fbbf1fb5e3373fc2ee5ca065be954a9ced07060d'
                                                },
               'config/everspring/han02-1.xml' => {
                                                    'Revision' => 1,
                                                    'md5' => '3ac5a3938d6536d9b99a260cc4c1fe9587290ea6e6aa38e93158df05c22d17d9a41ab3f5db639a653e1b57e6c701c234784ba366f79ec1d81ea1f9bb42280184'
                                                  },
               'config/everspring/hsp02.xml' => {
                                                  'Revision' => 7,
                                                  'md5' => '6579098c7dbeb3ba683016cfe27ef08805ee7dee2d9cc5e3b94e4df010d8672e0811d61fa70533061c822d766a849daf3fb66b1f18e87e90ad02862ed76ef8a0'
                                                },
               'config/everspring/lptdm1u.xml' => {
                                                    'Revision' => 9,
                                                    'md5' => '8cbffa88913207a3a149123dadfb6f9db9686886795862237723dd73cf75ca28f0e85eb57aa66ceffc21974ca40fe06f0a877605096cd5aa65e351a797af9d23'
                                                  },
               'config/everspring/se812.xml' => {
                                                  'Revision' => 6,
                                                  'md5' => 'ddbdd0af88bc20428667e30ba0e423e963d0d53c5fb741a5d9f0e2a962c7e833586ec3f19bbfb6571ce9475b26041c865a7818ec45fdbb25fb1b5021a6e5b7c1'
                                                },
               'config/everspring/sf812.xml' => {
                                                  'Revision' => 4,
                                                  'md5' => 'ae3e1c1ea273b60314aaf34a828efd3d7cc4e1c1c9c2144353f1d7340af646a12651d18689a48e96a3e3045dd5eb3591e053df56ead016077d50b284e305bab3'
                                                },
               'config/everspring/sm103.xml' => {
                                                  'Revision' => 5,
                                                  'md5' => 'b4db68039d5c8b96246750b126efd8f526bc8ed1a502fee3b0f5bc299076165cc26a727ffad606c3c5913900196e8a4119903b56052e8ffd9f98f64338519eb2'
                                                },
               'config/everspring/sp103.xml' => {
                                                  'Revision' => 4,
                                                  'md5' => 'b7005e1785178e4def11ba6d4148b7c3ecdf82cf3205f6c7752d8ca5e5ba46e2efe1dac837cd99f21963837e95a396bf2698640eb71f086745c3655348940355'
                                                },
               'config/everspring/sp814.xml' => {
                                                  'Revision' => 8,
                                                  'md5' => '1eb7a9708bd399b1d76a9b91b48e82367b141fdba05c99200038ecc3a425bc459c320bdce5ebbe8ac9496e1eddb5d9faac0119ff5cbe4046ae4553ac8ef397aa'
                                                },
               'config/everspring/sp815.xml' => {
                                                  'Revision' => 3,
                                                  'md5' => 'e8ca9d3c02c9b238f2a8198eb349389cc8b83fe9c95639abd361672a27b32fd901690c03ebdfffa6baf3f9dbbe76d8090fc7ff6baeb955d5775211f0e84a27da'
                                                },
               'config/everspring/sp816.xml' => {
                                                  'Revision' => 5,
                                                  'md5' => '2a6bb41379abd9b55599ad5bdc59c756c24ec41136f5fb797f8c69f35d32b04f81c1e79acae22567d58e2eb5cfd79678b13185b9762217733e41b04ba453bb09'
                                                },
               'config/everspring/st812.xml' => {
                                                  'Revision' => 5,
                                                  'md5' => '1c44712463c9a810bf6bf9dc55eb4427d76fd0370148bca22798bcc19a10939ab6e4ad04204a300a800d40c9e72a4df1dd5326497a78517324e22b7a5b8c7201'
                                                },
               'config/everspring/st814.xml' => {
                                                  'Revision' => 8,
                                                  'md5' => '92bdd7c1bfd0febe8e67fc4f0e156456ed98fd12a3e118346416527536faa79a77ce207bfdd056e809e76218a65483f6b227ed2b3748a7090605fdcd1ed30036'
                                                },
               'config/everspring/st815.xml' => {
                                                  'Revision' => 5,
                                                  'md5' => '1dd35980d8278ca67d8d81d9501d299dee9c3362797f4cd0614b9570ca39264e7d6ab20ab0823ad130449d361249b57c31e0c99d6e9ad6dc1a8f57f8df4f74ed'
                                                },
               'config/everspring/tse03.xml' => {
                                                  'Revision' => 3,
                                                  'md5' => 'ffe2ea7bb8e42515f36eae34c2911ce3a7130c07065088559a1766895eb95bf3e324a3cea09f3009c490d5a6b09a960581244700a662b37942d7a0389162bb06'
                                                },
               'config/everspringct/hsm02.xml' => {
                                                    'Revision' => 6,
                                                    'md5' => 'e131dbb42620861a8f91b6a2146b83ab32d0f721f733529bf11bf4d4961251c7d11fd2df79e288145cd2a5ba92dc761fe9b98c6c9b76e0f8beac4bfc7053fc68'
                                                  },
               'config/evolve/lfm-20.xml' => {
                                               'Revision' => 1,
                                               'md5' => 'e0e7192e0013c6280d2dc866cc5db6e4f4746fcc2457e13cf2f0fdc7d454e3924c790b5e832876015a11ca3fca6bf25dc979bd49d99e68575f9c17f442c498c3'
                                             },
               'config/evolve/lrm-as.xml' => {
                                               'Revision' => 1,
                                               'md5' => '648bb59f6ccc9fe8d61207f67a46898eb22315463b138c410ab5e20bf3a23c48154e50039d23cdc106bb1226ada35875072988e84227c767d1c475dda329d35c'
                                             },
               'config/evolve/lsm-15.xml' => {
                                               'Revision' => 1,
                                               'md5' => '375c317a73b812f1766db89385ea6810cef5eb5374ae5e68c01a00dd5f9ed6954b33150a55dd1950ee2c547d95cf0cb3eeeb5f1400c08cbfe399cdf58adb0dde'
                                             },
               'config/evolve/ltm-5.xml' => {
                                              'Revision' => 3,
                                              'md5' => 'c0dc3a85b7da4e3bd36a877f968ebe8f4315376349793d6d0f7e0d9b8bbbe1a888473c0261ba67dbbf6ada1f65459ef273e29e48643a30696a4ed0e2c0a674f8'
                                            },
               'config/evolve/t-100.xml' => {
                                              'Revision' => 1,
                                              'md5' => '7f807187a53ec217bab2de7a8401670593d02226802cc5ef897fc7f7e5db58925deaa2c3ce12353305c8029b67aca240c0f03c55673f0c39265359b7f2f8e3ed'
                                            },
               'config/fakro/arz.xml' => {
                                           'Revision' => 1,
                                           'md5' => '5983b72ce936031edbf95af40b9a1141b1a4b902d85387d1c93878a227cb850eba1616606f4acf2bb71d77d6d53943b43312ef960dd98586f6fa54c6765ecb0e'
                                         },
               'config/fakro/arzsolar.xml' => {
                                                'Revision' => 1,
                                                'md5' => '45ea7e674b111811160d58f2677a643e67e1c0e95baceb3f05b6256f4621f5efdf22740644e347689fddfbdefe9c024bc1fae47ce4411c194af79598e8ea2688'
                                              },
               'config/fakro/zrh12.xml' => {
                                             'Revision' => 1,
                                             'md5' => '27769984df864ecddd0076acd107085bf13267952adb28bd00c1b33b3a00556f935eb740adaedbcc2d74a20bb34af26e68390788e29012befc9485c08744c5f0'
                                           },
               'config/fakro/zwp10.xml' => {
                                             'Revision' => 1,
                                             'md5' => 'c841afafac7b5636e538cf14bcc2c6ae28e30ee68aa865887559cc46a94a628d091fdeab1af02fe2b6068baddfc64c9689c70948a604985515d96efaca5c7d71'
                                           },
               'config/fakro/zwrs.xml' => {
                                            'Revision' => 1,
                                            'md5' => '08b86b5d4ec15f2f1eb34441beea264589f7503a88213db36e02619cac3b191ce77dab68ea21c683fd6a6caae25cd5886c49b1b85452663c6dd2bc2c757a1843'
                                          },
               'config/fakro/zws12.xml' => {
                                             'Revision' => 4,
                                             'md5' => '2244930ec5075941e48029016e4d03f4003ed2c4f354dbe14422b067fcb09d2d083716e1ed583b5bec8851758cdd2f7c634c926280dcf4c97521a3983f19469b'
                                           },
               'config/fakro/zws230.xml' => {
                                              'Revision' => 3,
                                              'md5' => '38d4216b7e3fef3900f637ee4e173c241ccc734de5e1ae85fd5eed95e4ff8d2aef08ec5229aaeb3712905e81ce5fd725b45ddd8a8b959bea21d756cf72b9b5f0'
                                            },
               'config/fibaro/fgbs001.xml' => {
                                                'Revision' => 4,
                                                'md5' => 'addfa55daf406a745a852792ea34a1a6e83995d7ed3755789a7f29081833e1c12b5599b537dbf3cd36dd2d0d41d145f6174fda43fcc22b02361fd6dda7e1d425'
                                              },
               'config/fibaro/fgbs222.xml' => {
                                                'Revision' => 4,
                                                'md5' => '9e7a4798a3f538dd041de9528ae8d948b6852131b8f73f7b9db0443a3eea9eba5b3fa16ad3282b23a4d817f44c470258938282c402f2c079a0853d2a18052231'
                                              },
               'config/fibaro/fgcd001.xml' => {
                                                'Revision' => 5,
                                                'md5' => '94e7567c5a4c746afb36a90bd8f5879df6d8f95f6e2241d3fd50accd32b3c363aa2cc6454e51facfa5b17469385e9774622f7605566577692c02f40ec3eca2d5'
                                              },
               'config/fibaro/fgd211.xml' => {
                                               'Revision' => 3,
                                               'md5' => 'e579604d1d754bab281b4f701ca02b7f08a4b89692f4122defcd1bed87acabd1d73aa00d1f76986c6d4bd01ad2646a1369f305e793ddbcbc9e212cbe920de42a'
                                             },
               'config/fibaro/fgd212.xml' => {
                                               'Revision' => 14,
                                               'md5' => '21d87779df4aaf0c9619b9d3260b2e1500cda54534f89ebf272f154afdfb1fe2163107968376d9de8f43203e4a9ca45f0ffd1f5226d4690c443ca87edee630bb'
                                             },
               'config/fibaro/fgdw2.xml' => {
                                              'Revision' => 5,
                                              'md5' => 'bf766ffd85bf105faf0aa1e391d5d747d9fae52479fd52a3bb43dea64e5634113c730066ba200bd03e28922b7a1e04933edd53dc9c84d7f17164cbc378694597'
                                            },
               'config/fibaro/fgfs101.xml' => {
                                                'Revision' => 4,
                                                'md5' => 'e5e06eb03490aeeb0e25703fe67cb02cfca4046b8ac618012f3019c5b3468c74aab0daec6017b0265eb75ed637d229d9d1849aae8fa4b95b1b5f9c6c7b9b6f43'
                                              },
               'config/fibaro/fgfs101zw5.xml' => {
                                                   'Revision' => 8,
                                                   'md5' => '28385ab08db45cb56171e3f9130f275fa3e68fae413150a8fe274e45988092e4316e8a727e208a9a75523719d66a187ba8387c1567ccd5e19fe7fe72a5ee7882'
                                                 },
               'config/fibaro/fggc001.xml' => {
                                                'Revision' => 3,
                                                'md5' => '050a8006717af518041d68f2055eb5adcc759c077a0ff55ec66218b7f049151189d0e7896b66e1bd72ce6e6bd42eb7a071f300096e02a3e92feda34a7ac588d4'
                                              },
               'config/fibaro/fgk001.xml' => {
                                               'Revision' => 6,
                                               'md5' => '675408571e8f8fc679fa60b304c79a103c12b4dd4880d896e45829387998ceed01379216c916bddea2eb7d9d5d1d4fa4cc0315e979a8275e6fce25b179535c26'
                                             },
               'config/fibaro/fgk10x.xml' => {
                                               'Revision' => 4,
                                               'md5' => '15b64a691b43a5c3a24753849d6721aa3241ccbcb6a6d8e5d43d2222ada1dc1fa0b08f5bdded9efc5de56391825be228435aacd6f7859b419ebfb4f317f0cf56'
                                             },
               'config/fibaro/fgkf601.xml' => {
                                                'Revision' => 5,
                                                'md5' => 'b477def6a8d30e0399f8b4917b6c8317fcb2658b24f702bf8c1591b54b8a3d0ff4bbeb9e9790227d1edf2341efa9e123669644e9ee39cda91e869d42f5f14642'
                                              },
               'config/fibaro/fgms.xml' => {
                                             'Revision' => 6,
                                             'md5' => '76242fb913189103b1a368f5a5e4329cd443136b0b38e67286867e4170cc75527549130b1683015b93fbce90a7c9f7a95b3a22d3913c322e4730f44078b1e1f9'
                                           },
               'config/fibaro/fgmszw5.xml' => {
                                                'Revision' => 11,
                                                'md5' => '0adefffe86619a91a05a0904132abd3e24c6d367986f082cd08ef0738d340814d209b631c32d1eab4752263f86086c2e0d4110020d1d1be456f12f4abe887ca8'
                                              },
               'config/fibaro/fgpb101.xml' => {
                                                'Revision' => 6,
                                                'md5' => '4a688fdca007e02f3ae2e13e11745ab591c4dd4e58dcc9f9034c2de91e694a506cdcc99c4059d94b1f154dde6fbef84d6f800c6189a0e11e75429a3e413c9923'
                                              },
               'config/fibaro/fgr221.xml' => {
                                               'Revision' => 2,
                                               'md5' => 'b1ac55805cb99bfd01a6f7a553fe9893e83f4bc1a4f299c0dac1a29e931c41c119a0a81522351e8639881c92225e05170134dab379836e40c36c7f3724377622'
                                             },
               'config/fibaro/fgr223.xml' => {
                                               'Revision' => 4,
                                               'md5' => '10d3acdcfb6738324afa2f6c4c0547f29bf04634fbe774bedeb5c160c547168d5ffa1dbfc8740aa4c12c5b928ff2e9d8ca1ca99c5f7f2a366b6e037371a32e69'
                                             },
               'config/fibaro/fgrgbw442.xml' => {
                                                  'Revision' => 1,
                                                  'md5' => '7e75383774d35228492d543a94cbcd4a9652e8cb6b934bab92dc6b1d5b634d518b70370c61cabe52c1ddcc55b741600e90dbdc0bc7982232b5ab641f2b914093'
                                                },
               'config/fibaro/fgrgbwm441.xml' => {
                                                   'Revision' => 5,
                                                   'md5' => '302c58370d2f92b94036178c3c7e09e2506c3cb31ad92b6989a3599de87f80b51d0f33ebabff3a9ce2ae81512be294287265a21c48d0176e5db80eaafd541fd2'
                                                 },
               'config/fibaro/fgrm222.xml' => {
                                                'Revision' => 6,
                                                'md5' => 'ce4f42d47c38e5743e77a783d0c1fe86ea66b97e5165b922cbb14d4cb66c5b77b6b28289a5bdbc49e1e4ea4fd1634d9afc57d0be660ac1e0d03e6abce02c049e'
                                              },
               'config/fibaro/fgs211.xml' => {
                                               'Revision' => 3,
                                               'md5' => '801ee579a73bf981bd3c4b5000642dfdceef3fb0f4bc1f659dadad7dd2f42f3b234ead1d681bf2d0ab18339dbb6ea683ce65d91aedde49f04f836257e3f13fd2'
                                             },
               'config/fibaro/fgs212.xml' => {
                                               'Revision' => 4,
                                               'md5' => '6b9c4b6b47544b2acdb0820ae6e914b6f25b322e88b99e48392e6968d0e57203a051870bb87c3345132385e48d18597f829c4790d21e2b270babe9b92d9faea4'
                                             },
               'config/fibaro/fgs213.xml' => {
                                               'Revision' => 11,
                                               'md5' => 'e41844de98b9d3c13bdce42661f3126dd742e92e834255ba4926a69a305a9d6e0f629ff16ad7018b1b299e03294b21a7b2250e68278c3f2e2f8134c46ffa3119'
                                             },
               'config/fibaro/fgs214.xml' => {
                                               'Revision' => 1,
                                               'md5' => '6c14728668387d7e7a905dc8c360966afe1155006a187fdaf27b639980d223d1e351f87a13cc1e1a8b00be318a73b74d4467b695aa40ef5f14b6ddec0e99f3f4'
                                             },
               'config/fibaro/fgs221.xml' => {
                                               'Revision' => 4,
                                               'md5' => 'e0260bbc99a7eab473a1f80f9398602f6316c00f3f2177ea76bbaf240dbb831cfe7f2ce9caddec53a05655ac6e73b5c36db55f1218f8a0d2c2bd0a4c062c8f4b'
                                             },
               'config/fibaro/fgs222.xml' => {
                                               'Revision' => 6,
                                               'md5' => '1d4895013a2282e732c1bcb84c75157043064d95298f1469c54c133f504668ca818f1aa4ae2abada77a0712b7a62abed883f53d9ac81617f2c8e6cc7b6b07067'
                                             },
               'config/fibaro/fgs223.xml' => {
                                               'Revision' => 14,
                                               'md5' => 'a20bca0d2a4fbc249391a9e21197c4481e7d650d90cf6f52a9c10f6783b576b083a7979178ecff6e64e17a6266e197f155105a8b57c5346e404e99db3de395ed'
                                             },
               'config/fibaro/fgs224.xml' => {
                                               'Revision' => 2,
                                               'md5' => '5b877ff52fef4c7db0dc43daf33b157d2a9c17caf310b9631465371d80f81bf73434aa5de944e3ce45349f52b4a4edab88461551ca39c6502f03e9255d0fe416'
                                             },
               'config/fibaro/fgsd002.xml' => {
                                                'Revision' => 7,
                                                'md5' => 'caf23b9d5714c41757a472148801faff4face27a0b9963b74363bd2fc78827d2073f47f9e0f89745713d19234b48ea80ecdfe3e1c100a156962468403f7dfd6c'
                                              },
               'config/fibaro/fgss101.xml' => {
                                                'Revision' => 4,
                                                'md5' => 'b3ddc92e51ee5a0ac5eba30f3cdba72f8c8aa114b2b474f3d7096d0092ccf9ae8ce6042e8f6182f4a07129a891e6dc83517be0d5d67bda91893ec0bb210f0f45'
                                              },
               'config/fibaro/fgt001.xml' => {
                                               'Revision' => 5,
                                               'md5' => '64b989c2046a0c572b8e25ee2c3c595e1a5c2eb52e9c6a29d96cbe0c71b33d4a46bd640e551564e6794aeab9a5e7a9a011c0e7430ab2b52de518ba9cac81c3b4'
                                             },
               'config/fibaro/fgwd111.xml' => {
                                                'Revision' => 2,
                                                'md5' => 'bf6d95da83aad31068f0f62fb3abf1d03481f63dcaa347f8fe6a38cc8d4a2bd9a3031722f9a4e73cd6823dc151fdf30772c4c3b5d4f06bdc6df3120389091057'
                                              },
               'config/fibaro/fgwds221.xml' => {
                                                 'Revision' => 3,
                                                 'md5' => '91f5151dd35f34d1b51fdd98d75aea1a2bda0d9be5d34882ae666604492fa31af73d56e48a6e9644b1af093fa5acb1c884b135a612e7eaaaca5784689fbea729'
                                               },
               'config/fibaro/fgwoe.xml' => {
                                              'Revision' => 1,
                                              'md5' => '117d888dee07fa6b24bf1a69a144e631921c7f06ebdb0e90632560ecf45872eabdc82e2821d734f260585c660dfd47737c5948a44c9ed21674e13b8e1533824f'
                                            },
               'config/fibaro/fgwpb121.xml' => {
                                                 'Revision' => 1,
                                                 'md5' => 'efc9063c630e257e314ab3676517cac800807248d605b92be342b98fcf4562c9cb7a872c71970fa4953950466a29c5b6dfefbc11077a7dd4fb209a99a4d267c6'
                                               },
               'config/fibaro/fgwpe.xml' => {
                                              'Revision' => 6,
                                              'md5' => 'f099c34442fb3d67723c59cbec6b31d2d383686b583ac013607848e3d8dce2a9628dd96a10751a027cf8d18c4714b0272dab073dda20302b1dc5820f18273643'
                                            },
               'config/fibaro/fgwpfzw5.xml' => {
                                                 'Revision' => 5,
                                                 'md5' => '61fc9df991d5a091c0a05a92ea37c4f76d18e52d9cc9252418b5525a32f48cc8cb9815a42b05de2fa8cff62665db88094eb4b99114d5c157671337e12a8230af'
                                               },
               'config/fibaro/fgwpg111.xml' => {
                                                 'Revision' => 4,
                                                 'md5' => 'ff622cfe98037421901a2087f85d5d7272f3fc0e1c77c5b357708588cee4f4f47e61141c833c9b7af4734f2ae109dcf2e1e3d44bc6f6d4a39450ec5de8de5ab1'
                                               },
               'config/fibaro/fgwr111.xml' => {
                                                'Revision' => 1,
                                                'md5' => '14e1efc7dd30097da9adb3b5c69ea5c114ea63806004f553c701cf7833aeea730b4fc1cc30913b1cedcf1e2e88aa2f7785cef3384663df68a879a0a3a5b184e7'
                                              },
               'config/firstalert/zcombo-g.xml' => {
                                                     'Revision' => 1,
                                                     'md5' => '3aafd7c7283dde9c093a55c0c6e0cc0c8f221e9b06f647cc151b97a4bd4296c2715e89d9c62886d275f213376e2e3052a23ce05ed027a181f054459fdef0e3cb'
                                                   },
               'config/firstalert/zcombo.xml' => {
                                                   'Revision' => 2,
                                                   'md5' => '6550cacd482668a1c7561434bf094255cabe30b5beda26c406e2f9f5a772fb19176f2c0b28824f9015ee64b0d4f737f5f9b35ad2c133852f7286160ee337844d'
                                                 },
               'config/firstalert/zsmoke.xml' => {
                                                   'Revision' => 1,
                                                   'md5' => '419d50ff831000b5b2ad8dccc3841dd89cd1145186c7180d98d3b5071b02dd4b94ce8c12c1471ba7cfa4243a3e46c63779f5e31d1559e95f571f471dcf32c2d2'
                                                 },
               'config/followgood/swz-1002.xml' => {
                                                     'Revision' => 1,
                                                     'md5' => '3142c3cc8cd97d218a3f3a31d841d308ab0a51291fa2a57a3c13c3cc45cad79350d958463bd1667d596a99206c5759877a7423692e714437e922f9aba5bee6ee'
                                                   },
               'config/forest/fs2z5232000002.xml' => {
                                                       'Revision' => 5,
                                                       'md5' => '5d023a7e60f4becae275c45eca40de4772fa5650f13158727dede39a8011ba03000e5ad3941542279978f6348d3f85bfd45ad6b02a0185e612b1662f6a4bb25d'
                                                     },
               'config/fortrezz/fmi.xml' => {
                                              'Revision' => 2,
                                              'md5' => '8f7ad8fcf6fdf93c1228bde5f5ad12cdd4f6681ea96e2fba2e59da2b84b9a9ce5fbd288a1f3a859ccc640ad77c362191b3ded331a15c0cd15ba1007c4ca8d4c6'
                                            },
               'config/fortrezz/fts05p.xml' => {
                                                 'Revision' => 1,
                                                 'md5' => 'bd74c940439b0e3c77c83b9bd2a0d4af6744833f3e4dc4ac2726f0b319bec7b12b9ecd19373bf0b0cb8c094f039604e429826e46038043a11cc81023fe78c1fb'
                                               },
               'config/fortrezz/gdc1_fortrezz_1501.xml' => {
                                                             'Revision' => 1,
                                                             'md5' => '48bfe2a8c75fd3c17a87bb4405908dc9c835c131d7e8625760b93a8c8d4f3d6895cc8fd8483913bfad697d12811f42c82b9ee41168baf068ef2616d4bec65800'
                                                           },
               'config/fortrezz/mimo2plus.xml' => {
                                                    'Revision' => 2,
                                                    'md5' => '6016f3d62b2d67fc6c21749852db2bf0f158534a6aedeb5414e2e23b073ec505b86653725ee4ca69b61b0d2577b6c2cbbc09a390e00babc6d813052cd7c6ff84'
                                                  },
               'config/fortrezz/mimolite.xml' => {
                                                   'Revision' => 5,
                                                   'md5' => 'f8643c66c280f96588067d67f33ae3aee81243fe1ea5677ca8f8b3e0f21282cc968b98af61fe5a1772a6ac02f00ad44d9c130caf15552e49d40879419cb703fe'
                                                 },
               'config/fortrezz/ssa2.xml' => {
                                               'Revision' => 2,
                                               'md5' => '8b5fb147acc63d0dd5fbbb34acf4efbc4a2fafa63d1ee8970da52a216c912d75b35fee0c624eb97d64e8c8e4fa08998aa193a7b9f2beec6a354a2902309f72d1'
                                             },
               'config/fortrezz/ssa3.xml' => {
                                               'Revision' => 2,
                                               'md5' => '96196cd391eaf93e6b87da39636f574a4613c0581987f2a680f592b8d4493f967068995df52eb54b33930052392725b563b1c9de2c4acbdfa26895cad24c8f16'
                                             },
               'config/fortrezz/wv01.xml' => {
                                               'Revision' => 4,
                                               'md5' => 'e7ef958f3c88e40d69704871967293baa75c03b1118b80cc046c4ac3710b1cd1503a465bd1c9f475caede7a926062c2b72d811f4e26864e45b479983631fb59c'
                                             },
               'config/fortrezz/wwa-01aa.xml' => {
                                                   'Revision' => 1,
                                                   'md5' => '822a106d8f7d792f2c1f52252ffc941d2c27a17ea182c403b2fb212ab42d18e7083e079f2b250f45f587509c95b6fbce43ddfe1c02f66734084ba5d07a495c1b'
                                                 },
               'config/fortrezz/wwa02.xml' => {
                                                'Revision' => 3,
                                                'md5' => '4bab32e79691a880d38d91c7501f0cf98b6e2e60b7a2004ad332602bbd0f33bd8fc4861e4048953e2e9c469d765a6f9e6b65c3c212a0e3f6e9f5e1f4126655cc'
                                              },
               'config/frostdale/fdn2311.xml' => {
                                                   'Revision' => 1,
                                                   'md5' => '79f468d1f50721b8cbc723c77fc9902c727376cfed82099e821901ffb81e402d6e1213486fe9f0c2c6f8e39b3954327c1a87ad21a705036dea8927e84746526c'
                                                 },
               'config/frostdale/fdn2nxx.xml' => {
                                                   'Revision' => 2,
                                                   'md5' => '2cfaf444e663bf9f6bcd25d8c08ef14163ea9c938c106556ecb6bba22641bb47b066c323bba6c7db49f4f731ee12eda16648ab9bd8e0b3f1bf949bce8fd9cfeb'
                                                 },
               'config/ge/12719-plugin-switch.xml' => {
                                                        'Revision' => 3,
                                                        'md5' => '17ebbde5eba4998fad0e35f252461259606ca8e88d0eaca3437cb3ccabd36797b28671660bb7955349eaff19cf617d86f20318693d0766f7c56a14998d2c43a8'
                                                      },
               'config/ge/12720.xml' => {
                                          'Revision' => 1,
                                          'md5' => 'dad8cc08440a1f5abde69cb6649d45eff1059ed7a8e58ca297192f20e89941f8fd09d2ab491781ae0ea2fe840123f782a0881a2ae75e3d79f7e0de6f63ab9710'
                                        },
               'config/ge/12724-dimmer.xml' => {
                                                 'Revision' => 11,
                                                 'md5' => '6568fb1fe307b61db6b8a4f9f068124bf6dd7a9fae99a2fbdc008bd25a4a2a629e53b379f0ef1e589bda4c871ffbef5d8e48fc9ee4c8fa35a855d4a3fa6493c5'
                                               },
               'config/ge/12727.xml' => {
                                          'Revision' => 1,
                                          'md5' => '2f1fc4587bf2caf5d982f45535996a36bdb93adb7de8f089e9ca8bc042d91e45677bc2f5997d125b3eb1e93f533c00637ef6d7106a9c456878aa8523ac52dc07'
                                        },
               'config/ge/14280-plugin-dimmer.xml' => {
                                                        'Revision' => 0,
                                                        'md5' => '62c479d852b5e22ba57306c3877ca58eb247528829d02022d8796c725a7b4964c5acc4f829ea807fff291182777ae271a29676145933fe78fe80f7873d597e2b'
                                                      },
               'config/ge/14282-plugin-switch.xml' => {
                                                        'Revision' => 4,
                                                        'md5' => '72ec968ba6c64f65c48fc8ef9fa33f623717bda452d0685547735dea6240ef4efde6a1da95f683cd5fe1efdfaeea834a13412482a305c05423c21186c7edaa97'
                                                      },
               'config/ge/14284.xml' => {
                                          'Revision' => 2,
                                          'md5' => 'cd3edde334dc3c489b23b3148590077b6e4f3d2a50fd3530fac2e140a956ae6cc41ed1d435ea47388456d955d7fcccf0a399225d76d1e58796c36e406d42491c'
                                        },
               'config/ge/14285.xml' => {
                                          'Revision' => 1,
                                          'md5' => 'f3a27a970ed353ce1eeb8c70a30b9cea0ec86e06fdc2a603291b92139b4ff200ba60af992b156660e7c8237e59b0bc2337ae517e22f821088c3ab1d80e3ee71a'
                                        },
               'config/ge/14288-outlet.xml' => {
                                                 'Revision' => 3,
                                                 'md5' => 'd9fb1de64ede9d3da8730b73e67149d87f383aa45d878cb1fc54fe59cfc4b636577f35c58823484f3d5d830b0080aa69b4c86a934225c521e11a7f81ca07fb93'
                                               },
               'config/ge/14291-switch.xml' => {
                                                 'Revision' => 6,
                                                 'md5' => '26fbb25b684f516c6ea4b2ec40af67ddd8d2d6870a65f18f4db0fd38b38eb508f8512da9dc96a4e0ffab200ae02be8cab9178a4617ea17fabd0ac63ee5bb2188'
                                               },
               'config/ge/14292-toggle-switch.xml' => {
                                                        'Revision' => 5,
                                                        'md5' => 'a0fa7333db77747a5a5cbc70860b04900739c52c015d8b4d6a45b36a275469285672f70719b7be61de3ee06a1845f9d876b89557aba862c8f3776cd9d67c18be'
                                                      },
               'config/ge/14294-dimmer.xml' => {
                                                 'Revision' => 8,
                                                 'md5' => '0acd274b8f1f60d0c2a8b1a704977f27854a8f4346c97304fa89b90eb71aa1c4bbaf1c96d64d1b3b5b9b4d707c521555a173859d31ac733e9cd9b7fda28c270a'
                                               },
               'config/ge/14295-dimmer-toggle.xml' => {
                                                        'Revision' => 2,
                                                        'md5' => '936f319de3f6658b448d9c27ee2b6c639a5702fa2669a750ac841e13e2dc5fbfd1c686ae6805cc231b94607c36781d2bd7214ea81fdbdf10f11efd4a7f9c9848'
                                                      },
               'config/ge/14298.xml' => {
                                          'Revision' => 1,
                                          'md5' => '24da4dcaab326eb2aec592f74c6db3e51d05108773b6613a6f415760a93fdd98be579834488335ed3efd2f987c20f316284b39b1a8c659f67e83895f50021044'
                                        },
               'config/ge/14322-dimmer-toggle.xml' => {
                                                        'Revision' => 1,
                                                        'md5' => '56f3d865b46562564dcf28bafb2449704e0b5df1ed57025d0cc54e0c865d4a7f8b926c03e0c60be4b47f1be0bac25a5e3ff5ab4a8706d0c910b8b710f9ca12a2'
                                                      },
               'config/ge/26931-motion-switch.xml' => {
                                                        'Revision' => 3,
                                                        'md5' => 'd29b700b0b98e93829596b71cc1888534dcd18dc13d057a25a6b5daf8792e156f1d1cd39d168cdf5a419ca6c890ce7bdb22fd341e06618a2e1f2456c4fc5426c'
                                                      },
               'config/ge/26932-motion-dimmer.xml' => {
                                                        'Revision' => 3,
                                                        'md5' => '536b5e0151fd2c4c31478e8da98ee7cd7e3e75233f45f2563f37e5463884d636521b67da7a2af87abab15590c877c2752192147b776cf85114aa4ffe8c0da23d'
                                                      },
               'config/ge/26933-motion-dimmer.xml' => {
                                                        'Revision' => 4,
                                                        'md5' => '0394fce7c7e8b1b3a5181ca36230cf10ccd13c4a34ebaa67f39df0af12316d58ba9bfdace934a02d6bcb4f8d12d86cba5bc113d0660b06fc833c0794c47e9d24'
                                                      },
               'config/ge/28167-plugin-dimmer.xml' => {
                                                        'Revision' => 3,
                                                        'md5' => '3ee59078343932afcb5732ec56eb15c259f360f3a4adcaee1f632350f057581372ba65a0c33ed51f6b239096db43231fa64a439a9307c3b9c4c9e23da0ca6995'
                                                      },
               'config/ge/28169-plugin-switch.xml' => {
                                                        'Revision' => 4,
                                                        'md5' => '58980d447abb1f8c82167ba043aec5546a8ace8e6ea9f4129c521b363ae3aa3d7c723c64901af5c6bec6695d7f0aa85e4975ca318da9016deeb83cbe6aaf5e59'
                                                      },
               'config/ge/45604.xml' => {
                                          'Revision' => 2,
                                          'md5' => '1a651b322ebaf4de9f8b5a03c9604cf55e6140cd1a64f45814e6e8818d83dc4e0988f7f8ffcd318ca3d9424f24e78250b742fa87025f682e22560e1774d18df8'
                                        },
               'config/ge/46201-switch.xml' => {
                                                 'Revision' => 2,
                                                 'md5' => '1ecb7e32a13de469936cf4bcb1fe12da5808a7a431caafe2687632755a8c7b031c6a14a8848ac11115fc2589c45ed408f7cb7bb0779133b028c5f66e201fd835'
                                               },
               'config/ge/46202-switch.xml' => {
                                                 'Revision' => 1,
                                                 'md5' => '0b52e54d014cf6ca5f94d2f0ac130236625b2ba575d8edb955a0a682b358a1c30b481f23b598c31349068aaa95a5a02ba76d074f7c0ac1ace38dc3134b584a3e'
                                               },
               'config/ge/46203-dimmer.xml' => {
                                                 'Revision' => 1,
                                                 'md5' => 'e66fa46f950b4533040b0bf24df89bde1fd624c7cd4ce92cd88721e31445e8cd41676f4dd0bc4587dbacd37a462bf9967651cc0bda71f1d7a6c089893c50fd92'
                                               },
               'config/ge/46204-dimmer-toggle.xml' => {
                                                        'Revision' => 1,
                                                        'md5' => '3fc29dc416cf95fa427f0dadb5c5676bc42cdcf148072b0d4a7d37c1034180410c60ba767bfe27fb262a36c276de262e2ebdfd70ab0301fdcf2dd38e655250f0'
                                                      },
               'config/ge/dimmer.xml' => {
                                           'Revision' => 15,
                                           'md5' => '69d688ae37c8887da28d801b24305f9bd81ee1f9b1cea214c492340ded4144263955f4325a229b33c22d5ac0a7f327b358cd0bf2100e4d096e9772822a0960a1'
                                         },
               'config/ge/dimmer_module.xml' => {
                                                  'Revision' => 6,
                                                  'md5' => 'f917273cfc180539f9dde977978e68e7ec54f30d2ef2378a2795f7c4519f93d52d9af4b860c190ef059363a562bd105899e3d5464b84b07e52af6ae417216112'
                                                },
               'config/ge/hinge-pin.xml' => {
                                              'Revision' => 2,
                                              'md5' => '195127b7310facea584641c8c4b0de9f80c787db87f65ac10a0b0f876fd061014828d7cd32e72d2f9f2eb146deb09e3278ec5cfac299ad1a5586325611a3f52e'
                                            },
               'config/ge/receptacle.xml' => {
                                               'Revision' => 7,
                                               'md5' => '3d226b9b6330953a94b786a712451067c0df84cd688feee5d156ae43ef847d490890db44629aff06771a4edad590ec0e12983de15ecdcf64400c499c8b956c8e'
                                             },
               'config/ge/relay.xml' => {
                                          'Revision' => 10,
                                          'md5' => '2796184b6ac7fe9f8aceb1a09221cc6a1c8c3844a039a484057dfa71f704ddca8c05b038cb6352f1df9d10972b328dcac6277749d8dc2b0197b4548760db213d'
                                        },
               'config/ge/ze26i.xml' => {
                                          'Revision' => 3,
                                          'md5' => '48668adae273d804358eb6ed626833f2576e08b25484914c8b3b5704fe2918392ff77467390677596b541f558779e9cc07b56dd1907f866ac4c1f858800b6f4e'
                                        },
               'config/ge/zw4001-switch.xml' => {
                                                  'Revision' => 1,
                                                  'md5' => '56d8b8c8c7c1450298ce238cd73f0e5782812a48a6794e2fb82a65fc32150862c5283294cd90cf9874b0085ca52dbd620710322dd50bf3e38da3d74d70ef0856'
                                                },
               'config/ge/zw6302.xml' => {
                                           'Revision' => 4,
                                           'md5' => '6b668bf119e7f0e6aea6c066294bed1be1e7843e67b1223ad2819691cc5c7aac2bf36807eefb29c996eaa4a83ce05abc93abe50873f835b018e563ddc8dc8748'
                                         },
               'config/gocontrol/GC-TBZ48L.xml' => {
                                                     'Revision' => 2,
                                                     'md5' => '15d627a3d9de686ec39e3cf2cda1adcb335cb6b38ae807106007a69416c45622ccbc9fa06f2b7ea4a9fed73646497f8600cf54e27e879ef90d71fda6fa19d452'
                                                   },
               'config/goodway/td14010.xml' => {
                                                 'Revision' => 3,
                                                 'md5' => 'eb19987dcaa0c672fda5d4e7b340481176b132332a21b745628fd735597b6f88f6c6e2c8e662ac3380c0195dc42ebb4e29741f3b43801e3b0dcccadbefbf79e9'
                                               },
               'config/gr/gr-302n.xml' => {
                                            'Revision' => 1,
                                            'md5' => 'a151aeaebddc3e1b697ea96f455aff329e374662ebb64849067dd74f50caf3a96d32750aeff1005f7df557fdb6a3f75aaf94190ace1566bae5bb25019719b0fd'
                                          },
               'config/gr/gr105.xml' => {
                                          'Revision' => 2,
                                          'md5' => '54bfe047e99c0701d98c2220492a0da6c98d80abb22690916c6de4baad6a0fb473a2ec6f5ec3369e7ea31bcce54828300e43fb752ff5efc867d8e99c2f7be6dd'
                                        },
               'config/gr/gr105n.xml' => {
                                           'Revision' => 4,
                                           'md5' => 'ed10e4f95c410c9a6e9b539bcba6298f052c35867326105777ddd9e19d6d7677ee5ca9d2bf862a837b420fabd8b74e25483b637c7a71e35c6974dfe30e09dcc5'
                                         },
               'config/gr/grb3.xml' => {
                                         'Revision' => 2,
                                         'md5' => 'a03b12da4dc4cd30c564f72efa4ca00dcdac5c7a7dff878dad7ada0a87675fdc271a1408a5187a5f3349eb4809886b1064b2df6f0b4697b068308a57b337e97e'
                                       },
               'config/graber/brz1.xml' => {
                                             'Revision' => 2,
                                             'md5' => '20de3c410b7f5e4230670cc72a74a5c0aa055c452538072f17146558addcb823ac1eabe84ed5e3c5b99520a1263f3e2425a53869d1dc5ea714cf323488e88f08'
                                           },
               'config/graber/csz1.xml' => {
                                             'Revision' => 1,
                                             'md5' => '536a0b35500ee8ab596c1093763c408e4b7ec61bb808f73495f0c89e25e038522fd4f35d9869fe5dcf54c51109260d35a53bc525c446040110f771a0c4cda308'
                                           },
               'config/graber/mcz1.xml' => {
                                             'Revision' => 1,
                                             'md5' => '3aaf4b40388aa6f23f2b0221f1707c02690cb63ae173fd990604c9456999b75fdaf82f4dacac5f98d2f02e6f21d85c76bc8582a3c728b19465c8d73b7a26a5a6'
                                           },
               'config/graber/rsz1.xml' => {
                                             'Revision' => 1,
                                             'md5' => '598bdd923d527543430b89d86d2f0260c26a59017a3f44d7eeba00ce809bf01f9a0161041d1b9745a339dbab0f7f0d8f984504a74dad89921921454273e666e9'
                                           },
               'config/graber/vcz1.xml' => {
                                             'Revision' => 2,
                                             'md5' => '3b1ed59b630c3e890e80900dac25d798c48661a01e7cab554777f51f7bd3acb1e11d5adb0170011576b302f52611ea2489a082481bcacb00cebaf5eccb24f262'
                                           },
               'config/greenwave/gs1110-1-gr-1.xml' => {
                                                         'Revision' => 1,
                                                         'md5' => '9dd0a66c0191769535bcda4fc90ed9fcd3aa1858016cce795e92c517641a7e72d210946435f88baac53f37178d9283fafbcc94491394f8de6279077963b243d9'
                                                       },
               'config/greenwave/powernode1.xml' => {
                                                      'Revision' => 6,
                                                      'md5' => 'c96db0c34ebba8459e59ccbaf488c3876b9201235936bbe2410dd2b8777bf3ef674777e7f2dad9e80067d4e2e93b435fd11573a2a3d4938d7144e99df9cee828'
                                                    },
               'config/greenwave/powernode6.xml' => {
                                                      'Revision' => 6,
                                                      'md5' => '1e575738b3a559c2de13dfc9632fceb800dc03c8ac5691ecb0d0629a57b607d1046316d8ddc3a87db9e4fe1dcae57fab20998845f1b6d699953d555af71d179a'
                                                    },
               'config/guardtec/gkw2000d.xml' => {
                                                   'Revision' => 2,
                                                   'md5' => '280feec2b7433f743ebbacfe437dd6b1423b38777141a11f22433e29177b9280db33d2f15a26da0a9b0940c93c47d29dd874e7ae7b12565de709dd73ab669a9a'
                                                 },
               'config/hab/iblindsV2.xml' => {
                                               'Revision' => 2,
                                               'md5' => '1d8c628927d098803b55085eafd213c946af427b6246eefdcdaf74ea576b17cc72c2d76f0ee6c1a238b509eb0b2dbdcd95fd0924997e760503f115ad65a3b6b7'
                                             },
               'config/hab/iblindsV3.xml' => {
                                               'Revision' => 1,
                                               'md5' => 'ff25e0ca31e6e7b3a7ef6739e2175eb31b925b1fe663b1697df37710d07a8b7cf5056536b695f4a6c2a874ac2ede66318724d8f3592b8674ddbd2ecd7c0a0878'
                                             },
               'config/hank/hkzw-dws01.xml' => {
                                                 'Revision' => 5,
                                                 'md5' => 'b11d36a38e54d9c4f36fde7224db3847a5e0bb09e5828ff9ef8802ef1c67000846513ad3e91b2cedcf19e91b95734b4d2864a4d44a32c32bab7b16e4a5adf46e'
                                               },
               'config/hank/hkzw-fld01.xml' => {
                                                 'Revision' => 2,
                                                 'md5' => '02bd96bd02e95491700f0c6efd92fcd89e1c306bacd5d58d7f2f364d0df24bfd034ddd150215419537c7af5edbcf18da75eab1e77a5aff3a8140526fe527a58e'
                                               },
               'config/hank/hkzw-ms01.xml' => {
                                                'Revision' => 3,
                                                'md5' => '8a04fdaaa929db3866654b4b01329d13e3e32c449f711b6e23d78ab244106238ab73695e9a7002a80e203934bd1db1871dd6e5541dd944ac44ceb72b6c946d2a'
                                              },
               'config/hank/hkzw-ms02-200.xml' => {
                                                    'Revision' => 3,
                                                    'md5' => '5b89e6e05015240d4ffc671f8b880a0c37dcd4e015ba415cb1e73f593bce38af3cf03c629ba543ec797de41a12af504c06f112db7e85716a07605ddf61950d14'
                                                  },
               'config/hank/hkzw-ms02-300.xml' => {
                                                    'Revision' => 3,
                                                    'md5' => 'fc42fa3347826206318fe37b5283d667abc1257b4cf36084d41b876e90155b342b2773af6bd836954bbbbe14002e1346e5b42f39e412a1a347169dc5c947a782'
                                                  },
               'config/hank/hkzw-rgb01.xml' => {
                                                 'Revision' => 3,
                                                 'md5' => '35476c9eb132e78674d3e0fea1f757dc4508e0c390362b42fac1670fc6398078983b5253de0cafe95c081daacef41896bc760a3c50dd89905f7bf070bb991e01'
                                               },
               'config/hank/hkzw-so01-smartplug.xml' => {
                                                          'Revision' => 2,
                                                          'md5' => '9c1ab32ee4af6cf8b1d7d3437a9d031861d48952c015fa6fbe2e8c54940c45a718fc669975691a32eb53c78f1acef8dd231faaaca643fd1b22158c5655269f8a'
                                                        },
               'config/hank/hkzw-so03.xml' => {
                                                'Revision' => 2,
                                                'md5' => '3340deb59e1570b2c07fec06e4b13cf1159a9274f6b87fec2c846388ef9f47ca9a3bf3af2d306202d84e0b24adb226969f9ab6f7f0e7c3a5c916252b1583fea7'
                                              },
               'config/hank/hkzw-so05-smartplug.xml' => {
                                                          'Revision' => 3,
                                                          'md5' => '6dc4cc5e720bb5c534f25510f20c134baffb3d4b1f68704d397bab9775b6b14397471dee6469f230ecb81afd79363837589a531be926a7d3e789e82b4c1c5a83'
                                                        },
               'config/hank/scenecontroller1.xml' => {
                                                       'Revision' => 3,
                                                       'md5' => 'e748ff7ae3bb3358e80b863cdea2103275dbf536edbd538963502c7629aaa623c49b562d092cfbf4db17f7fa2f4b191223ad1e9513c86b58b937eb6504145f7c'
                                                     },
               'config/hank/scenecontroller4.xml' => {
                                                       'Revision' => 4,
                                                       'md5' => '25e5e4f19385dc44c8d33dd0372837fd2befb1d12b5bab7dc74027a3bc12875e56afdff854c363cb0bdf186aee0f5717af03b6c62f77409bf365176c9e953aed'
                                                     },
               'config/heiman/HS1CA-Z.xml' => {
                                                'Revision' => 3,
                                                'md5' => '7a20a77d2c2c7633b0a116d68c59325cf1da6cc57f83845d9927212b5864804f0e485775c317ca4728cf901764622507abed325542816aa4ec62b36cdd0db10b'
                                              },
               'config/heiman/HS1CG-Z.xml' => {
                                                'Revision' => 3,
                                                'md5' => 'dfadb2f28046d15b412034c106537d03bff4b224c0f4c4808d4af54f5fe045995cc31b1f289c215c34288ea10a82df5a7d9b26a3a20db67859d346a405a55136'
                                              },
               'config/heiman/HS1DS-Z.xml' => {
                                                'Revision' => 3,
                                                'md5' => '210a2d51e707e26c6619428919e5e44694c06e15bb2b111a1ef5f499a3f2ad2c4c99fd07482b824ba3dd7d95ab9e2b5219ac1805c1566a52f3ea1a88b6b7fcc2'
                                              },
               'config/heiman/HS1HT-Z.xml' => {
                                                'Revision' => 3,
                                                'md5' => '1331770135d4050f99c83dee86a0e55f0dc59bf51430f083f2b7ceaad3ea32851b9a915f821fda1fd4b618041bf82c5afbe9cd7f74c0e5b73d0f5d47450008e8'
                                              },
               'config/heiman/HS1MS-Z.xml' => {
                                                'Revision' => 2,
                                                'md5' => '0dac77cd6892ddce000c77485c595ee219aef2f83b3e7cfa641981b37e1476bea55855120e19ca80c302e566c58c328e94148ea03e734f8f4d40f862c6e6d6f4'
                                              },
               'config/heiman/HS1SA-Z.xml' => {
                                                'Revision' => 4,
                                                'md5' => '217ed29fff544fc5a36fc5d1b26334b84725ad6ff6181e7080731f7dd5c37ebc8d079e37e70e5cd50ac87a014066b84978ac3b0d7b080dee55d12fdaeb8db019'
                                              },
               'config/heiman/HS1WL-Z.xml' => {
                                                'Revision' => 4,
                                                'md5' => '6821d6247218a026a8832f72df5c2b3f76abd2b3b95b18302201c5bf7e0fe1fbc22659078056f5188a42981304d635088e2018c5bea98565c19a45712524cbd5'
                                              },
               'config/heiman/HS2SK-Z.xml' => {
                                                'Revision' => 4,
                                                'md5' => '2717377bdd18d9b510f85c815d842930080a10ee319f64a43241b2cebcb8b7a2a81628ae9b4aafa95719c3d0530eb17e75acac1a444446a14bb829148d7d2bef'
                                              },
               'config/heiman/HS2WD-Z.xml' => {
                                                'Revision' => 1,
                                                'md5' => 'c2ce7171aec99ffae507edc6bf9aab24ccd539a25e162c93c410cb83404899bc33956bc3b50aadea0adbc75acbc0e1a655f92b4496d0d2b725b784880e7038c5'
                                              },
               'config/heltun/he-ft01.xml' => {
                                                'Revision' => 1,
                                                'md5' => '3cc642f60cce237779dc4e824780c1d4ed36ef5ac691e3cf338f7821338f939723210c56fe7ee97719697ea903162d11d79ea95400c374281b9ddbf2421b16d7'
                                              },
               'config/heltun/he-ht01.xml' => {
                                                'Revision' => 1,
                                                'md5' => 'b21edd812c1fb609541f0a740e6d80595aa28b17d8ea09b2ae8337c19bab8d8c1377eb435afbe80b6145bb1923b51f700ce77b354baa050075b8091b2847c1f3'
                                              },
               'config/heltun/he-zw-sw-5a-1.xml' => {
                                                      'Revision' => 3,
                                                      'md5' => 'a4f75b095ae18579fda4a9a5d857466ed83fb0d8a3679945aff2ad419c72c5b96960db4aa84168911ff0cfae551151b38e95a4156782854a9ea3a0db5576257d'
                                                    },
               'config/heltun/he-zw-therm-fc1.xml' => {
                                                        'Revision' => 3,
                                                        'md5' => 'c819a5f9e0f64ab5bbde2ad1754b7e9825564f6a7b2b1e63f209c711b43dc5445021c59f36f0a06d4970ee315ad8df1899c74a7934f94a373448aa2a3cbf5bc0'
                                                      },
               'config/heltun/he-zw-therm-fl2.xml' => {
                                                        'Revision' => 2,
                                                        'md5' => '1eeee37ed56959421b124f96f69dbed1fe93ed0b230c2b6e0a133bcbb1bc34b4da975ee6f5193e793f46da217a1c0ef81d132f7ec0b8571289e284e98e42c186'
                                                      },
               'config/homeseer/ezmotionplus.xml' => {
                                                       'Revision' => 3,
                                                       'md5' => '8d4ea274a67cfc24dd3c20205bd4e2fc8133233ed99fbb2596d7162298c0ad4ed07ab327356fb5a07e1424d6634de27227bc03b70c7a9f06754f82360d854537'
                                                     },
               'config/homeseer/hs-ds100plus.xml' => {
                                                       'Revision' => 1,
                                                       'md5' => 'bf724e9e2f52776c8837b1a46d465d2b20bdab25733b1775d8665e00329c82f1b9a194a5e6c2539df754abc90e3c83b6044388e1e7019b2820f9ea3c63e64aeb'
                                                     },
               'config/homeseer/hs-fc200plus.xml' => {
                                                       'Revision' => 3,
                                                       'md5' => '2c8076f31efdef00d014a58a4acc35db4e256175c57e2e93c3db183c66f52fe7a47feea880c2cd8723883fa860a540b81bb52cfd17c04072b7b9a5a6e06126c8'
                                                     },
               'config/homeseer/hs-fls100plus.xml' => {
                                                        'Revision' => 2,
                                                        'md5' => 'cdd48d1045234e40dc257caa0df6eff883426833bb19d55587da53b78e9362eae2699f3cddf4b25f6aefbab24d06c0fe34ded0c7bd12b03853a2c965193a754b'
                                                      },
               'config/homeseer/hs-fs100plus.xml' => {
                                                       'Revision' => 2,
                                                       'md5' => 'a749528efc1e275c53dd5d2dcfac7f005798172775756a54676b25c732cd22db548d4c3ff45118904d08c3d34f6c4195a5528fefe74a98b13395d87f93336bdc'
                                                     },
               'config/homeseer/hs-ls100plus.xml' => {
                                                       'Revision' => 2,
                                                       'md5' => '05e3aaee1cb368211d1e4867149f1e914bdd7d5da5e558bccfc9bbd60180d212ad0c76b1b95095bebd074e2ad64b52e15e893ef65c73e765873f0e73219d8a25'
                                                     },
               'config/homeseer/hs-ms100plus.xml' => {
                                                       'Revision' => 2,
                                                       'md5' => '528e313dab27daf86c92e7ecfbf311077842bdff72f662c308d0554a308691b9a9c5830bc08dab5a4860991053c6a73b05d5c21f1cf115a8c70c873adeb27a5d'
                                                     },
               'config/homeseer/hs-wd100plus.xml' => {
                                                       'Revision' => 8,
                                                       'md5' => 'dd1aeca42ff3c3465442a45a0da960632ea52301b5514cceec9e4d58b47a8fc18e7ddbfb1fe06b191ba10f32cb91d6671e125bde7ce8e99e5603703124b29f0b'
                                                     },
               'config/homeseer/hs-wd200plus.xml' => {
                                                       'Revision' => 2,
                                                       'md5' => '25187da0fac3b2752ece5aa716e0a883577782ece97e6bfb604faee0c2155690ffd837ac0ed19afc00cffcdf2145b260797b3446620e12f4ddf3dcbc7d34d818'
                                                     },
               'config/homeseer/hs-ws100plus.xml' => {
                                                       'Revision' => 4,
                                                       'md5' => '8dc36ef5c448b933464a3541eb156b4f9bf8c99b87f1e117ac1b881056b2cf03ddd53a7a6535a7f88210956a15c51ebce71dd5bf89daa9daac3ef2e27880e727'
                                                     },
               'config/homeseer/hs-ws200plus.xml' => {
                                                       'Revision' => 2,
                                                       'md5' => 'a34e0e874f7b7cf55801068535eea231f80ffcb6564c1a6e3ef4fe41c7da677c00340d456f4b79a413e657bce7b8847b6d7f5b293c7a8a0309713f1cd3872214'
                                                     },
               'config/homeseer/hsm100.xml' => {
                                                 'Revision' => 3,
                                                 'md5' => 'd3078946530995d9f5cf1fc432617617466d8d100a3a368f619bf4762c62ba852d20a4c0b9c19321805995f4f3b15d4bdf98efe3e4c1fa7addad3aa6cfbcbdb2'
                                               },
               'config/homeseer/hsm200.xml' => {
                                                 'Revision' => 5,
                                                 'md5' => '05846519da65becb8e4d36ef93040bb190fc7e599e11dd1a82619a7abde98fc3393d80f08160d74911b0090925c4fe04d419628cb278feab92c586262bcd7be0'
                                               },
               'config/homeseer/ztroller.xml' => {
                                                   'Revision' => 1,
                                                   'md5' => '46f0c29d16537254242bd4458489767cd57709b2d0c5faf5ea6ba92778d35362c72e998352a92964c67c81b9b819d66cdac55131154028d5928f0842c96f920e'
                                                 },
               'config/honeywell/2681-plugin-dimmer.xml' => {
                                                              'Revision' => 1,
                                                              'md5' => '45efb5ee352873cfb38af888b7cf532cd87108438131ed6b0645c2950a87429b560ae6794d48a58ced064ab46a9a32e5cade299a09bc49c30991df77b19e2f3d'
                                                            },
               'config/honeywell/3830-zw3107.xml' => {
                                                       'Revision' => 1,
                                                       'md5' => '198e8c84e3e9a1689bc73ba0f35ab36fff0960580f9e78adb75b89af347c834abe53237dce5817a328eb7b7afcb5f4e4ebbf44415e05c2d78749779c04b3d486'
                                                     },
               'config/honeywell/39348-ZW4005.xml' => {
                                                        'Revision' => 2,
                                                        'md5' => '4d97e53273d973cc3207b3b9e19900a17cb13363ad8e82cfd055ad990604ee19a08128e933ab41be50016a933f83f1b8e4568d562b84d6fd523d76fa8b477861'
                                                      },
               'config/honeywell/39348-zw4008.xml' => {
                                                        'Revision' => 2,
                                                        'md5' => '9770a4da93a9a3f137296f4d82f7267a3e759c65f02c57c2d7f8a77311ba07f50ca738b94dcdb942183ca924b4629e4e6581971329911113df979fc69552d94f'
                                                      },
               'config/honeywell/39349-ZW1002.xml' => {
                                                        'Revision' => 1,
                                                        'md5' => 'a2fe0efafeb8f38685cff7e6fe32cbd5e9085c21b3c4901c568e085b56177b555478dc39a5db6668060d4da7bde6c6cfa678f55fa2fdd81e0a1a488d01be662c'
                                                      },
               'config/honeywell/39351-ZW3005.xml' => {
                                                        'Revision' => 2,
                                                        'md5' => '9bcbbda3dbd837836905a4d6601aff515eae4bd452f5cde4676c490e04d92eabb04abcde02f5157a3f41fcdc3279ac87ca87b7d73c2b422e5e3432a51f140cf4'
                                                      },
               'config/honeywell/39351-ZW3010.xml' => {
                                                        'Revision' => 1,
                                                        'md5' => '630d49e09812d18cc61f9def5003fca12afef551ae845c537482305c4da9c47990d8c8b15a98d235b9c66e857f2aeb849ed1581c3e8884eb8afd34b1a0903e7c'
                                                      },
               'config/honeywell/39357-ZW3004.xml' => {
                                                        'Revision' => 1,
                                                        'md5' => '8fbcbc2963a36423b42e7dc2938168c5ae752eee37b35f0205ed4d2162f372e58d646bc8fa794e19221da9d3a0c39659cd4951cb5a30310f9ef7969af1fca9a6'
                                                      },
               'config/honeywell/39358-ZW4002.xml' => {
                                                        'Revision' => 2,
                                                        'md5' => 'f5b66553b75341237286f46e2c1d7665785f41ceb276a0caf152012ae06957310ae50b52c6caf955c188bceb18ec1ef4b1dda8a440f25624d4c3a668153aed5c'
                                                      },
               'config/honeywell/39449-ZW4106.xml' => {
                                                        'Revision' => 2,
                                                        'md5' => '63bb116001f13ab496d811c8835018afde8421fd5b4856069d1dc00461d0b6b5e5bd254cc6721dffe5c51023829f64bbb1d41d2e1b2047729a508e1a44b37c94'
                                                      },
               'config/honeywell/lynx-touch-l5100.xml' => {
                                                            'Revision' => 2,
                                                            'md5' => '530fd1b4c43248f55ab6bcc788e80bda83eeeafa515f8b812e07b1f507399f163145ab3337d8f26d6bd7313de6028ad13502c7ae2d07f9b4ea8b4ca730cab0c0'
                                                          },
               'config/honeywell/th6320zw2003.xml' => {
                                                        'Revision' => 4,
                                                        'md5' => 'dfa3a4d3afb7baf806b7c97070e9c654e8a0f022cda21ad9c5755c1d6dc1f36700eb3137a4f77e61ba61a8323cae7c9779ff7a7dde49a84da0d27cb306d76f5b'
                                                      },
               'config/honeywell/th8320zw1000.xml' => {
                                                        'Revision' => 4,
                                                        'md5' => '423c31e6fa2354ee987cbe7fa2d8f406ae04162bdeb1852eb8ed4c9f88790cb292fa4429488cc395368ebfa139512e6c4f1d24ad2467ed3adca0313fca5590e9'
                                                      },
               'config/horstmann/asrzw.xml' => {
                                                 'Revision' => 3,
                                                 'md5' => '4972230ffc90010107288b9772b20daaa43d45ed5a3d8bd76fa6c29feeae2922e12a428a4069d0c6de3fde2faf09bcddada6240b545f438f5023ef2cb1489292'
                                               },
               'config/horstmann/hrt4zw.xml' => {
                                                  'Revision' => 4,
                                                  'md5' => 'd9f875c619feaf1136bc76eada1cd63a3c7396d6fb8d4b50c2515264eca723c0420d7afb58290a8a0e2c4f7b780c154ffddefc411e64cafeeda941494b3702f2'
                                                },
               'config/horstmann/scsc17.xml' => {
                                                  'Revision' => 6,
                                                  'md5' => '689b01ced1d29a5cb443a11c222de099c2ea19ab4d355d3274c5610f0c8356940bb3d97df684bbde76186483ffc7e25af3b5c3df173ce9bebd207a9c3509fe1c'
                                                },
               'config/horstmann/ses301.xml' => {
                                                  'Revision' => 1,
                                                  'md5' => '36f2fdaff9dbb847944983cdd4d542db17602846822d67541265a3bf5d913cbb82b05c7e9c964948a5298e145223820ba029936d990eaf66fe3c2a124ee854eb'
                                                },
               'config/horstmann/ses302.xml' => {
                                                  'Revision' => 2,
                                                  'md5' => '7b929c04ea087fee4dd1c2ec08385d8587f3c5bc7371c684f1f8cdb5bc42c9140a0fa496cd2742a611301f7231e39780f9f3aa2848d52da5f730eb778926769e'
                                                },
               'config/horstmann/ses303.xml' => {
                                                  'Revision' => 2,
                                                  'md5' => 'e8ba07277647d361613657702f2c181c3092499e561aafb2c612ad106151609487a39763f477a996952daaf8e5ffb3db810280dac73eb77d2f1cc239d7af6bce'
                                                },
               'config/horstmann/sir321.xml' => {
                                                  'Revision' => 5,
                                                  'md5' => 'a3f4c5fe213ca7ceafee96eae84b01c8146f72e3e5715e8a0d9added2bfb6640a868f91c7e743172df177ac6c61d237112c82768419a8ceaee2305efad80776c'
                                                },
               'config/horstmann/srt321.xml' => {
                                                  'Revision' => 3,
                                                  'md5' => '322c5d1195a2aa4de8a792befc4103f048280c914a6bc0d237a7dbec8d14a4ec26cdea4274082011a041d88ec22fc288b0f856719cf59fe343b9b7094861c386'
                                                },
               'config/horstmann/srt323.xml' => {
                                                  'Revision' => 4,
                                                  'md5' => '8585cef3b015848b99920976e699e68bd519bca47fcbd11c6059d04a3629ca99428119965cb060848f1b2eaec49052bd8a4c7a537c083769dd30c132baffdcc4'
                                                },
               'config/horstmann/ssr302.xml' => {
                                                  'Revision' => 3,
                                                  'md5' => 'b244edf548e853864c9698958e440fa7e4436c63806296e39b2f70ddebeb1dc591e7f13456edd002911ccc5f945a8fd14b2ef9f18f4663816371a17a424b5027'
                                                },
               'config/horstmann/ssr303.xml' => {
                                                  'Revision' => 3,
                                                  'md5' => '9375b06248963dddbb3bc64fbff19537cc4ef6e4c4e7fe946ebc8a40280ea32217104d2ce4eacc12449e9ea3f943aa9e38447d18215bf2dd1cfd40c242dc73af'
                                                },
               'config/icare/zw-66.xml' => {
                                             'Revision' => 1,
                                             'md5' => 'c35e93e83039a1eb91d700668764769e8117761b626b894f4fe18435db4c12e95934af23cc5983282c49f1cfd55edb397b84ee5ec05fbdbae7805e0df4b42ffb'
                                           },
               'config/idlock/idlock101.xml' => {
                                                  'Revision' => 2,
                                                  'md5' => 'f9fbf4ae903cdd0ee79fd4e11621453ea66777e729e85d437bbe76892984eea29514b93574f11dde87c478c05122c4f125639e44753dca567cc597b0c79d38e0'
                                                },
               'config/idlock/idlock150.xml' => {
                                                  'Revision' => 4,
                                                  'md5' => '4e8b8082701c3a3137ced8f7636c82058dd9b9942f28125b6dd1d3c3147b7c01ff8c15c982f0781e1fcd4089db341506e318dbf1066d7e780caa2b7a0b3fdf40'
                                                },
               'config/ingersoll/dwzwave1.xml' => {
                                                    'Revision' => 2,
                                                    'md5' => '7fe244aa57c478f25638817f015d2d5d9f83a6f971014de80242a25fd94a35c1e98d3bcc0ad26b69a0677df64993614ee58ae7fe60e6c8af1afe713d4a152f71'
                                                  },
               'config/inovelli/lzw30-sn.xml' => {
                                                   'Revision' => 10,
                                                   'md5' => '8b68e4082fda4419b715a2c8f7cf7daf97c9b71303ca5cd30ebe42f856e7d40d076eda2525c0c628e4b07797ad3165e87cbf996a73f29a53e9c53a76862d933e'
                                                 },
               'config/inovelli/lzw30.xml' => {
                                                'Revision' => 8,
                                                'md5' => '0287fced6b4962a11846d14f3dae6005ea4e7a530b61bfcda8769cb81878ea2603a9d1207efb8103771ca10f539d3f1daa103f8ebbe8178d9f138b9937202424'
                                              },
               'config/inovelli/lzw31-sn.xml' => {
                                                   'Revision' => 5,
                                                   'md5' => 'cd2c997d830c5e66cb1f23856e6e60399b811a8489f1ec94a9d3a5edf6f65047d9105d8cf59709db0890c0140562cee4e88f19ba8b6afdf4e2587cf87e5863c4'
                                                 },
               'config/inovelli/lzw31.xml' => {
                                                'Revision' => 4,
                                                'md5' => '7fa5513084ea2e9c7231c1df9d2e912a6ba0d472115922a1db29f6faae6027b6a4b1ef4aa82eab3f52fc1aa1d49fdb549eb8a2bdfcb40564a9b6ecc6c5798921'
                                              },
               'config/inovelli/lzw36.xml' => {
                                                'Revision' => 9,
                                                'md5' => 'fc8d2062384870d955f1711fff7c3a3e4207f444da331210e57bac51147af9177bb7f03c2bc89a4c1f4aaa24fb17611fac637bab760a542b9ffd743e68ffe192'
                                              },
               'config/inovelli/lzw40.xml' => {
                                                'Revision' => 1,
                                                'md5' => 'ed5fb8ad83529a9bf8ec71eab474c84c1816b671ee40b3abf7e8d8438b909e808207d888b6401e28fb1e52a08aa244d5c37dbce11fba6b7cbbd3671261b879f6'
                                              },
               'config/inovelli/lzw41.xml' => {
                                                'Revision' => 2,
                                                'md5' => 'b21fa3dee3a882e4ff7e95b446fd95f286857da87d83a273cccb03a536fa7df321f37e2f21c51a477b8a900f9e6b7e61a6b1d313315eefe5d8122654b9b315b9'
                                              },
               'config/inovelli/lzw42.xml' => {
                                                'Revision' => 2,
                                                'md5' => '8a255b9f1762edab6edf809ac54964910f02427f3c215bb1def2741e8737b5479eb7ae3673be4f222558f3d70af66e3394ba16958dd9cb1dfd3e3b0c57122aa1'
                                              },
               'config/inovelli/lzw45.xml' => {
                                                'Revision' => 7,
                                                'md5' => '06c8a460ef78d26a073341a0561641b98f7bb3b1cdd95e56b1f4ad7a28ab34ca3930a232ba023307090017e1fe85d5d83c8d3a0b0fb93dd4050a81c1f48e972c'
                                              },
               'config/inovelli/lzw60.xml' => {
                                                'Revision' => 1,
                                                'md5' => 'd279c5b9dee85d2886f21b484af5ebd146c8189e480b6b676da38a0a3545c08194fab6a6c0b6c4de8f3cf145f2906d774af4bc703cb2dab9815f8d53f05c8b01'
                                              },
               'config/inovelli/nzw1201.xml' => {
                                                  'Revision' => 1,
                                                  'md5' => 'f5789891f9adf7716e6dec82b5764c2869b48fc626b54b9d7bc8eb894368b980c6831073858d82a6155297b4349fb415d39fe4e8a9680cf163802d78fa9e6eaa'
                                                },
               'config/inovelli/nzw30.xml' => {
                                                'Revision' => 4,
                                                'md5' => '8f9ed256dc1f56fa42124713e38259ad5ec3a332d51ecc51c99013af7e036cc3b217033a2f9344737282dbddee796fe08975dd15e8e680e619ba21205b1d0f27'
                                              },
               'config/inovelli/nzw31.xml' => {
                                                'Revision' => 3,
                                                'md5' => '0b7cb44c57753cdb1714aa7c46208531ff22bdca23f6610e2e662f513254936e447ca0e3887be691c31b8f372022a3b76898672267ae1d902131f4b1501611a3'
                                              },
               'config/inovelli/nzw36.xml' => {
                                                'Revision' => 1,
                                                'md5' => '4e2139c9e4c8625789aa15d8238e35804afa8673d2f8e48397660967b30779a60607ef77a5c76bb72b28be1ee6360bb6e34e5fe8f6a3a391a6379bd49f0f7209'
                                              },
               'config/inovelli/nzw37.xml' => {
                                                'Revision' => 1,
                                                'md5' => '7c78fc3bf2e50059c24b670adaf755477793fad06821c57b69e6ef554b12bec45940976f6d5a7b4c41d34abacdfd99e5dc2df62154f80f2491ce1935886125b9'
                                              },
               'config/inovelli/nzw39.xml' => {
                                                'Revision' => 1,
                                                'md5' => '4e2139c9e4c8625789aa15d8238e35804afa8673d2f8e48397660967b30779a60607ef77a5c76bb72b28be1ee6360bb6e34e5fe8f6a3a391a6379bd49f0f7209'
                                              },
               'config/inovelli/nzw96.xml' => {
                                                'Revision' => 1,
                                                'md5' => '668e2faf59ea80cfa66fab415a51bdc25116458cd9666c3a1b9cbe4931f0e6a4fc22fe48d0009f7d152e194567718f3577f39e78b9593e54fa7cc74400029dd2'
                                              },
               'config/inovelli/nzw97.xml' => {
                                                'Revision' => 3,
                                                'md5' => 'c175f8a9765bd1411d594988c61846d9f77fbd54518f714f94db99ad9214dd4478003dde586a139b59e54011a60a0313967efa0a7bf0736eb5d2dae565a71264'
                                              },
               'config/inovelli/simple_module.xml' => {
                                                        'Revision' => 7,
                                                        'md5' => '2fb8a975ffe9bacac544ef535b9842f50aee91b1228bd18826b864e6f9d585bf7032c2990714b392d20b3013a04c470edb7922e5f4bedea1756603be824b3650'
                                                      },
               'config/intermatic/ca8900.xml' => {
                                                   'Revision' => 2,
                                                   'md5' => 'b2c96148fd6c97c1e7a0d07126d2a7a497b49b56105e00d311dcf885d204f44bbd0673a15b0041c894098cca56b8ccfdcb072946557bbd64877552beeb0e21c0'
                                                 },
               'config/iris/rangeextender.xml' => {
                                                    'Revision' => 1,
                                                    'md5' => '771dd895b5d6868c5a2369b1d77f5a567afba312662421b8e9b6430774f7573962fa3a89b2395b48acc6fe9512fd2da3957698af39ffe9196870802b10fa1aeb'
                                                  },
               'config/iwatsu/ne-4ct-2p.xml' => {
                                                  'Revision' => 1,
                                                  'md5' => '76e62021a25d51d9fb8963ff4a6bb5bbdf2409e858c95944320cf3a8d0b2100ee4960a1cd404c75617c7f75805c0b27901c43b36b4358173ece6695cd0df6d7f'
                                                },
               'config/iwatsu/ne-4ct.xml' => {
                                               'Revision' => 1,
                                               'md5' => '81f5f32ba61a8f41ba1770f8859e774d36ffb27d3508989e2ce7db5fd3335c202293881459e87d9fd9e48957bb0c1035045937e33489ca9a1ec9e9cc664ef04b'
                                             },
               'config/jasco/45601.xml' => {
                                             'Revision' => 1,
                                             'md5' => '1f93ef3a4b052f0280b54d95d2f91b8845be7e683d32cb5410cd6cf8c9928642c66450fd0f1d10a42523b21a2e114f8be667775c52418108d717b369adce0d08'
                                           },
               'config/kaipule/im20.xml' => {
                                              'Revision' => 3,
                                              'md5' => 'a9b5df85ca3414019c366a874650c0dfc9c1f70f85d5ee75be43b07e6d13204239a0be9872be4cefb12cae00b3a209bbe4361cfaa47355f48be4405c1756014d'
                                            },
               'config/kaipule/ix32.xml' => {
                                              'Revision' => 1,
                                              'md5' => '6c73035dfad876c339cd6433337ec8b822da99ec5e4cee641f7c0bea712b18118e58243764df11200aa7745e1ef4fbe38b77f3df17b8a81ec7bc1350d379d57b'
                                            },
               'config/kwikset/888.xml' => {
                                             'Revision' => 2,
                                             'md5' => '8e5c2437c10c94ecf8fb026f9e028a0cbc4b3709ce15d7df37abf9e777478436c2fb1feee5a935d8a41e98f1e9adc52530a2f702d08a8caaa80e33b5bc486f5b'
                                           },
               'config/kwikset/910.xml' => {
                                             'Revision' => 1,
                                             'md5' => 'fc4d9468508bb971bd24eb0e6b658e08760e04b60e23fbda089a1087e3fd167c92e994ee8c344e8317a5485d81821ed0716f3c2d9dfa21e74ae79785a6eb337b'
                                           },
               'config/kwikset/914c.xml' => {
                                              'Revision' => 2,
                                              'md5' => '5724dcb1df68c2809fa3136f2fae556df59be5c75af1fe8283b3aec92239a422f36180f55aafe0589333e759e89b5d1d22b02f10fa0caa27d44b8f1b0f5edf18'
                                            },
               'config/kwikset/916.xml' => {
                                             'Revision' => 1,
                                             'md5' => '4f011b843c8e07c72cd0af17a0b4ec1fa8764fcf8ea9e9106a283cd3afc7aa99d8c890ec0429bdae05fef29af0a4f9ba0172c8cce9faf203e774837d6d4758a4'
                                           },
               'config/kwikset/smartcode.xml' => {
                                                   'Revision' => 15,
                                                   'md5' => '25b10ac756242e227b2772b31101c9dd64a27dc5250b9923e8eaa3a56880911455af70bfdf8254d3d349ee9ff5b1f0d4e0339ce3dc143b66f602b0f43f568d0f'
                                                 },
               'config/leviton/dz15s.xml' => {
                                               'Revision' => 5,
                                               'md5' => 'b7a57c24f9a19bc37086084b95a1bc541b8425f1877883e69e19008b41ee08ea0e9dbe854c9a2bb4e72d42f5972eb74eb768513d62a41d5f903e431cdef4bcb8'
                                             },
               'config/leviton/dz6hd.xml' => {
                                               'Revision' => 4,
                                               'md5' => '48977e685e55b815ff14870d049d84b7046fb76e55afff21055e6374a612971eb43f9ce51aee02f763b17cb77893b33d37abfe838af55b518d045ac2635ff2f0'
                                             },
               'config/leviton/dzpa1.xml' => {
                                               'Revision' => 1,
                                               'md5' => '44eab79bb9fe2c858b333d7e162c4f62258890cfa3ac7751ea5c7256bf2008421faa0bac4651fe03f33cf467fa7f872e3b38c2b5fa97a8dd902451977c793769'
                                             },
               'config/leviton/dzpd3.xml' => {
                                               'Revision' => 3,
                                               'md5' => '56d3f1600de0802f82cc66f25306024d84aab6539f74cc12062304bb9975d5b5d605ce6c88e3b4112a68f2673c76a5a525e91f83a8ae0d6ecc487b7bd16f86c3'
                                             },
               'config/leviton/rzi10.xml' => {
                                               'Revision' => 2,
                                               'md5' => '2e49f23a2cb4569ac6c8d82cd0d1c1fdd9384c94a9929b4479ed8f2db6fd8c956e96a7d36bf0a32da77957afca5b319b55d5129e973345195b610b21f18a3249'
                                             },
               'config/leviton/vrcpg.xml' => {
                                               'Revision' => 2,
                                               'md5' => '2e49f23a2cb4569ac6c8d82cd0d1c1fdd9384c94a9929b4479ed8f2db6fd8c956e96a7d36bf0a32da77957afca5b319b55d5129e973345195b610b21f18a3249'
                                             },
               'config/leviton/vrcs2.xml' => {
                                               'Revision' => 3,
                                               'md5' => '6163822e432a74e1bbf1114ca11e810e550c4d90ce454b7b3a924af3db6621d047def018dd3f48ff11a91bdaf0e9586c8de34485c884ba6c7f19db7ea64c5752'
                                             },
               'config/leviton/vrcz4.xml' => {
                                               'Revision' => 1,
                                               'md5' => '496680a38f17174dfd6926dc45208c47f76433505227eb1952aef4d52af714a0b3401ab43a5bd9d57acaee399c4db2209229ef78bb8b5884c9cd15e009c8d8b2'
                                             },
               'config/leviton/vre06.xml' => {
                                               'Revision' => 2,
                                               'md5' => '2e49f23a2cb4569ac6c8d82cd0d1c1fdd9384c94a9929b4479ed8f2db6fd8c956e96a7d36bf0a32da77957afca5b319b55d5129e973345195b610b21f18a3249'
                                             },
               'config/leviton/vrf01.xml' => {
                                               'Revision' => 3,
                                               'md5' => '3a0cab86c66acc518d174cd9d09e4dccc6a7475622fad1b1eb7774840ec4b7e10e3e134c8047a37eab8b2eaaf325f759f18b0f28863a340ed0e3eca82a6f7313'
                                             },
               'config/leviton/vri06.xml' => {
                                               'Revision' => 2,
                                               'md5' => '2e49f23a2cb4569ac6c8d82cd0d1c1fdd9384c94a9929b4479ed8f2db6fd8c956e96a7d36bf0a32da77957afca5b319b55d5129e973345195b610b21f18a3249'
                                             },
               'config/leviton/vri10.xml' => {
                                               'Revision' => 3,
                                               'md5' => '9fa98d67f20fb67b25548993f0d004319d0c2978465226c1ff359a2dbf6a75919484eeaf45ba1a78c7b8ac72191538e5e3ea36e4f8cfa392eb0e2b8bf8a0e0d5'
                                             },
               'config/leviton/vrpa1.xml' => {
                                               'Revision' => 1,
                                               'md5' => '4444a13410fde75516d45b600d68209dcbbb9fcb9f2506a135deac78a9183882768a4511e599282b3a85a0fdb51278053fe1d022332f4d1c84034ba3e8241810'
                                             },
               'config/leviton/vrpd3.xml' => {
                                               'Revision' => 1,
                                               'md5' => '366fe2489351c4de06bacb6c212861d56959e4b2d9cb455cce9ce3b2efedf7aa1f52c4c6ef22f29f70cc76558ed6e7b92bd349a19dca045f79ce294ca93728d8'
                                             },
               'config/leviton/vrs15.xml' => {
                                               'Revision' => 1,
                                               'md5' => 'd89c5ecc71d6fabce275e8cda97edc9d42ba989269c1d4046ea530280ce5ca5d941956538b1f224030a6f34fb007b25d680c2c7570d6c088dd0e763e04f379f1'
                                             },
               'config/leviton/zw15r.xml' => {
                                               'Revision' => 1,
                                               'md5' => 'd0ba74846bbb01a3c552944cc6e5fd2122479779f26a6e94472c1fdf866342d44cb57ea3fca7134979dbd82fdccfb8a27837dd91fa185f7e7ff804a9d4d1cbea'
                                             },
               'config/leviton/zw4sf.xml' => {
                                               'Revision' => 1,
                                               'md5' => '4cf229a4bab0b12de915d005488ecf28d388a875266615b94a690442458b98c09967cb8558762065abfb2dd9558e0da294ccb5152b213f7b3958c4593d80ebff'
                                             },
               'config/linear/GC-TBZ48.xml' => {
                                                 'Revision' => 3,
                                                 'md5' => 'bae62218e942cd6e768c236ca9d90864f53afba4f142fb30d2d399dbc5ac864a6b2ec94f371d4a845774db0463d00d45d6faea7c272b593bd04c706ff578a69a'
                                               },
               'config/linear/LB60Z-1.xml' => {
                                                'Revision' => 6,
                                                'md5' => '8696980f7aa7f96a1c5b2be399c0093b306309e668d3be229d64891d2fb19dc3c95dc2f084ca6ed45a2c2d9837c2d77dc1a26211bd25249c55b56fc06a163301'
                                              },
               'config/linear/PD300Z-2.xml' => {
                                                 'Revision' => 1,
                                                 'md5' => 'f1b17e79d26ab0ee49b7928b2bf22c2378ec4fad3b8d4ddf3bca7dd7d52ee640a6f40779be218b2dbbe0c1741fe044e1698644eecfe99c421f35cbeec4119eac'
                                               },
               'config/linear/WA00Z-1.xml' => {
                                                'Revision' => 2,
                                                'md5' => '3b1d6292b3f7b5a00d0c4f238094abb83e91dc71f0b3c73dcd2e90261598a5aee1912cbb9ec1bc842327278bde870d24c019e0a8a9cbe40ce75ffe7aab22c7c0'
                                              },
               'config/linear/WA105DBZ-1.xml' => {
                                                   'Revision' => 2,
                                                   'md5' => 'fbfc462f83df75cc451fccaaba4e4dd4c3166a6c0cccab7dfda73036bc6a64cdacb48da0964f2e61b1d104685a20b3fd517eee2f35b58661f295ed980a1beb08'
                                                 },
               'config/linear/WADWAZ-1.xml' => {
                                                 'Revision' => 3,
                                                 'md5' => '9c79c9f63bd033188724d48990a39e6a972b7549a4b3fb9a9a7e0eb592d00e405e72ecd81562d08ee21bb50a74072b6fe971991e5eb1e348d5175a9e19621499'
                                               },
               'config/linear/WAPIRZ-1.xml' => {
                                                 'Revision' => 1,
                                                 'md5' => 'dc77298b11a62ae28185db44db822bedfe7b23b9c3f59992003f75dcd816df1970140b905ad6f2ca7bca28feb61f9fc7e2ee6f0bff7f6bc86750c6a58f041107'
                                               },
               'config/linear/WD500Z-1.xml' => {
                                                 'Revision' => 2,
                                                 'md5' => 'd2af4d164e011dd302616cdc29244b66d17d94fc75b2c582af63d39dcbf73cb3e288e8e01e87e09eb67c385ae12e3b90ad0e153effa957a9ce3f774e3b2e87d1'
                                               },
               'config/linear/WD500Z5-1.xml' => {
                                                  'Revision' => 2,
                                                  'md5' => 'e11f2016a1ea920b46f0f727b6c3a4205a0b752db14cbfe27f15abfc4a10ba84762dea5d1aa8b1905afd2ae7f71eae7d74ea06bd989f7c778099e2f0cd090333'
                                                },
               'config/linear/WS15Z-1.xml' => {
                                                'Revision' => 3,
                                                'md5' => 'e3a8734089a4cd8a592ce7ac844198abe8503f803219ba6c0af1a94fad0fae4264c1bd5114d8d1c7ac5c194ac3e69205d29cf22d2d305dbe7a3b6bd01cd6a6a6'
                                              },
               'config/linear/WT00Z-1.xml' => {
                                                'Revision' => 2,
                                                'md5' => '4431cdf404d513158d1f7b9f62644ef45818a5cbce27b27a18ab0bfc631c11884996556a41b82c6242dd5c574f005a80e68b8bafe144659d10bde6304aea0a5c'
                                              },
               'config/linear/WT00Z5-1.xml' => {
                                                 'Revision' => 1,
                                                 'md5' => '378756bb646f7f84f3161a324289670142281a97fb074e7dd0123c7182a0b61963ee01f0f0feed71a0f9fcd11d4f2f458ad671710433187eead121085cb242d7'
                                               },
               'config/linear/gd00z-7.xml' => {
                                                'Revision' => 2,
                                                'md5' => '48a5f7d3b0d0cafd025fc035680a298e8afce80831940ff003b46cfbd3a8056e781474e5a6d247bcbbd6cd74ce9d4c04475b7445dee870401ee912c3e6056c9e'
                                              },
               'config/linear/ngd00z.xml' => {
                                               'Revision' => 2,
                                               'md5' => '88bf6abcbe1a82e590f415571cb96d9304ef77fedc43eea98b372142c84f79b94d001b87398f5610290d3c19ba79e59d856874f0b3fd3c65d2ffaea750d7e971'
                                             },
               'config/logicsoft/ZDB5100.xml' => {
                                                   'Revision' => 5,
                                                   'md5' => '3145ca4b1a0d82f196c79590e28841826165c6c0c6a018260d7506c743bb16b424265e3ac56e36da8755385442f27222fc9983c5a4ce5974fe5d215927f623cb'
                                                 },
               'config/logicsoft/ZHC5002.xml' => {
                                                   'Revision' => 1,
                                                   'md5' => 'cbd53fd7d938a6086861d26e8214c1c56916b0fa2337366c59b4ea5bb35af9727b1fa1d3b447a733ca269c708f5f5385f7ed3661821e9ec29929828459d35a77'
                                                 },
               'config/logicsoft/ZHC5010.xml' => {
                                                   'Revision' => 6,
                                                   'md5' => '4d34aeaaea917c229bedbb737e4de1550b2d7db5f9e61566a1c0a39966b6442d381d01f93714e12aae1404797d36854274cc4063dd7424b00d27da238b17a36a'
                                                 },
               'config/manufacturer_specific.xml' => {
<<<<<<< HEAD
                                                       'Revision' => 135,
                                                       'md5' => '9aff04fe61966cf2b5c628e2d666d081f3abb3a5c49ebff8d4428d8155a25ec70383a9057eef4b18e38d6b9e0976632d4a2559423801da11331237486b532fd5'
=======
                                                       'Revision' => 159,
                                                       'md5' => 'a7b5ac5a8efcfdbdd028bef54da628fddade3e30f1e495e10ca64e0f8d8fc680696d9be7d0a950b89798505c7fcf947b0f05517d7f523eb6d8b36ebe3f2e5dba'
>>>>>>> ee90c896
                                                     },
               'config/mcohome/a8-9.xml' => {
                                              'Revision' => 1,
                                              'md5' => 'd1809616fec114edc52eab80314654c8644550fecaec881193460099bface47dc976da727f2d2b0ed6b06fdea1560a942ba2bf230752722ec64c210ed8ce95db'
                                            },
               'config/mcohome/mh10pm25wd.xml' => {
                                                    'Revision' => 0,
                                                    'md5' => 'ebef8141b4a35af56a90ca212206de80c39e15825c9f1a1101c24e6432d47644609b5d2d95dc19b7dd656fd3dc103fb487910f56f4bc032870290aba77ad4189'
                                                  },
               'config/mcohome/mh7h.xml' => {
                                              'Revision' => 3,
                                              'md5' => '03ca338b59a9e520891497741c0c25dd562734b3f6367a4eac65aaa739351a409004c95faab888ae84c523ce1721d9b5842a9f365554dedf6faf6ed9fb6c7cb9'
                                            },
               'config/mcohome/mh8fceu.xml' => {
                                                 'Revision' => 2,
                                                 'md5' => 'adeca64ab2864dedb92249a76413d32feaf0712385a53289c2c8c7778ea4e0b74403a191dc10c6de4aa3bac2a9d5f0b940d214efba597080483d3045ddf2be71'
                                               },
               'config/mcohome/mh8fceu0803.xml' => {
                                                     'Revision' => 1,
                                                     'md5' => '5e41a956638d5e67045b75513486c36b2e439ad3a37e8970125c14009efbb65cc194e5c0e49d78c81b55bd601a8d0739d31d16a8a2a49c26679186485bc3a0e8'
                                                   },
               'config/mcohome/mh9co2.xml' => {
                                                'Revision' => 2,
                                                'md5' => '663b2cbf6cbf61244da0704e8882d0d39a5c95be197d7b29f1d9a494f139e4c3cd50a7f6571fbd3815cae78378716652dec606a69a40300e286e4df45995dd5c'
                                              },
               'config/mcohome/mhp210.xml' => {
                                                'Revision' => 1,
                                                'md5' => 'ef4a59bae64c999292ce1f3307af32bec1203cd74c1bf69a990d036e670c9e02fe75b441e4e58cc52a7f563a6c5aa854c36479c06da46db4a6962d1f8c8648c6'
                                              },
               'config/mcohome/mhp220.xml' => {
                                                'Revision' => 1,
                                                'md5' => 'cdd157b8cf327dfa5f4b86e94708b2b4fbc6f749906c4b50908155b7ed54e0f1276e82aedf256772ddfe6c4f0d976ada08e4bd0f60e330ce4d089075132983e6'
                                              },
               'config/mcohome/mhp511.xml' => {
                                                'Revision' => 1,
                                                'md5' => '3cb80a2f92e58623f3c390ceb6dac6a4195a12bfce6726ea417ac28d2c80b337da8b79047436b1a34bee629b34e5cec6df3193e8acaab4c0866dd0e3ba5471dd'
                                              },
               'config/mcohome/mhs220.xml' => {
                                                'Revision' => 1,
                                                'md5' => 'c44d7297cce33fe821e92f35dd4e27a164db8a2f8ed3be6dba7bafc5e98629f836d92c2c32509de7cad48d4e56c2b4f095a7626e244e523e5f557317c21cb49c'
                                              },
               'config/mcohome/mhs311.xml' => {
                                                'Revision' => 2,
                                                'md5' => '4ce93d5bcf48f3a80f31d8293f4b2501f5541c2d74f1d09b35f1a6db7fee94bb14a375c3b443ab0582c325bddc0e0ad343eda1dce9948e16d356a51688980ba0'
                                              },
               'config/mcohome/mhs312.xml' => {
                                                'Revision' => 3,
                                                'md5' => 'e208b5d84f389663806f848bce581d5e20329e5a16efa32ae683ffd99c65078518cee716201f4ede6f3b9034f27f14ae5f6e235efce02f4b6a98fe32eeb39da3'
                                              },
               'config/mcohome/mhs314.xml' => {
                                                'Revision' => 3,
                                                'md5' => '31033492060277778c0d0272cea5d2dbe3fd507d526d855f8d39f8f1e2cad6b3e43c3e6358229487e6ee7c9ad14e836438ddbd26ff85eb9cbd68bb273e8c62a0'
                                              },
               'config/mcohome/mhs411.xml' => {
                                                'Revision' => 2,
                                                'md5' => '161506bc23625d36fcb5e4156e180885065c042a141177e118b8d4577b660ccbd64bd3c49e783742a0ba4f299b153f0e4e73c76b54cb832e1149e374c39e6843'
                                              },
               'config/mcohome/mhs412.xml' => {
                                                'Revision' => 3,
                                                'md5' => '0f893961cd58ae4f3f58e1efadfac230430412427a7fc49d7137cb9fb8d708ed5ad46d74f022db2f651e3490662516366c24666d61545c68e14dd94429ed4bb7'
                                              },
               'config/mcohome/mhs513.xml' => {
                                                'Revision' => 4,
                                                'md5' => '05db47a894784963b58626ccbe4f09ca637e2819b26a0bffa0e7255ab058406eb4563e8aa88f45c09a46b9c15963a01b2c87bbe619463341a8fee64a590ccfb9'
                                              },
               'config/merten/5044xx.xml' => {
                                               'Revision' => 1,
                                               'md5' => '0210019559c453668d5fd09bda0c3fff573e205820700826e0f7cc2e0326764855958ea1c7883d6fac73a4970777c5e73bc9a68116cc11b4d0a67ee93c701c3e'
                                             },
               'config/merten/5046xx.xml' => {
                                               'Revision' => 1,
                                               'md5' => '3526849695799ba35286d08503ac441603c0b662ec2311d867aa3759c60497a436a3d5333ec11f55591158c3ef2e9294b98d7e76a335b19eec99b5ee990a06d3'
                                             },
               'config/merten/506004.xml' => {
                                               'Revision' => 1,
                                               'md5' => '59f056e18cb14239c023886f9d7dd8f06a2de6cea986822f36fed7c3527cc0c73318cae6da71529202770e3ce8a53b88a9d1f7b94ee1af75dbefc0059d68b155'
                                             },
               'config/merten/507801.xml' => {
                                               'Revision' => 4,
                                               'md5' => '529137173a0a9ce8d2a75e8a19ea81d0367192947ec1fb181777bd7f61c93017d90d6c09841fec15716245ff63ae6545f5c17b477fbbbf469df27fe8f40efad6'
                                             },
               'config/merten/508244.xml' => {
                                               'Revision' => 1,
                                               'md5' => 'f2f028a1f81f4d1c3287c230489e9532d82b0013102b57794e19c6b57d2fa210d5ff9cb9aff00e9e3c0b54410d8d10b846e3da4a42d1938097440c7eeab6ee77'
                                             },
               'config/merten/50x5xx.xml' => {
                                               'Revision' => 5,
                                               'md5' => 'e4cff66ac2ed17fd5be4359b90046e6959ce38bf84af0366dfab8e7c4fac65086036f6558c5ae816d502d981cd3d1c256a80576acdb1989c019ccd2d68016813'
                                             },
               'config/miyakawaelectric/me-d101.xml' => {
                                                          'Revision' => 1,
                                                          'md5' => '702416a0165005b37d576d5fb029a5cf057406bcac8cd0e26092aebdb728a4ffb98da456fae6e06794275b0421444ec20415292300f988d0c19a808f29b41bcc'
                                                        },
               'config/namron/1402756.xml' => {
                                                'Revision' => 2,
                                                'md5' => '97ae44eefb3bf39b5ba125efa3124c040934209a3c61f6815212c41b7ff3fca862454dfd2cc3eba0c6c29dc12d3ede6a97d499dc466863ec74c94c64fa32cd4b'
                                              },
               'config/namron/4512710.xml' => {
                                                'Revision' => 1,
                                                'md5' => '6bdd47c7a0ba829e89cf2735e720bf2b62020f228a4e80df237c1b454707ea7aa7898e916bcad430ac313d38206e9862b5a51748ec3138368c2b5fb643d93d15'
                                              },
<<<<<<< HEAD
               'config/namron/4512712.xml' => {
                                                'Revision' => 2,
                                                'md5' => 'a82b5f87b0be78f05917547ca8ca358d6d2ff484a3aab865597fc8fa8d59dac81498693d0768f4aa8aa7fdf45ce115edf96a6ad17cee09d9ef37941f803a2ade'
=======
               'config/namron/4512714.xml' => {
                                                'Revision' => 1,
                                                'md5' => '223ddb325b70ed7abe9898aa74521b6ad263a45e6a4be4f6842af04d0093d300451ca1d9b07e392c129195e425f431b8faf5fadcb7c32ecc74096699419a8446'
>>>>>>> ee90c896
                                              },
               'config/namron/4512715.xml' => {
                                                'Revision' => 1,
                                                'md5' => '601c713a6cef0fa0e5d92bbfe6fa0d6201b60959a5a1d427cf7280d73921d658ee5fdc703b003d42ba2ce3c000848c1cdd507bd9385a435ff93c1888d3fb1ca5'
                                              },
               'config/namron/4512720.xml' => {
                                                'Revision' => 2,
                                                'md5' => 'c53b0beebcd8ef019da86791c1e6eebf632ed92c9fda51a6881b52dfeadf1b6e0c9809ef6c4072234ed73ee9b679cee5530866bd04916c27441e7d195a4a5c8d'
                                              },
               'config/namron/4512724.xml' => {
                                                'Revision' => 1,
                                                'md5' => '10edb9b98013bac7754fd68151bef8b684dff2ad17d14b71cd6831f386a1e98aef64ff83138cdd28bf6bd1ab6526ca40b87e310beed25e9ed4a857b21e689b3f'
                                              },
               'config/nei/ms11z.xml' => {
                                           'Revision' => 1,
                                           'md5' => '798d15de5a67cd238320459d17b73b168fdc269de623ccaf21d84c84d353fdb15efb693c10bf43075e555b7011344200e8111352250bc7bf688f4298d981e8b2'
                                         },
               'config/nexia/db100z.xml' => {
                                              'Revision' => 2,
                                              'md5' => 'a85e3b5dd39faff1bd76dc1f73f3b3527eacea0e1e1c70aa6d6e879533219b9e8034fc872b2553a12c7144152781389f3d055927a62565814695db853b87bf8e'
                                            },
               'config/nexia/th100nx.xml' => {
                                               'Revision' => 1,
                                               'md5' => 'fc72b207417e4c992ceadb75f0b87a6480a6becde57f7ff9e3e625ad066a5fe75bb0f2ba2b8b9e24f12843b04d66f37a599f84a3551956a723ab4eaeb6934fb2'
                                             },
               'config/nodon/asp3100SmartPlug.xml' => {
                                                        'Revision' => 4,
                                                        'md5' => '7c24be4705939a05a678db1c9d8a569abd97f9d074abff0cac479f92fd7235bc95439f0371d0767e72220ca1281cb1beb526eb4e0f68184d7ca29fc3fe620259'
                                                      },
               'config/nodon/crc3100OctanRemote.xml' => {
                                                          'Revision' => 3,
                                                          'md5' => '4c2e1bf3aa0abdda59164b964887b9662a637a852d859baf197f480d9b3959cc796b38fcad3208a63e8592ac533b588cc82943707c1f81acdbf73d8cf08f8cfa'
                                                        },
               'config/nodon/crc360xSofremote.xml' => {
                                                        'Revision' => 4,
                                                        'md5' => 'c9224c55596b27daf81dc38f5f8f99797a2002bfa7c513161a94c818fdd1d411ec2beeb48209f531c87eb1c8fbb5ed7d71f14d03076cc403c63adea718e720f9'
                                                      },
               'config/nodon/cws3101wallswitch.xml' => {
                                                         'Revision' => 2,
                                                         'md5' => '3488db5887b2336d0a1bf35b8c81692fb6f899d620598b09de648a3c192780d343ba6edd5444fadd750aa426391037cf1074b503387e8d32c7a6749ec3d2b1e1'
                                                       },
               'config/nodon/msp31xxMicroSmartPlug.xml' => {
                                                             'Revision' => 2,
                                                             'md5' => '12f715e8f79d0351ded0d6fba4094bd58d0fcbd3ece3eb325ff7ea7e7bf0e47c322e42cb8af4dc89bfc16b657a799768ed21184f2371c2f121cc0febd5fdefaf'
                                                           },
               'config/northq/nq9021.xml' => {
                                               'Revision' => 4,
                                               'md5' => '865152ea0ebb5adce8ee09f65760f4f43c4010e6059596f346f4b16ca4121cd1cbf810123668009dd4329bb6c93c6c8a39d8d5893454cc03e6c06e555b857fbb'
                                             },
               'config/northq/nq9121.xml' => {
                                               'Revision' => 4,
                                               'md5' => '414c7fcf570c29c0ee472a80ac17399b47678028fb5b6c52ee13c7dedb570751708152d20a549cdcc0c9b5b7e5068d9119057641a7659c6ecf91ba8e7c46721e'
                                             },
               'config/northq/nq92021.xml' => {
                                                'Revision' => 4,
                                                'md5' => 'c1145f7d6cd67f960109fdf04b12952fe4b6255bf703f3826e62512c54c8f4e4f58ef33554f5cb03eedb1b2fd969e5ebe48b03e296dde88b89b9218fc3a6a2e9'
                                              },
               'config/oomi/ft100.xml' => {
                                            'Revision' => 4,
                                            'md5' => '8398a78120575f099e915e4544755bb035a8f9d8dea8caa536d9341baf8140ae82bae017b0556a22f8617dbe5d567422a29c2b8667d6b8a7807fb097ab86dfc6'
                                          },
               'config/oomi/ft111.xml' => {
                                            'Revision' => 4,
                                            'md5' => '1495bc054f8821256e12b70cc4aadd76e55b1d5a15ce26912e2df6a9b7246bab73968e723ae994c7e0ef923a293b46f8f72760e8c3ebb8fb32ffed7fa73e8caf'
                                          },
               'config/oomi/ft112.xml' => {
                                            'Revision' => 2,
                                            'md5' => '3a44eec10683cc26fcd878e9f02c715173f91b7dd37954803f81f1b93460212f6ad0b113261b4afa1150d39df39691a6f27bd74d8fe11a0c8fb459a1acdad2cf'
                                          },
               'config/oomi/ft118.xml' => {
                                            'Revision' => 2,
                                            'md5' => '3e98d700b6909d74f4e753880a4cae27929a324993943c9b3d6d9070805bc18360631450f2c6ac36e4081fdf5147b717c5163b4c29238e7973c037f50ab38782'
                                          },
               'config/permundo/psc132zw.xml' => {
                                                   'Revision' => 1,
                                                   'md5' => 'fdfb1fdc33cbe4dcb02dee460b52941dbf751641a35d80814e50df85a4235f182323a55203948213c7d99d083beb95174ba6acc860f38b41bea65608f227decd'
                                                 },
               'config/permundo/psc234zw.xml' => {
                                                   'Revision' => 1,
                                                   'md5' => '32cf262b674384dea494dd38e5cde1393f2f0996c1ea42715ec82597af90f59898bbd75e6d37ff4a1d0b491e914a5f28c9b2946713e432f5b598907dcb052cfc'
                                                 },
               'config/philio/pad02.xml' => {
                                              'Revision' => 2,
                                              'md5' => '8e1fe2169622ea923aff37663ee762a922dd90d2600fecf6f95808917cd414187d2dcbae6d33a97508b09d5cbfbf91413d3ef0284d875905f2e611e34069e393'
                                            },
               'config/philio/pan03.xml' => {
                                              'Revision' => 5,
                                              'md5' => '69ac125e867e1523ba7cd4e7ed1e7e8a4fbce0d48dca53080db404a833c1bd6446ae1014871a60f4756f5fd789dc0f314a2c23ea3467464665e61766778124ff'
                                            },
               'config/philio/pan04.xml' => {
                                              'Revision' => 8,
                                              'md5' => '921f304351c137d6d652cd81d9ec757ff689e4ebec2aa65e31538ff069858619b67f33e663c5ef68901ec47d442ae4a8ed81f84fbd218cb76d6d0f956431c58d'
                                            },
               'config/philio/pan05.xml' => {
                                              'Revision' => 5,
                                              'md5' => 'e57f208a8b5d5037bf9a1d1a8991a8936e3302944b6572dab297f15f086654e4a24b059171ca9bbc1f7cf835afadd568000cc6b8cc20a0c7e8de452118817193'
                                            },
               'config/philio/pan06.xml' => {
                                              'Revision' => 4,
                                              'md5' => 'de37b536016da639ee85bf9e1f782e3b1d7458d2f1cbf71c31d851f62cd0617dcab0e481ff787139f8b5bb7d8f8a3aebec61281950c172665616c9fd32e3a767'
                                            },
               'config/philio/pan07.xml' => {
                                              'Revision' => 3,
                                              'md5' => 'd38c538a03cd694dc2c5b55488d947b7e3541c99fb852ca3fd0c2f422aed746626ce34d8387244aaeb353bcbcdfda5087815b8d823839756cfee45c324d7abc0'
                                            },
               'config/philio/pan08.xml' => {
                                              'Revision' => 7,
                                              'md5' => '6f40cd915cbf21b17d229218e374e06931c17679066d5a9b66a3be20fb7f1f126034828484ea0b34493a6bd2f690e0ce79886b563dfe73b7d2d92477cdb96f56'
                                            },
               'config/philio/pan11-1.xml' => {
                                                'Revision' => 4,
                                                'md5' => 'aa358cc989d2e2d476bc0229750ad7f963fc07edc0ad9acd9b14f0e08fba41a1ed858d5db360195dd77b34799a610a774c2a5210eff0ae29c5de570ce3e560ae'
                                              },
               'config/philio/pan11.xml' => {
                                              'Revision' => 4,
                                              'md5' => 'bcb431b0960b2c0731437a8c6f88a43a32586c45dea68c43245bd51f1895d5a8b7ee875d77ee07f2ab510a88487f4f910c38aada574cb27396b70617ff1f8757'
                                            },
               'config/philio/pan16.xml' => {
                                              'Revision' => 5,
                                              'md5' => 'a7fefd71f6bc5ede497d62d300ecfb3e5700c0cce1c55068349881fd6ad31ce08c19a0760a935033d42ec6407853b65d1d39f49d5047eeb69a6a0d05cd57094a'
                                            },
               'config/philio/phpab01.xml' => {
                                                'Revision' => 5,
                                                'md5' => 'ee5564aa200257d255d4a630e4a329e33fbc0a202f0e0ed64f3e8933f760f8fdb5d248a94bf21ebcf20affd30fa5fadaa652cb01b1470496cd1b18a1d196740e'
                                              },
               'config/philio/phpat02.xml' => {
                                                'Revision' => 7,
                                                'md5' => '2934c2c8f14d96e31c6b978a4f0d6514eb40fcbf6bf4cf88b0298661f7aa58a3f552d8d7071bc096f61d2f2d81d7af8e4e3e2a281306c12bfe1957ef210173c0'
                                              },
               'config/philio/phpsg01.xml' => {
                                                'Revision' => 5,
                                                'md5' => '2fc5c66f6abdfec254f00814927a5de34ac80a32d433781cdcce2f3756726bbd22c5c52e38af2128c0c5d478ae767256c3e257010170d39fae8cf6e8f17a692b'
                                              },
               'config/philio/pse02.xml' => {
                                              'Revision' => 5,
                                              'md5' => '2660f6fafc0f5d1929d6fc4896fe7da6da4d1bc420d8f98d1ced1ce5c492819239c1296d18965314b6119e840cadb226677add587e1cc6eab01d7fa4ec312578'
                                            },
               'config/philio/psm02.xml' => {
                                              'Revision' => 8,
                                              'md5' => '61de4f16428eb7b039dc52080318783485c5ef1281f6e8b9b966ba668fa9a34c5155fc94e1a32def1cca869f832c750232608be17c007305386e491177411aaf'
                                            },
               'config/philio/psp05.xml' => {
                                              'Revision' => 4,
                                              'md5' => 'c11ff9ff5577b4b78cf5c9501053be6b23c53ccdcdde42b06b5e042001cbb5f898e855e3d8769bb5af6f5aeff7738f2d955d638d3609caa988b28c8beefcec1e'
                                            },
               'config/philio/psr03-1b.xml' => {
                                                 'Revision' => 2,
                                                 'md5' => '47648ede1096a03001221a87b148e05f226dfdc160ab84731c299694b64f5a982503a25c1c5cf2905f0654df08024d05c44010133648ebf5ab4358cbe7e34736'
                                               },
               'config/philio/psr04.xml' => {
                                              'Revision' => 5,
                                              'md5' => '02d630345e20cc163797e73a0299c2f1f678854e1bbec6475c694167ba95e38b9dae3933e151a56a0457d7548757bd7ac45b3f4acadde7b671f396f04079f454'
                                            },
               'config/philio/pst02-1c.xml' => {
                                                 'Revision' => 6,
                                                 'md5' => '464c0b4b141a2574032381b026c8e1a188c7f39f196449a3470de246591c0b75b842f1db09261e7ea8fe78d13718d38614ef2c04b311dfafb4f896772833eb5f'
                                               },
               'config/philio/pst02-b.xml' => {
                                                'Revision' => 6,
                                                'md5' => '4231162c58f286ebb12b0a6fd65fcfe1cee8d5a41f1a7565648dac2f50f03b327c88bf7932369c76ff17b7b2cabbc3f87e082e2978ee0012b47ba60c0361443a'
                                              },
               'config/philio/pst02.xml' => {
                                              'Revision' => 11,
                                              'md5' => '03450ce5dd6f64055d0ade348357cfae39a7bfde49c15fb94298489f56e303faf669dfc19bf51dd4da2e95d72dc7bbe1fe691848074c339d20377f1de337532b'
                                            },
               'config/polycontrol/doorlock.xml' => {
                                                      'Revision' => 9,
                                                      'md5' => '41699e435d7d757d17c930c7b6a255218ce13c9c0ffd7c813eb8d1ad9872fd5e10e08497833a96b1d5c8d6d5e6ac7cb4983e62f179930c2fd4963014748ae50c'
                                                    },
               'config/polycontrol/doorlockv3.xml' => {
                                                        'Revision' => 15,
                                                        'md5' => '470dffd2518ef1de4af71fdd29ead1afef79913651964dd328c2068e8e8d3539e61b5ed5c5ef3bbacd47590a6a800e182a0115f1dff6fb29be6b6bf47e302eeb'
                                                      },
               'config/polycontrol/keypad.xml' => {
                                                    'Revision' => 2,
                                                    'md5' => '355727d3cae60c0ee5bce2415bfc6f781d3b7ee00caf4b0693d51daac80efae1e5d535f2da189787445a091759d25e01072603476c3645f9e6b78b178d9c9fb4'
                                                  },
               'config/polycontrol/polylock.xml' => {
                                                      'Revision' => 2,
                                                      'md5' => 'd568bb68a43925c93fa91ae1e90be02a7bd122a96e45976024451d554e30bbbcd4b1c379eb7b929ca09086d6e2a2c3a50235193627b115358f104bb3f78a5861'
                                                    },
               'config/popp/004407.xml' => {
                                             'Revision' => 2,
                                             'md5' => '9aef97d5a39d568f37918b440777fd2cd95cb0f094dc1463fc846d3ccfd6a9834b0890409e6ee7c3baf18a058ba90540c03eb04e86b54f30d8ad3183db88daa5'
                                           },
               'config/popp/009105.xml' => {
                                             'Revision' => 1,
                                             'md5' => 'f342fff90c90bb58c7b2982fc2ac1c1dbc81a62de8ba5e955714efbacfa2a90950df81bbd5a255771bb43820a5b3e65fa6abf83863ef19787590cb540dba0a99'
                                           },
               'config/popp/009303.xml' => {
                                             'Revision' => 2,
                                             'md5' => 'a5d8cc2a490a870b0c4e8bcdaae57d2efc4e2c3cf632da50950a7e16a23cdea02389fe078aab9441eaf29d9312f808d00d6173c78aacaca000693cb88d1a3f28'
                                           },
               'config/popp/009402.xml' => {
                                             'Revision' => 4,
                                             'md5' => '76fb11bdec34c53312c01e694e798cfd05516215f82a6756628b47628a832f9f29852adb0d33f6783e3706bc35b132c44b9be7631049d91077a434ae148d5f41'
                                           },
               'config/popp/009501.xml' => {
                                             'Revision' => 1,
                                             'md5' => '749c31c6f0a959da709f13b331f01abe31bdd5c9f93a584cdff75ba40ede6051b777056d01bd42fb4e34e4728ec2f5454fcd8d634ded05209afc66450412e013'
                                           },
               'config/popp/012501.xml' => {
                                             'Revision' => 2,
                                             'md5' => '44af7415b92881839701d05860bbd9b1a4f3d1e1a249c2bd0dbceaa4f1e4f704009adf51b33242e8b81ab41a7766c2a0fe3c2b27e71a592c21a659d0c74d24ed'
                                           },
               'config/popp/123580.xml' => {
                                             'Revision' => 2,
                                             'md5' => 'e6f1179ca889975925b64d57dabe01c7c9a6ed85c2d904765d3e3b076d9271fe88a8e20512a40119d113ff12660361194668773712af6c57de0d9c6e7b26abb4'
                                           },
               'config/popp/123601.xml' => {
                                             'Revision' => 1,
                                             'md5' => 'a62805b4ce498ea1010c49d9379f78bad95599a7acc465f2e829b6d6aacc5c72a5eadf12f357ca86ffbbe86bc241d0d787a0cd2b7d90b24c481ca774dd6944ae'
                                           },
               'config/popp/123658.xml' => {
                                             'Revision' => 2,
                                             'md5' => '7a156ae6ee0a11a5a22edd0b0be003173c37f8abfa4e93558c0d78c0c15a48be962a83a797423bd75e2fccf1b6133020ec5886da5cf81721a726fdb525ddd11f'
                                           },
               'config/popp/700045.xml' => {
                                             'Revision' => 2,
                                             'md5' => '9f5b536c1f6716e9171b9cb6f6778f0f609ef33321bb8b3ecbd890a66d428048fe05d7cc39b4fcce7a1c2e16273ec76fda322af74e87cb7bb02ec951f342b6be'
                                           },
               'config/popp/700168.xml' => {
                                             'Revision' => 2,
                                             'md5' => '1edd75ada9a0c8be1e77b48629a4e07f724a5755f32fa80b0471709043dbdac923a028f3698eeadee2ee948b039560c0e99dc500165e26f1bbb67bf5a4788729'
                                           },
               'config/popp/700342.xml' => {
                                             'Revision' => 1,
                                             'md5' => '8134576c997489d04fd02f62dc94815f2e9ab24ab0110e0632102d24f7e1e2015180abdb8365346bc1607aa27d5e8216e02a151c3501c7b7bd3fa8b33c961817'
                                           },
               'config/popp/700397.xml' => {
                                             'Revision' => 2,
                                             'md5' => '89784ba95b9219c52c8f63826514c480fbbd9fe84910789b0e3c5bd5a10038621fc68c392a8b759ad89a2c43aa34e823af029ff354651b86f65fcc71c098a848'
                                           },
               'config/popp/700793.xml' => {
                                             'Revision' => 1,
                                             'md5' => 'caceab22bf95c5e0e3e030befb73d612d94620cb3f11011509a7ac8d85a0b7771d24521385275918054334d7046ab98902f576d8c9d5ea98009e735d0413a331'
                                           },
               'config/popp/701202.xml' => {
                                             'Revision' => 1,
                                             'md5' => '737e201dcc7710e70727ad12ec7e93d77cd3b1a53c4f690a1c18aa343f39f791f56ab7543d18bfe77e10773c8899e7115aeb59e03875657b678d72508d7d1af8'
                                           },
               'config/popp/dwt.xml' => {
                                          'Revision' => 1,
                                          'md5' => '68638128d2fefdf799548463d04769bf7d911ad2b2d6240ddd4d7a6df7e03875808773e819839c84deb29a5a2fc3474c326e13a9335653f389a5ab211f57f644'
                                        },
               'config/popp/smoke-detector.xml' => {
                                                     'Revision' => 2,
                                                     'md5' => '5a0047adbd73b8bac7bb78d1a01c4e04a8674b2c6afff325d14b2e83710fa1e9008af3c6650368dd7e9c2694dd601b885cc8a64c1127fd1019ad401d12b35996'
                                                   },
               'config/popp/solar-siren.xml' => {
                                                  'Revision' => 2,
                                                  'md5' => '010d56d45a25cf13b51b1953554f0ae4dddbf52f18dc03a3c1f85a264ebac8d065d7f226c12e2cffcca5b42d0fbda10208ee3156df78c7930b7c8ba023722be8'
                                                },
               'config/popp/zweather.xml' => {
                                               'Revision' => 2,
                                               'md5' => '89c31bb70e56b887ec4559b2d4bc450bdf40490fb9b496f37e337265539e638c0bcdcc128f6914c3940f2d58cf51655deb1ea7876c38d74ccc2e89af7e1240df'
                                             },
               'config/prowell/zw-702.xml' => {
                                                'Revision' => 5,
                                                'md5' => '0f18166b3561a3bc65c5f53f8a26fd2776b6adb2d01367a7be5ef11800cf3bb1877ec2e8ba6db6170c6faa9ce4654ece1259e4d9095354da2595b8ff4b100aa0'
                                              },
               'config/q-light/q-light_puck.xml' => {
                                                      'Revision' => 2,
                                                      'md5' => '0e726ac3a95dade8cef628abc82fe71f6a9b22b6331d6844d548e14106e7c70b8100cbc2e6a9e8b99c70614269da30f15f56d0db8d410e092113a3c7bb284453'
                                                    },
               'config/q-light/q-light_zerodim.xml' => {
                                                         'Revision' => 2,
                                                         'md5' => '4d7ea7bb60f06aa3a79a1e7327530e5e5ea5cb99213684f09626d8f7204ac5aa03069ec4728b5c8eff44faf7d65dc6a0ce2383e72f386fa0417af1f359141ed3'
                                                       },
               'config/q-light/q-light_zerodim_2pol.xml' => {
                                                              'Revision' => 2,
                                                              'md5' => '09b34de566e3854dea8839bab6b7c3d45e4732a3c27fc7ed839fb596dc1dc80331019e83822faab3cb46a8abae18b080ef29c328e77f55dc3796455d48fbbcc2'
                                                            },
               'config/qees/reto-dimmer-plus.xml' => {
                                                       'Revision' => 8,
                                                       'md5' => '944ab5c363ba7722f0f870782bf9d20bc75040fa21820db080040b538794f8574140ff0960ca218273810e596df193f76a7ee2fb4412f8ba2b2cce7fa18fb431'
                                                     },
               'config/qees/reto-plugin-switch.xml' => {
                                                         'Revision' => 6,
                                                         'md5' => 'd1f4c2dd9454ae4b1edc810c6d732bf042447334700deb17d9fb82d7330544e376d055c7e96a75a88bd2911cced8337c3d76041946ebb6e011b4b68d3d780dcf'
                                                       },
               'config/qolsys/qz2140-840.xml' => {
                                                   'Revision' => 1,
                                                   'md5' => 'cda505a60a5855fa591303809c3d6e7bb1d471a274522a014fb42571e7e81c551374f5227b8c4e544553f981b8a44d2176786aab59f872ef62791401ed39a902'
                                                 },
               'config/qubino/ZMNHAA2.xml' => {
                                                'Revision' => 1,
                                                'md5' => '080174f8dbebe8e5e80bb84601cd153946b7a014450bd04eb52cac0351dcf326b6b5c139385a42c055e1f01a09a41e1baf19586b66fe20e975ab6e7ab5b87e8d'
                                              },
               'config/qubino/ZMNHADx.xml' => {
                                                'Revision' => 9,
                                                'md5' => '510f98884bd31bfb09f356abcdefcdcb4456fb1edb54c6d20e673878983744d98a06a0b643880e842678bbe76d9272ddae4469606dfa57ab7546f26531f5d64b'
                                              },
               'config/qubino/ZMNHBA2.xml' => {
                                                'Revision' => 2,
                                                'md5' => '35bde84eae9bf56aae8a8ec8710cd96c066d9caf087ec1356c3fda124e82bed5406af2e72b627a45bc45e1e6c91f8f0d9af9368e80fcf5973d9be2ffb5e191cd'
                                              },
               'config/qubino/ZMNHBDx.xml' => {
                                                'Revision' => 5,
                                                'md5' => 'e7997e9c51a66d078d37e5501191a2a36bd7faa8b98dc8967043b68e9e97621c5dc5f797640ee4c50a3ae4389d38ed87e6e3a94540911549298f366aa8ac5cd9'
                                              },
               'config/qubino/ZMNHCA2.xml' => {
                                                'Revision' => 2,
                                                'md5' => '94f11e408312da4a3104d120112bb697bf53a9c5877f3eb73128e480f23e217aa72bac2bc0752f2595a68d26dceb22573beb7f4a98938149e73facd854e21114'
                                              },
               'config/qubino/ZMNHCDx.xml' => {
                                                'Revision' => 8,
                                                'md5' => '70c37e94bb435fb029af0b55829db7e244ec7beead5939bc19c25fe525ebebe677a974d1d920699ac74b1a4b62643f5818b317a07b78f00d8ae792cb4da73e11'
                                              },
               'config/qubino/ZMNHDA2.xml' => {
                                                'Revision' => 4,
                                                'md5' => '7883b97dc7151ac7c550f56adbafb086a548613a14617da51232bb1e199a97144f89205622555efdac851e2fde437e2e00e65066c591ac1f1d622e7b57a1c59b'
                                              },
               'config/qubino/ZMNHDDx.xml' => {
                                                'Revision' => 9,
                                                'md5' => 'de18029a1539e10dd15fc85ede084182e1cfcbc78325602ca6e5b428884f6db6ce1bebdbea331a8ca0f4ba133828c09f13ce6c1f8486871a5ca9c17258358ba1'
                                              },
               'config/qubino/ZMNHHDx.xml' => {
                                                'Revision' => 2,
                                                'md5' => '190639b81177c88bd4a340e96d83578085f35ede860d7bc613bc879e4baff907c951d498696a52d84659936714855efae2a62e183d279957e3a8bda14d949a26'
                                              },
               'config/qubino/ZMNHIA2.xml' => {
                                                'Revision' => 2,
                                                'md5' => 'f8dde99fe36b78571b75faf9ee7cb3c2d0112d86a0cfd33a6037ae96811dff066649df14fdf88a76a7b77d3005291ef72704a49f23a7a40e24dc7665d5c185d4'
                                              },
               'config/qubino/ZMNHIDxS1.xml' => {
                                                  'Revision' => 2,
                                                  'md5' => '061416a33033dc5cd68fceb1b06a690fa02c5f6c7804453a8d28173d3869b54b7067f87e30eca380330514ad1c078931c338563cf7af6f3da98916134d97d3af'
                                                },
               'config/qubino/ZMNHIDxS2.xml' => {
                                                  'Revision' => 3,
                                                  'md5' => '39e39c091d03726768865e889d20390d30af0cf5da390e49adff1928cc79030a2d59d9c1436942140c2ddceab49c70505f2963e2f54397e3cdb751a174cc3122'
                                                },
               'config/qubino/ZMNHJA2.xml' => {
                                                'Revision' => 2,
                                                'md5' => '3545c580bbaf7b12b70e0386d13ff196320ce959767de031e2363858ce20d3cc0ade40928d17dc8f1d2be5177a73da2f51efd65c26c85c9a2735bbd23b4c3377'
                                              },
               'config/qubino/ZMNHJD1.xml' => {
                                                'Revision' => 3,
                                                'md5' => '32b118f0bbf83efcb068a27bdefe63777fe8672e69df478aaa066910ebb5af23cdae79bc9c31eced97abec78ffe0616ba3dd76eeaca86babe2984e6e7c18d523'
                                              },
               'config/qubino/ZMNHKDx.xml' => {
                                                'Revision' => 2,
                                                'md5' => '9c131e49681ec7db225248b21304ae83faa24bc4b811dad961195757cb70c01127482c12ce480e9778dadfc40357f1c9abe346254edde8848ec9803df9378221'
                                              },
               'config/qubino/ZMNHLAx.xml' => {
                                                'Revision' => 2,
                                                'md5' => 'f30b0c98515367bcdb9b5827838268789b8e4167bc0bbfdd3c9b7cf1838e4e8d54c9c1a88c942409175ed9291216a6f3a0d0c19807235283e9ecc8df4829647a'
                                              },
               'config/qubino/ZMNHLDx.xml' => {
                                                'Revision' => 3,
                                                'md5' => '5024808b8551691103b25c05fe37ae3b49499a38fe0491bcd492accab0eb346b7e810c3132cd67e1920ed0d971f07dd9303a3b774276aab38ac04610fe5dbd50'
                                              },
               'config/qubino/ZMNHNDx.xml' => {
                                                'Revision' => 6,
                                                'md5' => 'a10317520ca58616369d1d7782640ffeb84fb778c781f3bb39e7d6a0f22cfdad7aedb65b781f632e36c2c9837188019d00bb8b6509bc022719a64a77ea2c6277'
                                              },
               'config/qubino/ZMNHODx.xml' => {
                                                'Revision' => 2,
                                                'md5' => '9e267442a84763403fc4c9ba6088fa59a067e1a5a362300efdcae287697426a53b5b705fde59ae5c106091923fbe51b2856e9c9bdc7bbe9f9601d7dde7878e8c'
                                              },
               'config/qubino/ZMNHQDx.xml' => {
                                                'Revision' => 4,
                                                'md5' => 'ecf378103c01da6f196ffc99fdfe30ab93dd71d1b08e89577cc123664dcfa331a9116f2a6dac65b1d75bf76df45b5f44f4f09c041b0d410d1497d00a39d8f4f2'
                                              },
               'config/qubino/ZMNHSDx.xml' => {
                                                'Revision' => 5,
                                                'md5' => 'a65c7430dcd17dbe5f1932ffece29cec38b684636c2db1931222c7c042e3e6808a049b149db78b9e3a3b12145da078416b8331d72052cfd0a149b8499242d10c'
                                              },
               'config/qubino/ZMNHTDx.xml' => {
                                                'Revision' => 6,
                                                'md5' => '75568a1a5e7119daf2d493b4ea6e7ceb59e065fa9325f933cd61db7334dfc792343946e0dae62b6bc84f8f598d55890aa9e2392419dce0cfd4eb58b6d23e7801'
                                              },
               'config/qubino/ZMNHTDxS3.xml' => {
                                                  'Revision' => 2,
                                                  'md5' => 'df04a24a50282278c6deb7e885702d97ec98a2b4ac2998212caa7c16ddf961b590168214bee1c4ca76512a4386cf9b3199fe129757e4af5a725cc1a2a3d79090'
                                                },
               'config/qubino/ZMNHUD1.xml' => {
                                                'Revision' => 3,
                                                'md5' => 'e1b8ae48d7388aefa2464f7e0e51eb23a68f65e8d7d4b35a4c3af29524fb2d53d40e1d861f1d4d798282bd1c916e854f55da894e27dd6ef43ec40c13b3a56610'
                                              },
               'config/qubino/ZMNHVDx.xml' => {
                                                'Revision' => 5,
                                                'md5' => '84d8b8e248e7494d1b5ef403cc55c84a9c7e32c484b878c7d1103b89ba58fcff3a7dde495bbeb9d85c41dd2a029cd56da45502a4297f5c7897a9b9b2f5ca2af1'
                                              },
               'config/qubino/ZMNHWD1.xml' => {
                                                'Revision' => 5,
                                                'md5' => 'f5833225b7eacbb94d422c08baf8b5b490425a09b15efedcbb08a92700c9918f926b1ecc1b68fdbc0cf1cd460a26f57806f9ed5a625f3147dd2859091ccf99ed'
                                              },
               'config/qubino/ZMNHXDx.xml' => {
                                                'Revision' => 4,
                                                'md5' => '318e982feee6e6df7c03da246678861e51eedf93463e134476af6fe5a0905624db9807b0b961147baf98982fdb4942a7ddf987dfeabb27241a39cf0e61d5d6ab'
                                              },
               'config/qubino/ZMNHYDx.xml' => {
                                                'Revision' => 3,
                                                'md5' => '16a3c8fd7a16b89e67fd98751b34f133de7058e410eef2ee6ec76f19ca8ab6bfda4e52fd691b453bd64bb9f13768375e438a753c8ff54ef433a9989f1cf58595'
                                              },
               'config/qubino/ZMNHZDx.xml' => {
                                                'Revision' => 4,
                                                'md5' => 'ca3b0bf60934b0454f40989634f116d0d4c486ff21db65d3cd2e0bedbf68aa1bfb8578337c8dfa250da807b2588b8331cfda2464a9c54fc8b9717d801d866538'
                                              },
               'config/qubino/ZMNKADx.xml' => {
                                                'Revision' => 2,
                                                'md5' => 'ab2ef82408481add2f186cdff6d5316994da84f7d1f25727ec6538909d3b54503c44e90a0ec69f69fd9fa44a6e12fd7cdfa290b52d6b2af30ac5fbb99ca0bde7'
                                              },
               'config/qubino/ZMNKIDx.xml' => {
                                                'Revision' => 1,
                                                'md5' => '437e4f7ed4ef2acb48885ad26bb2cdd374994d01e3d6d7f4ebb0003cb61ae6457ce96e4e9b44c96f4e464e9cdce74f0281f5929992054d62de2cf6bf4344d01b'
                                              },
               'config/quby/qb2.xml' => {
                                          'Revision' => 1,
                                          'md5' => '4104820b132cd14a69370bb2fbd53e4efb449066a5af14e34e26aa58e24622b55ae0f9a60227fb41b3f34fd473d07e265072649cd84e580890b081a96b8c92d8'
                                        },
               'config/rcs/em52-zw.xml' => {
                                             'Revision' => 2,
                                             'md5' => '665997cc9ad56208b97ad149daafb416f34794ab75ec470f419acbe7b15c20ca7510f4676f880a1effe8aa5642ebe3e31c84c618ccf3dbcd2c524e8f51dbe9a9'
                                           },
               'config/rcs/pm12-zw.xml' => {
                                             'Revision' => 1,
                                             'md5' => '49da27e755cdc5b06ce24bdda26c67bdfb968cb4b3562298b1394129768326bed2b8f9f0d972397c4c1b6bb98e101391f57b51aa47ebcd29e4a119504e98e13a'
                                           },
               'config/rcs/therm0005.xml' => {
                                               'Revision' => 2,
                                               'md5' => '9ce6aac1e07d1ea8b13f9c654fb9081152b3cb67dfe94a37afb681c1262cbb465e1801b0e2687b724e9cc888cfd35d71b390e4a04cadadabfa2bb3a602a5109c'
                                             },
               'config/rcs/therm0007.xml' => {
                                               'Revision' => 2,
                                               'md5' => '7c3ab99f982cbca19f26b3600abc65272950e253ed60777f32a501293e5643810b8ba7e172466e675455281c2a35bdea390a589d8d88fa5eac02703d4a6da504'
                                             },
               'config/rcs/therm0009.xml' => {
                                               'Revision' => 3,
                                               'md5' => '235f10fcbef7aa54b4bf933a67bcd8009fcdfc9cf66d2b6608f5027901311baa53678ac75506e88493f6027714ea8e9b8fbd42ffa040056428c49bd35a4ed7f4'
                                             },
               'config/remotec/bw8120eu.xml' => {
                                                  'Revision' => 1,
                                                  'md5' => 'ed31f96f6d1f3b33a38d3ba6030aca32065ffb9a12c3447082a252698fb12753a425f96ee7c7039270cb7783be2686f02dd8e356695eb0d6db27d10385c6b8ac'
                                                },
               'config/remotec/zfm-80.xml' => {
                                                'Revision' => 3,
                                                'md5' => 'e3b6afb43fa679b8575f94b04caa71d8942ee15ddaf3fc70b15ae194af4d1b38ee710b3f7a0aa2ca9df19f2eebf4611a8927018a98639d3113399614c0704fec'
                                              },
               'config/remotec/zrc-100eu.xml' => {
                                                   'Revision' => 1,
                                                   'md5' => '5b840b10226c7f8e158623b9939ed2c8eee3aa1516de6a78c3f19ffd89fac6fade7acdd6da5a7aedd6394c019ead43902a586351f233740dfaca13f0e2a291cc'
                                                 },
               'config/remotec/zrc-90.xml' => {
                                                'Revision' => 2,
                                                'md5' => '98ec165810b4b80a4d1e22957432046b7d61dcd6f4ceed69059d81ef1924124ac0f146a17192564b82011a37943aab7852ca97a512ef2dc8bbd1ce8a06f831dc'
                                              },
               'config/remotec/zts-110.xml' => {
                                                 'Revision' => 4,
                                                 'md5' => 'fbac42632e85ac10571db822206b25d8c793e3a1c5e16783f822b094c68411f3742eea8d7b3657a2937f6c406e8184f624b80967acf3c1e31b8bc881dedc359c'
                                               },
               'config/remotec/zts-500.xml' => {
                                                 'Revision' => 5,
                                                 'md5' => 'baf19a0efb011787fe52ba1d4947a9a7affee275b48752084d343bddfcdce9c1e95c1457ba18d56652256d2ec93a9ddcf81c025ec760a3d20e351248b02dfc91'
                                               },
               'config/remotec/zurc.xml' => {
                                              'Revision' => 4,
                                              'md5' => '3ffabe2c9da2cd2f4f625682584003c5cdb4302e09a074783c718526b796eb394ed7dd020594167751f46a18894dd54b39d9c4e3b06c5cf64fcca738b4aaad4b'
                                            },
               'config/remotec/zxt-120.xml' => {
                                                 'Revision' => 7,
                                                 'md5' => 'e7545d88ab5223f20078134b437c5e4f5c4e85a8201d92537cb159cc829b8b3fa17b84856cbe68a90e10793c155c4c711cf1675136ef82cc524240c44b4711c6'
                                               },
               'config/remotec/zxt-310.xml' => {
                                                 'Revision' => 2,
                                                 'md5' => '5de09bb88d9c21d33dca3ba693a7ae886e9a4476e50966861b581d22902636df68981a069debbec830380576f14a6676d7fd302f165553c9ba558a3803b8c991'
                                               },
               'config/remotec/zxt-600.xml' => {
                                                 'Revision' => 4,
                                                 'md5' => '55a6ccde16e43ecdeb440406354d761ae34cc7743d6cae4946e928e82826f8d4aafbfedfa5428cbde8a5eaa216c24b6c4417bb04edc28d118763b3c7defb8c1e'
                                               },
               'config/ring/PIR-SS.xml' => {
                                             'Revision' => 1,
                                             'md5' => '59652dc6da375fc15e84a385f1d90799e3fc7d6a6295d5f2eb6b28d2d965029a6eae376a21e326b3ce9d85dab066a46282db1a7edaeea29344d075d880c87601'
                                           },
               'config/ring/contact-sensor-v2.xml' => {
                                                        'Revision' => 2,
                                                        'md5' => '1f51fedc85cebb63a19943c3635ef4a33748d37e9c37bda8c0370ae204903ba9325af12ca3b6ef22a32d01d929d02e97bf48c81fdb09b1c003bcf95f171ab479'
                                                      },
               'config/ring/motion-detector-v2.xml' => {
                                                         'Revision' => 1,
                                                         'md5' => '40691ad61c15ad9d6cf90f46b2e04e707809db8f5db55250dacce93c19bf6c2057d1ba4b190995e40c044bc4f9f6bd2fa226b5b54935d1a6649632da0bc21d4b'
                                                       },
               'config/schlage/BE468.xml' => {
                                               'Revision' => 2,
                                               'md5' => '4b373a2ecad0691860087e425fea93ca9914330abef2b1b90ee39b4f8b6fd7298a832578640873ba6662383801e04601a8335062f20f4f787eff432c233ac31c'
                                             },
               'config/schlage/BE468ZP.xml' => {
                                                 'Revision' => 2,
                                                 'md5' => 'cf44b4f428c8013422e2acc14b08bff8c2920e01bcaaef16ab7f655f14d38b6aa678d041bcf0910a44a90aea88b700634d6715df434e3870d70cc8226d0d4fa4'
                                               },
               'config/schlage/BE469.xml' => {
                                               'Revision' => 5,
                                               'md5' => 'aef83d8b45e8e4e4e66a4cac2c15f42bda6b1502dea3eca462854b387720571b11f6bc43b8c2684aa31886ab3c1e29d5e167308907080ecc6cf1e273b020bbf0'
                                             },
               'config/schlage/BE469ZP.xml' => {
                                                 'Revision' => 3,
                                                 'md5' => 'b0d05fedf2a1624f715fa0bb19927c29dc57cd3e17dea0697f410c562aece8405f968536f64f6de2a0b4d373ec39aeb13d2de77adcfdfbb7667e5e52b5137d8f'
                                               },
               'config/schlage/fe599.xml' => {
                                               'Revision' => 1,
                                               'md5' => '43f87fe9fd2b68691706d1cd0e7287c0a0340664071a14d0af6be62594b83ce4f8b0c335faed4201ff06a97745a3609c7df2412cca8394b70b2790346247e18b'
                                             },
               'config/schlagelink/41.xml' => {
                                                'Revision' => 1,
                                                'md5' => '48cb8a0b222d88bbdae8fe708670cf50f65a2eb412aca5ac01e21b330809a65e917963a63f7a969e5dd0250b2705363a2173f0641b21de44ce3d78f751c01156'
                                              },
               'config/schlagelink/itemp.xml' => {
                                                   'Revision' => 1,
                                                   'md5' => '4f3be313a7ae86c458518f7269cc51cc1df19d5900ae319c160c060dda74d57439c1d7f4b1ac881caaad1b726c3349a9c03a6c9d88103d864c31512c434908ab'
                                                 },
               'config/schlagelink/minikeypad.xml' => {
                                                        'Revision' => 3,
                                                        'md5' => '8d4411fdc3a3e9b9f943be980cead9e614c02953c82b6066466db7838da7079c5ffbf000fef4a28d8a52a6286bf9811a9c2dab8c79f3670feeda80cc398df4e7'
                                                      },
               'config/sensative/strips.xml' => {
                                                  'Revision' => 15,
                                                  'md5' => 'b9d3afd0be617a7a5d87ca36b07dc07ab3fd8dd2e31ffa99a519d4b94ea3ffd87b83e900c97e46a1fdb0dbfbd7b19a388354c1b8734fab5f96b64bad2e222fca'
                                                },
               'config/sensative/stripscomfort.xml' => {
                                                         'Revision' => 14,
                                                         'md5' => 'e76c9730441ff8cd2eba5b52bdbee17109157076813bc628b873abfedc23a62d2a44b27e5f2b3919f82cabe4df44f75f1abfd30494edf2198ffb88a23bb55b63'
                                                       },
               'config/sercomm/sw-clp01-eu.xml' => {
                                                     'Revision' => 1,
                                                     'md5' => 'af10355b77d03b65fadf93f853057ded42d39a421df623b45dec230e9b55b34aef95eeded78e70212c02ae9e71745b45e63978706a3093d14a7f391a9177b560'
                                                   },
               'config/shenzen_neo/ls01ch.xml' => {
                                                    'Revision' => 2,
                                                    'md5' => '59404ff10eff881692c709bbcec4717aff3179e546253171970482f37188a1f38f77fc3f6231841b5d1c47d8d7fd8983138a53e98cb3b2532b34f9d31ee8f4b5'
                                                  },
               'config/shenzen_neo/ls02ch.xml' => {
                                                    'Revision' => 2,
                                                    'md5' => '9d83ab76ccbac89e559c98979142ead8da4851cff7529fb3ed5cfb9b7cb9f393f7ecb823be8c50e768862449b2310e6facec1c4979e8569c147df21541716d41'
                                                  },
               'config/shenzen_neo/ls03ch.xml' => {
                                                    'Revision' => 2,
                                                    'md5' => 'a0777d5e97620acc8b2b93df1adf51c848a45c379bd4e900ac3c9d9b8b61446273e2afb917faa71248c5ac467513b75050e0f6fbc5c3dc43f3aeadbd0eb85ca3'
                                                  },
               'config/shenzen_neo/nas-ab01z.xml' => {
                                                       'Revision' => 4,
                                                       'md5' => '11df6cacff870c04677b5fc3a3828281d6e59506d09c1696ded074a4a607b87f8f96a42277dd409f64d3f8a91ced972f4ada74a32bfd304e07c19a1bef427a2c'
                                                     },
               'config/shenzen_neo/nas-cs01z.xml' => {
                                                       'Revision' => 1,
                                                       'md5' => 'ee9fd5fec7a2c813577ec684901961f3544684b85ad911002798cab563ee5dbab42014cf4ee41f240ae1a2e0095951cc31509a29e9aea602dfaeca8ee323d46d'
                                                     },
               'config/shenzen_neo/nas-ds01z.xml' => {
                                                       'Revision' => 4,
                                                       'md5' => 'dfd1992f3edf1e2b0c8e4f4afb6d99575ccfe2ea7c0042668fedccf540993fa39743f9bf969a5038d57dca3e1ab0749d28e1cb0be35272c71248b82625f99c09'
                                                     },
               'config/shenzen_neo/nas-pd01z.xml' => {
                                                       'Revision' => 5,
                                                       'md5' => 'cbfd1220724bf3a460a69f6f278903ed790a8bf2dfd704e7a3d1e4c6467d1898a636ecd08bff6f8c1b855706268073648e8fb96f015bec3eec2b035c243089ed'
                                                     },
               'config/shenzen_neo/nas-pd02z.xml' => {
                                                       'Revision' => 3,
                                                       'md5' => '2e766627891bbf6bc2a188f6542acbea522b6bb0515c9179fb329a095fcdc9e381efcaa2ec712adfa60bc41f61d7c493ef90f3533760c8cfc0e6cef8bf5bd0bc'
                                                     },
               'config/shenzen_neo/nas-pd03z.xml' => {
                                                       'Revision' => 2,
                                                       'md5' => '8ffca12a6fe2f5e1d524c36dc327023c29ab75b9f0291e706d449b78b3391d6d05456b330fdf21d0630acc102e8962f58aa615450ee53bcf7c6fdde8e8c3fc6c'
                                                     },
               'config/shenzen_neo/nas-rc01z.xml' => {
                                                       'Revision' => 1,
                                                       'md5' => 'd11ecf14ca8722b1e59f5cb5b20303be9bf66786e9a1d18038f2f0c760f8aeca673b31b993bda0369ed662cc96dfd3b314e8aff94e6fd8b1f2e981f51d90dbef'
                                                     },
               'config/shenzen_neo/nas-sc03ze.xml' => {
                                                        'Revision' => 1,
                                                        'md5' => '4c3dae5db0aa2bc3141fa3a5a41e94fc8c77988e269dbdc20b9017802e48809fbc0d572418035a913781eb5272d88365ba2bd316bec056a1e1b0459cb0b1e7b6'
                                                      },
               'config/shenzen_neo/nas-wr01z.xml' => {
                                                       'Revision' => 6,
                                                       'md5' => 'ff8d4fa4f5296969721ed7f4a70fb471eca86a227194456a9efb4390b97a365840d171e89d683916e2afd722256e34063dd186f530770d26e110e0c8c3d6de0e'
                                                     },
               'config/shenzen_neo/nas-wr01ze.xml' => {
                                                        'Revision' => 2,
                                                        'md5' => '09b5e4644764a9d6fc5482d100ea24d81ec17adc3a436fc7ad0a11259a9b7a770cb7a29b01b6027df1a984ea13a9dde264a49acdb425597260c0699920ecb33d'
                                                      },
               'config/shenzen_neo/nas-ws02z.xml' => {
                                                       'Revision' => 2,
                                                       'md5' => '7eccf1cbebc601996e0d6a552217c0b1dc8883cc78fdddb088303888d15832f7734d08f43c0991e8c9535a9dccc1e4b6f509802ed972477b4e45d499f45bbd5c'
                                                     },
               'config/shenzen_saykey/sk-3007-05.xml' => {
                                                           'Revision' => 1,
                                                           'md5' => '8f7ab98b4ab3f08f2d56bf834a8dc001973d58b06672ad049426a332b32bfb8072817ff714e22e89f57bcfda113651eb809c8d0e9010f035176feb5050af4bef'
                                                         },
               'config/simon/10002020-13X.xml' => {
                                                    'Revision' => 1,
                                                    'md5' => 'd2164162991f71803dffa110f7a4c65fc181cb8563b63097f07362a1cac2e2ac4a88ec775dad27c875b82b28ac3197822c1a69e08ac0e21c7bf2aefe04107e22'
                                                  },
               'config/simon/10002034-13X.xml' => {
                                                    'Revision' => 3,
                                                    'md5' => '8bb9641949c548b619a32d4169dd3f3b14367fd98bcc0168ffb6402fab467d0821f1a011e5be2987eab93ccad87692aaea9a63ee568722dc05e69c4a22359485'
                                                  },
               'config/simon/10002041-13X.xml' => {
                                                    'Revision' => 2,
                                                    'md5' => '0235c61b4520955df553e5ff62cefbb1a9afd866c63152503893d7bdcd98e9cf7d3a5f6dba69d3b307508ff5eca5cd33acaaf5e1716b89fdad748a9658af7445'
                                                  },
               'config/simon/10002080-13X.xml' => {
                                                    'Revision' => 1,
                                                    'md5' => '1a3e7b1f9a01b6f74c66c28754902b29aaee0da9ef780f720f5c3a41eab26d41b5998eb96fd94420c291b72331e2f4982cb092277d90d209fb0501ece3c613d7'
                                                  },
               'config/smartthings/pgc401m.xml' => {
                                                     'Revision' => 1,
                                                     'md5' => 'a4e6e5c467601d118de320aaba5443876d46288e5eac6a0eda63bda9df4398efeee59385724c9ea007d0e3c91b8f7f6025157257a8995c79193a24938e8b1c7b'
                                                   },
               'config/smartthings/sth-eth200.xml' => {
                                                        'Revision' => 1,
                                                        'md5' => '96f42e76742addc39b55aedb2c9341e15c3c9b90c6a5640209c5c47e47f93e3be3a2c588f20f7030b0cd83002dae36e207b0361ad320fd91b656638979ec519d'
                                                      },
               'config/somfy/1811265_ZRTSI.xml' => {
                                                     'Revision' => 1,
                                                     'md5' => '7def694a6414e50226cf75191573d1fbe6a277cefa3170461e7f35301b968e28494cbd9217871ea6808206b9b417c696facf068f7a40892cb790d8b47d916fd8'
                                                   },
               'config/steinel/is140-2.xml' => {
                                                 'Revision' => 2,
                                                 'md5' => 'f5538ee6fa326e3f433ba8ad930b38dd8468db94991e8697555ff64c5546f47bd8fd086347e4c80e7f921206bc11b35238a4c78e73d6ea1e751b2f4c4849a884'
                                               },
               'config/steinel/l810-led-ihf.xml' => {
                                                      'Revision' => 3,
                                                      'md5' => '87ec6dd62e0f09a1c81645fdf0d54272791232633a2824f7571e2c44817cd418c4a5cd34b32141f36b8faee28eb93c63b22f514eb9d073d6d6055e24b99fa7c4'
                                                    },
               'config/steinel/rs-led-d2.xml' => {
                                                   'Revision' => 2,
                                                   'md5' => '9f3767724904d6ce85e7880dfdfec9c1f851638e0e35045790cc35589d0c9cd653fa176c48a7b818b5b8218c861e2903eb8adeb313a6d4e8bb9a33a61dc90976'
                                                 },
               'config/steinel/xled-home-2.xml' => {
                                                     'Revision' => 2,
                                                     'md5' => 'abc03eeac10da39b8eb39afb7709ad9b44c819e6e0d43364599702a2d03f31bda2cfa395d72dbb5c4ece0e456370a1d39be41c5f99edc6fe3951fe512fe4162b'
                                                   },
               'config/stelpro/stzw402.xml' => {
                                                 'Revision' => 3,
                                                 'md5' => 'd50042a91f9b2fa3e64d618b8caa2f64ea8ec9c74e7fa82840556dc4d5a8ce1b8d8de840c008ff36619d0cb31393f066dd8a7c286af328ae66ffe0d6b5816221'
                                               },
               'config/sunricher/srzv9001k12dimz4.xml' => {
                                                            'Revision' => 1,
                                                            'md5' => '6b8efae2405b4520f0825ea4959244b607cb52fc20b9b0d288e57626057484089968806e94d85e0bb45b35ddfa24622fbf3a5e9a5653cbae419bf94be56a5572'
                                                          },
               'config/sunricher/srzv9001k12dimz5.xml' => {
                                                            'Revision' => 1,
                                                            'md5' => 'd14a319efd47406428b3cd0ad80956677c101dc153047aa431883ab88ba949bcdca9bb34a3d8bccaf093e80e4e49938380483f9cec54419138bab69fd9b586c4'
                                                          },
               'config/sunricher/srzv9001k2dim.xml' => {
                                                         'Revision' => 1,
                                                         'md5' => '41d10f53ad831e0c2fc8f41fbac2c190f16b367c62b26477a2eb14e168e39af1adac020c25a1852544e142baba6e0f459429fb5f9fd05942e368039b08e28a4a'
                                                       },
               'config/sunricher/srzv9001k4dim.xml' => {
                                                         'Revision' => 1,
                                                         'md5' => 'bf389f5cf7a510d2a12729585ea31ffead4f8a38ff7a4fa75c9aeb9ad7f6b1c748b5846b3e4270e381c266f091294c98431c7e7ffff582b4d8a3f2c73e54f460'
                                                       },
               'config/sunricher/srzv9001k4dimg2.xml' => {
                                                           'Revision' => 1,
                                                           'md5' => '1885a9182c782e2dc890aba1e3ad0b6b1f7f409aec258809f21dae57e2c52d6e299eb1afc85c7ab86b642d59378fa50a445195b41432239c03c780885a67df25'
                                                         },
               'config/sunricher/srzv9001k8.xml' => {
                                                      'Revision' => 1,
                                                      'md5' => '3bac22970afda1d7629827057b92df49076f16258e76ee02674f0aaf0046a847642edb2c794740f2b8b1e9f38d0c2ec3932259b2803ff416f461757214bd0686'
                                                    },
               'config/sunricher/srzv9001t4dimeu.xml' => {
                                                           'Revision' => 2,
                                                           'md5' => '211998372694c7f418d774c3dab739339f07167bb37faa972ce076e4de2391dcfe369ea1ea335d35a9db66f9dce34ea0ac3dad054f2f734c864e1462cb0f5d1d'
                                                         },
               'config/sunricher/srzv9001tccteu.xml' => {
                                                          'Revision' => 1,
                                                          'md5' => '9d5e9dcce650ab14636ee926ff6fbb2aad0ee2db3d661192c1d438184656b942dd1a68a14eb6c98337bb2fc021ad36e9755c1e9661b631cd83606e708d20212e'
                                                        },
               'config/sunricher/srzv9003t4rgbweu.xml' => {
                                                            'Revision' => 1,
                                                            'md5' => 'a8754c4d9762da7d89d509475ce8f495f3e6d8a857c0dd38b10c0afbef1838ef96e417426edafb67403a011bc388c0dc80454fd64de935d9de38f642dc7bb9f6'
                                                          },
               'config/sunricher/srzv9100aa.xml' => {
                                                      'Revision' => 1,
                                                      'md5' => 'ce5b3d47d946173fbb99e491614fae353e440732c22bb7208655c44a7e5374ff49ed2ca8f6e39844e43eae88fde38a0aaa057b9770ad90cc8703355cb61c9706'
                                                    },
               'config/sunricher/srzv9101sachpeu.xml' => {
                                                           'Revision' => 2,
                                                           'md5' => 'cfa47e28a8463496354a30d2998b5b11dab834b2ffa1b8e91a687d2ec4e9e41ef73d38d058dd60911aa69cb1164808da94b88d627744250e5abd576ea5f8d1fa'
                                                         },
               'config/sunricher/srzv9101sachpswitch.xml' => {
                                                               'Revision' => 1,
                                                               'md5' => '3851b6d24fdb58fe341d96c8faa16ed3f584e6a76b741ff8623b692082004602199196458bf1c123c5b1a54f1031369d6ab12db18925d240e277b27a1e307fdb'
                                                             },
               'config/sunricher/zv2835rac.xml' => {
                                                     'Revision' => 1,
                                                     'md5' => 'ab598e4f8d3d9b654023428799d1a381f5fcd8d1cf1c97bde4512b8f310be7f026294f7798eb17cdcd07072058be5c8514fec23f5ef713dfbd3d4a5efaf4129d'
                                                   },
               'config/sunricher/zv9101.xml' => {
                                                  'Revision' => 2,
                                                  'md5' => 'adb7779262cbea1eb2832f78e67b253cade102bcf7fd24aa14db965dbde11a8ff073ee654c7bf1af0c2c4f44507b97feffdf142ed8261ff163ada4d766b0d906'
                                                },
               'config/sunricher/zv9101fa.xml' => {
                                                    'Revision' => 1,
                                                    'md5' => '1831cf691c954aa9546e99e5f8218b2d05d2aec3c850ee0bbf543947fbde7bfcf20b8e47fb232b4e43d2c6245aa15c94602b1efe48b1553b5daf75a6adeaa9cc'
                                                  },
               'config/swiid/swiidinter.xml' => {
                                                  'Revision' => 3,
                                                  'md5' => '66525f843d8663f34af93e65b6979059e294139474aa3f63974f1ddb5e29c431e87ae0deb220a40169028a5e9e7c8553d2b24587afb905703ff14ffb0e6252ab'
                                                },
               'config/swiid/swiidplug.xml' => {
                                                 'Revision' => 2,
                                                 'md5' => '1de9d7c988ff7753ddf936270a4a2abe3e1de1d5e7e546da3f7c02619dec1f875029af669c9607f398f2634833d0b1f40a34e72cf3c8b2898a644e46f980930c'
                                               },
               'config/technisat/03009496.xml' => {
                                                    'Revision' => 2,
                                                    'md5' => '0bd0aad3afe3672049f401e80f8a37579716823e07c924ac161f865a453c2ed1a0013ebf018d841afe915cb95fa582dd74ebe12efae9bf7707d87205d9cc2df7'
                                                  },
               'config/technisat/03009497.xml' => {
                                                    'Revision' => 2,
                                                    'md5' => '34c5e7919ba864bac4fa474f24c6d345cefb5bab88e0d1799a6001f6bec1d5aa928377ade84b8440aff857a1e1748939bd3c7a81eb3d0f541c98a83e54e48231'
                                                  },
               'config/technisat/03009499.xml' => {
                                                    'Revision' => 2,
                                                    'md5' => '19371e5b7799c19a07ba4a16bf4d5c546e5fdc8ad9dd728276f415a930cae3c66f0249f310e8e331b4f0a6f9a7551f344cf8c11d699fc6f639c5f6450e356159'
                                                  },
               'config/telldus/tzdw100.xml' => {
                                                 'Revision' => 2,
                                                 'md5' => '00dafcf5a0bb13180d8cae532067dbd8833c65374d800fe02134732413c02ea4361a2597bfe4bb0466d0bdde93216cdea5474b8aecc3a9d644212f989401bbdd'
                                               },
               'config/telldus/tzwp100.xml' => {
                                                 'Revision' => 2,
                                                 'md5' => '632f66e9679859f3709bb56fd682d027b4076069e0ffde81fd5c90b01e5d1de5eaa4626a9dcba71257aae8abdc4454b50f4540802a273f4a1fdcd7fb53834d77'
                                               },
               'config/telldus/tzwp102.xml' => {
                                                 'Revision' => 2,
                                                 'md5' => 'f68f1a70eccd43240a3f87b647237abb39a5e66e33be3ad413dab356be16c6a4b6391cdfe3cd62d0bf02a0b4c10ea53d8724981040d7911d29fe3db560418cf7'
                                               },
               'config/there/800z.xml' => {
                                            'Revision' => 1,
                                            'md5' => 'b065d0460c3da5e6bab88657b36d0c840db877c3c0c89c26313d7fd4bd12f7f57af2045cf89bcd689449989f0902f3ae3c6487fa9842dc45ca4538931e4a134e'
                                          },
               'config/thermofloor/heatit-zdim.xml' => {
                                                         'Revision' => 2,
                                                         'md5' => '627f5761aa76f8e6046e8f0e82d4d6b50a1395f76afb05936ffc2b42f95fcc15d490b4f33d0083e2300d8de65a9b05e66ceea516776ca911c2473e8f46bdbd10'
                                                       },
               'config/thermofloor/heatit021-v1.92.xml' => {
                                                             'Revision' => 1,
                                                             'md5' => '9839f51c4a1fd1c63a2d12843f73c341c329222b6032895805026752671aa2d58d7513c3d07cd7a9090e6dc7866faa19f7d7efb20f3e37253de0ad6ac1604dea'
                                                           },
               'config/thermofloor/heatit021.xml' => {
                                                       'Revision' => 9,
                                                       'md5' => 'ccb695b1d42cabdee7c16337e69ddc495f7b7ce6bdb208be7f2158c273c566957299a0406037539830b47cdcc853f20f015a3c91976dbf9a76db672fbfd30faf'
                                                     },
               'config/thermofloor/heatit056.xml' => {
                                                       'Revision' => 3,
                                                       'md5' => 'd248ea9d79f6da656599bd9237cedde63af5d5789075d9dce1e355980053d8c25d7439a9de79778280f6086588b595f1bb91313e2ca0e42b9bf850c84c78a925'
                                                     },
               'config/thermofloor/heatit058.xml' => {
                                                       'Revision' => 1,
                                                       'md5' => '99b5766881cd43d7ca0bd73e3492c11fbbdbdbfc74a7783ba78e44aa6ec97b84d85ac675bf04ed33403abe4e2a9e741a25264d8a7699261038e7b9f143624336'
                                                     },
               'config/thermofloor/heatit204.xml' => {
                                                       'Revision' => 1,
                                                       'md5' => '874663630d7aa76d3b5a0c4161cd8ead079ad2fe2dcbc8e9fbf8e6f6cc9acc21083e3441e3b36f6427459ce208cfc209304f3dca22b364e88adec579c79c4174'
                                                     },
               'config/thermofloor/heatit20a.xml' => {
                                                       'Revision' => 3,
                                                       'md5' => 'c230bb573e64439be9d40720f4c5a72e901018078ab9d778aaac156666e248686706fe9d81f7b19a9ada774d9284a8a05c4ef1ef2aed9fb5a762c5c05ad1547e'
                                                     },
               'config/thermofloor/heatitz4.xml' => {
                                                      'Revision' => 2,
                                                      'md5' => '2be6250742eb2ed930e0aef28513fb85da3dd37f00824a45c0a7af60797954ec46ccb32df5e4ec15a18e48e8cfe199639f77405d76749455d7850d0869be816b'
                                                    },
               'config/thermofloor/heatitz8.xml' => {
                                                      'Revision' => 2,
                                                      'md5' => '1fd512de745b166c79f9d16742f87c10b86ef0c259b504f3d2cb9ac081c22ed96c292a68394a5a7be110aafffa67ee82cb54d2f28e6d1c48cf51ff26fc32428f'
                                                    },
               'config/trane/TZEMT400AB32MAA.xml' => {
                                                       'Revision' => 3,
                                                       'md5' => '84e5b345ec16db7d5f5c042815674ccc0ed3eba634ff2be99fbbd6b429fb27828a9a2353281bc2979ae43fbe0a86eebab4030b571d1cb03021ffeb678b7a2f04'
                                                     },
               'config/trane/TZEMT400BB32MAA.xml' => {
                                                       'Revision' => 4,
                                                       'md5' => '79a3d5ac283db2152c07a4ea52077b69ea83ea0b82e01265367130a649bba9c506777ca0d226ce8d8f43d4b296d1315ff4fac3030b90f3b3f9b1419b186c3fc7'
                                                     },
               'config/trane/TZEMT524AA21MA.xml' => {
                                                      'Revision' => 3,
                                                      'md5' => '46e5a829940d1de88207f121808a62c7526871d0740875ef2976f43eebaad9e629651c266bb458c8843da0b0e880532b59d707f93b3e57f2eec4dfbfd04b5853'
                                                    },
               'config/vera/vera2.xml' => {
                                            'Revision' => 3,
                                            'md5' => 'c50512474aef869c8f849d9ea2d42bd28dd89de9198c3bb6bc95eff66e67ac50567580ac5a3cc9bdfbdb49e9c1fe036d4e6e9a4987a1135dc5d2b3d0d537dbe7'
                                          },
               'config/vision/1701.xml' => {
                                             'Revision' => 1,
                                             'md5' => '2e37f21db47a1c100f6631e34105942ae05691ac224e955e9e46352ef8560e6890a59028573d202d8283684d5851b82be04e7b7d6baa2160489f2068c44b43c8'
                                           },
               'config/vision/brg1-433.xml' => {
                                                 'Revision' => 1,
                                                 'md5' => '7f9cdf21fd4ffcc3b7827c024564774932878b74faf99090321c4c9ee4f33c3326a66fc07a233e35ca058198af676a588f6f41e31506bbd1fdf14c59c2459a22'
                                               },
               'config/vision/zd2102.xml' => {
                                               'Revision' => 11,
                                               'md5' => 'd7308c12bd68905b955e4c729d96e0b3279e35a6fde798c6650f077a61391fcac0514c2ee54933c30c5bb1c73cdb85b00ae79c93fe7be775702070d2c84eefac'
                                             },
               'config/vision/zd2105us5.xml' => {
                                                  'Revision' => 3,
                                                  'md5' => 'f520919cd7c02a48643a747d677ae891a96960ba84a4eaf90402a7d8a71f801fc924115f82190901eb658e49ad22d84ce5e7d407240b69be011b19373d10ab1d'
                                                },
               'config/vision/zd2201.xml' => {
                                               'Revision' => 5,
                                               'md5' => '3186992dc8f959af67ab8dceeedfd6831649dbddd1d15350a854467d6f0219bb4b6187a7a7995a21133f6d58abc6d77129dfd2a34301d17e8a7ef57b04ac1429'
                                             },
               'config/vision/zd2301.xml' => {
                                               'Revision' => 4,
                                               'md5' => '5dbdf01ac0aff9cfc9de47fd4bff6d26642b39a0f5b9a98f9590250f637510370ee3e00963cb04b3d1303bcb74228f3b7d2f307105f69cf6233c4fd9cfd4809e'
                                             },
               'config/vision/zf5201.xml' => {
                                               'Revision' => 2,
                                               'md5' => 'ae0d16547c69a3cd390ef6604cf68d2b1645e5448e8bbaabbd47c0aa5b90403b21317aef9b2a72f59a48e99169aa2a5c644b3b075c7a067a9a4c199c9bb184b0'
                                             },
               'config/vision/zg8101.xml' => {
                                               'Revision' => 2,
                                               'md5' => '04753ab29b0e8827df53af191b9ea264a510c8b50265ffc75d4574d4d299d70fd790a1ae104c22f579ad56fffbf546cc2efbbf71e1c6ee3b6bd3eebdd3e788d2'
                                             },
               'config/vision/zl7101us.xml' => {
                                                 'Revision' => 1,
                                                 'md5' => '9ad8dfe8ea6f9c603a9a960103592fdd5988175b4cba7cc14b7b3728f5aee1d431d097f7728535078ea1da1866924490409fb016ce12ab17c52ee2a3d2ba14d7'
                                               },
               'config/vision/zl7201us.xml' => {
                                                 'Revision' => 1,
                                                 'md5' => '3aa000512b5312b89d6f7e940e632f39fecdedc5c6f1e11b1f87ba64aba6cddb4c6d96f0e27d8600f35840132110be105badbfaf6ee0c021f11c19b96d4627fb'
                                               },
               'config/vision/zl7261.xml' => {
                                               'Revision' => 1,
                                               'md5' => '6765ebbdad546c3073673446a63a7b2bda080ec606ea6fccfedd4a49d76d54c1e48fc3c030eb2e44060751012dfde67b564d6c68d9faf40673d846e45b914e47'
                                             },
               'config/vision/zl7431.xml' => {
                                               'Revision' => 2,
                                               'md5' => 'd8437300f7533463a987685da39e0412fb06ab2615532125d51530c0aedff578164ec5cba8593b3bacdb7f15623ed11981f5a87169cf6d6068dfaac45810382e'
                                             },
               'config/vision/zl7432us.xml' => {
                                                 'Revision' => 1,
                                                 'md5' => 'b4f4a7ffb44d5d9f74a9c3003b7cacaf1f28162555ac8134b187804369cdd23923e20e67f0a58141a79ac920a52294bc1ab560dd498530c3944507e144777054'
                                               },
               'config/vision/zm1601eu.xml' => {
                                                 'Revision' => 4,
                                                 'md5' => '607da3bf3b0504dcefd2d6fb9312b6c3d21c1cabe6d1acd77b595aa112b0545fc3ebbfece0089796e9ab0c0b41f254ff28ba2e9f63d4f94615c8251064305dc0'
                                               },
               'config/vision/zm1601eu5.xml' => {
                                                  'Revision' => 3,
                                                  'md5' => '0f55aead2c32ce164f7b85ce9a7ea7d718d152fd8840ed48446d662f32144f6f706e17411f6fb5048577bc98c4e6fbb3f4974f6924ed0370f08f8cd44681cfba'
                                                },
               'config/vision/zm1602eu.xml' => {
                                                 'Revision' => 2,
                                                 'md5' => '298b94cc8f598b57409cf5db86304998053639cd0d74a44dae05f5eb69ac4c91ce7e034a1295242fb2784b52271c2d885675b72e8693650b79cd19c437387113'
                                               },
               'config/vision/zm1602eu5.xml' => {
                                                  'Revision' => 3,
                                                  'md5' => '3e86f5e2fd0bd4a9e2ce3c433e017909efbf006ef6c542328907584531bda2f060264e2fa8c30a9b9d9ae644b772d67bff969a7067f8ca5669c789d360ed75a0'
                                                },
               'config/vision/zp3102.xml' => {
                                               'Revision' => 11,
                                               'md5' => 'df1f51d8eede5ca5f9fccd106a2b194692280eb96f383ebdfab4035632bccb3b6a8e0c1a0d44f3abbd7b18e9fcb3a91befae4cd35d7659937eff93116ae4526b'
                                             },
               'config/vision/zp3111.xml' => {
                                               'Revision' => 6,
                                               'md5' => '54c3b06afbd284c83a935d5c18ccf21340d81e82188e5d88d1d52ffb655e0e5713aaadb28d9fbea214898dec7e2213816f3ef26dbae8aeafd923029b0ad8c46d'
                                             },
               'config/vision/zr1202us.xml' => {
                                                 'Revision' => 1,
                                                 'md5' => '30d2db0054dc86300fc2fb0cee751cd14d017781764f7894c9e5b1873bf1489ff6da0b5f99a29dc6ba5905a6e98b73544d4be7d79824c43c6e8ac9b261f42aea'
                                               },
               'config/vision/zs5101eu.xml' => {
                                                 'Revision' => 3,
                                                 'md5' => '0de921fc8bc657273b35f1b25aede7c0581ee93c0ea21ec57d4b1e61e405a88ed8a433f1ae465d2d0fc67f2e121ca274869eba7095e56f2e9a7b27c95f59be0d'
                                               },
               'config/vision/zs610eu.xml' => {
                                                'Revision' => 1,
                                                'md5' => '372e2a37557c006447508e63779aa958c8929369eb36c42c6207e048b28bf0c3322ed21f4a0ef8f58a5f0273e0799fd0b7f3d09fc2e0bcc944fb775888470e92'
                                              },
               'config/vision/zu1401jp.xml' => {
                                                 'Revision' => 1,
                                                 'md5' => '6c3a3747736a8dbc94d55649dfac4757ed1e7f178e17dcb88b0515ec105b97fd51322047d36540fddf38a8a8663f4c95bc2518dc022e4c6eb4a1aac940206b04'
                                               },
               'config/vitrum/vitrumI-Dimmer.xml' => {
                                                       'Revision' => 3,
                                                       'md5' => '238254ee2cc5feb7effc709529fd6b4811416284cc61215fda1384b72ccba66314b152af7684712044f1008a6b7c063ebcce7bed8872c1e657b6d1f8c048c18c'
                                                     },
               'config/vitrum/vitrumI-Switch.xml' => {
                                                       'Revision' => 3,
                                                       'md5' => 'd417c83e11e28dfed63f1b1d685ed8c662c1d9733ec7d1bd1a3d42d648ed70361ee4312f1408cdeedeb5ce8d984e3e7b38f4a11f194dc35eacf359f6121c6040'
                                                     },
               'config/vitrum/vitrumII-Dimmer.xml' => {
                                                        'Revision' => 4,
                                                        'md5' => '94048824ccffd27bf338bec81a6ac3f4d1b8c0d1c7af307ad1059986f99daac77522976762d51c13fc51e4710c2f6ddde1194d0502364600afc396c3f22d4104'
                                                      },
               'config/vitrum/vitrumII-RollerBlind.xml' => {
                                                             'Revision' => 3,
                                                             'md5' => 'd75c8a6739a61a0aa1c1ff6c18a95c06688322ccd131aace8610270d31fa676c4c29d48107643a7ac735d39e1d5a77ad8465c31c47dbb2a7886eba551e8a7c9b'
                                                           },
               'config/vitrum/vitrumII-Switch.xml' => {
                                                        'Revision' => 3,
                                                        'md5' => '1809b19960cae19a6a0216b9b63c30fac4fe14ec6f0a5a8f7b6346dff0461f6102d6ecb5e2ff069163e2b58b15b9b1ed9980623905a735273ca59b18f1915ed7'
                                                      },
               'config/vitrum/vitrumIII-Dimmer.xml' => {
                                                         'Revision' => 2,
                                                         'md5' => '76f9677eade9e7eef265a6f907b4caf36fac9b6cd076a4ec92622f154416d224cd3e7747925edd95401d95cf1871a20d3d227a8f46fd7c6e090e757d1bbab080'
                                                       },
               'config/vitrum/vitrumIII-Switch.xml' => {
                                                         'Revision' => 2,
                                                         'md5' => '76f9677eade9e7eef265a6f907b4caf36fac9b6cd076a4ec92622f154416d224cd3e7747925edd95401d95cf1871a20d3d227a8f46fd7c6e090e757d1bbab080'
                                                       },
               'config/vitrum/vitrumIV-Switch.xml' => {
                                                        'Revision' => 2,
                                                        'md5' => '76f9677eade9e7eef265a6f907b4caf36fac9b6cd076a4ec92622f154416d224cd3e7747925edd95401d95cf1871a20d3d227a8f46fd7c6e090e757d1bbab080'
                                                      },
               'config/vitrum/vitrumVI-Switch.xml' => {
                                                        'Revision' => 2,
                                                        'md5' => '76f9677eade9e7eef265a6f907b4caf36fac9b6cd076a4ec92622f154416d224cd3e7747925edd95401d95cf1871a20d3d227a8f46fd7c6e090e757d1bbab080'
                                                      },
               'config/waynedalton/WDTC-20.xml' => {
                                                     'Revision' => 2,
                                                     'md5' => '8fe2947f5d31a45af7828268702bf711c46263cde3347ce3d6922558f17c98edc1e2aba13f17a4881f45d0dd0ac04977d61b3d417251d491b35e2f708fcb02cd'
                                                   },
               'config/wenzhou/sm103.xml' => {
                                               'Revision' => 2,
                                               'md5' => '0544e08b5f873a7db0fa70d8771a7d6ab7e0ecaabccf7159fa56e5d4f65a6585e098763beed0cf8fb019c5ca10738194a18f73f66a5c29bd570cccd4f736e77b'
                                             },
               'config/wenzhou/tsp01.xml' => {
                                               'Revision' => 5,
                                               'md5' => 'c724909421d7301bb7597c4360b536965ab40649a7db2a054fb19cfd2c29efa18ccd104217510de5814c1e75b387873a042ce6e0650a8a6f23219656ce29cc69'
                                             },
               'config/wenzhou/tz55.xml' => {
                                              'Revision' => 3,
                                              'md5' => 'e0e3de23861dc7ff105f07dbaf1d24524364357fceaa2bf4b55f531b28e25f34ccb3f2af802cb1befe5bf41a6c0182f0865bb165c1d16482a68e6c046349b9fd'
                                            },
               'config/wenzhou/tz56.xml' => {
                                              'Revision' => 3,
                                              'md5' => '731e37f2f19957d94f40921c7eaf52c9a304676ea91684e3e59c09289b560f17c0ad9079fd9b1dff5054f40382d28cbfed1666bfb7f98b8d958928018c91a016'
                                            },
               'config/wenzhou/tz56s.xml' => {
                                               'Revision' => 1,
                                               'md5' => 'd59911b92fff93130529f8c226086cdf87f13bb80e32c52adabc91d1bab6030015ccc6ed67c9dc1abdd549c239464b1729921f17ca9e4c45fea55ed135d52f00'
                                             },
               'config/wenzhou/tz57.xml' => {
                                              'Revision' => 1,
                                              'md5' => 'f5010718afca7611e7c7318942c0d01211706a79c746ba0c7e2f3df5102d79b9edf2181e071f8134bc1f56b44020f87815b4e0a7b01dcd6b0f8af11ec92aac2c'
                                            },
               'config/wenzhou/tz65d.xml' => {
                                               'Revision' => 6,
                                               'md5' => 'c142e5b7ca34ce4a6f4cbe242ea63587711cbcc454dae6ed28c923a894e11c97f06442523ffac17120c14376674d8eef286115960aac716383ae96afa0b15e4a'
                                             },
               'config/wenzhou/tz66d.xml' => {
                                               'Revision' => 4,
                                               'md5' => '33cdf081b881ef7aa341f5372fba065de24dafed60e3aafacabbd25d6092314d97bb56d89fbcfbd2e120531f99f94c68cd66892f12e26371689c6a07efe1b513'
                                             },
               'config/wenzhou/tz67.xml' => {
                                              'Revision' => 6,
                                              'md5' => 'b62b4bf4d4b4634460529385eb1427e7f396dfa29cf510a34e1cdb614cfff959ccf8bb5c5604b20bc012955581884efb8808e4c9d0d777976974ffa4f2bdbde2'
                                            },
               'config/wenzhou/tz68.xml' => {
                                              'Revision' => 5,
                                              'md5' => '1692f252e441eaddb2efb274f9b6e9b43a60496f074c8e911c0b088699db1833164278bcffc2de8cdd2a0377f63ecd2c8ffb46655042350cd0db86731619a9ae'
                                            },
               'config/wenzhou/tz69.xml' => {
                                              'Revision' => 7,
                                              'md5' => '6cab1b3be95dd92fca2e77e4c6320cb6783519302b711502fb5ba9012d8bd0c958c4759b7e3bfd613714f08d0b96c634aed3485a1217bb9277d4e2024666c05c'
                                            },
               'config/wenzhou/tz74.xml' => {
                                              'Revision' => 1,
                                              'md5' => 'c468eb5e6431d0b66ff94aa18bbdfd225ef03a95dead2458078dca813074e34b206c949bb685c05a9767f24b508a22e6a1f1a702f1bd591256d1f236acfa2e92'
                                            },
               'config/wenzhou/tz78.xml' => {
                                              'Revision' => 2,
                                              'md5' => 'c796f0198124f0fe0f76e7e0f97956464f6360648ec188c09d54593cc41041b0a7b45ccc8416bb22aca8cd644b22976ab87ff7f121714a42f72d3414a5300d06'
                                            },
               'config/wenzhou/tz79.xml' => {
                                              'Revision' => 1,
                                              'md5' => '2bf67e52c7ea08ed1669c002b5d80ca5101bf88c0c0565c1798d177f7b70a21981770fe89a36d07588c2e562a7728b543ae7e64167ad431a6028a6897dff0f3c'
                                            },
               'config/wenzhou/tz88.xml' => {
                                              'Revision' => 7,
                                              'md5' => '571fe7897815e47fd1b640f2bdd741b9daee276510e8348bd6e9002e018a8e16c67b00c94ca6f3d0ce15c847c61ae2eaa0146772b7a8c330aab89f31935ed3b3'
                                            },
               'config/wenzhou/tze96.xml' => {
                                               'Revision' => 2,
                                               'md5' => 'f98162d3e7d76b60d0ca68d0ad1e4f5f66259b63715e54df16f19fd10b2c572660fbd60bda464e6e2940b1b66bedb442ce95fd75dd6ec48e4b200027d390887a'
                                             },
               'config/widom/DRY.xml' => {
                                           'Revision' => 2,
                                           'md5' => 'dbc331ba0466621612841ab0934432f3c8a7f8e1ba8747047c171690458ba373fc426d217749327f972de6e933d02270abd135a659f096b80968f55fe3d49848'
                                         },
               'config/widom/UBS104.xml' => {
                                              'Revision' => 2,
                                              'md5' => '6843a6c3d929b4e54a1751853942e8cea1651c35f39722138cd21ef47746103881cf18242518f9c459087950fdf29f051ec90b56f844b1290a47db87d8a2c47b'
                                            },
               'config/widom/UME304C_S.xml' => {
                                                 'Revision' => 3,
                                                 'md5' => 'cedd8b8d8c43c00c9213bb2aec31fca162f048abe3543a7da214bf4ae65eab07429ad6ed9f4c973aa0da220d9243e348b8b4351367fc856b759cd275fb2fb1b7'
                                               },
               'config/widom/UMS2.xml' => {
                                            'Revision' => 4,
                                            'md5' => 'd883982d6a5c8c9051c7b91f6085e305eec436c156acd84a29ec4828a2d59c09dd40713761b1af9715a255f54bb9e9f43ed62afb9d7a632a7b68262c08c7bfc0'
                                          },
               'config/widom/WDS.xml' => {
                                           'Revision' => 4,
                                           'md5' => 'd990ef6c9e1876d3980827d7e4c084eaab69193252d3bfe118a87b5307e0583eee1f5454ba2e46e89b805802274f857fecf3e9bd5797b3d59745292729f1d6d8'
                                         },
               'config/widom/WDS2.xml' => {
                                            'Revision' => 3,
                                            'md5' => '65c40370ac24ad380200889852a6e11bac19b9602f55dbcbf9b60fbce1836402cae2bbfebc9c5fc70bae76696fc602e0e4f405ae6f7b6b8dc280a287dad5d63a'
                                          },
               'config/widom/WSP.xml' => {
                                           'Revision' => 3,
                                           'md5' => '51173e77f7aba3abd136dab21471d3331dd5a10b6e91bcf8b7196fc3406b2047cfaf4e29fc01e6d021e994ee94654e69568aea3054bbe74f31d0af2bd416a230'
                                         },
               'config/widom/WTED.xml' => {
                                            'Revision' => 4,
                                            'md5' => '810972a874be37eb108bad40e4ddcd4b55ed3a0deeead8e011cbfeb051df44015a6af4e298d4f206f4ee08fb83dcb7a29bf01c56d069c9748821235b4a6c36a3'
                                          },
               'config/wink/wnk-mot1.xml' => {
                                               'Revision' => 1,
                                               'md5' => 'ae12eda098b6ce28ea5dc3614d24217dad04f2ab61bf3c2da40dd23ad8d5ffe4cd65b7544f29b8ecc23e514f90df168152d133ac12c873657c0b09e44a77fbaf'
                                             },
               'config/wink/wnk-sir1p.xml' => {
                                                'Revision' => 1,
                                                'md5' => '352c501c9d64d726cc42a4fa095b659d22f83e57bea8062b247e35c0c30358a1e321c82a511eb45fd633fc0d3205f38e9a7353e8ecf5f00d572b2ec3c0776059'
                                              },
               'config/zipato/MiniKeypad.xml' => {
                                                   'Revision' => 3,
                                                   'md5' => '1137446900ed79f792ef14c677ae4e99aeca62b977ef3acfcacf114784f6ea82f09471d7c498c977cdc92228cd3e2903afc445f0782186766c7ae21f2dfdf5cd'
                                                 },
               'config/zipato/RGBBulb.xml' => {
                                                'Revision' => 3,
                                                'md5' => 'f0e8b19dbd8492ebd4751bba9855b96592b66bfe06e6a8788831e35e89a46f14f5376651995f26c0f966e742ca880cfabb26af0696d632195711f554949cde7c'
                                              },
               'config/zipato/RGBBulb2.xml' => {
                                                 'Revision' => 3,
                                                 'md5' => '3ab581bd5b844da008afc3e601f8486bfd9b4e89f627d018b815955a4cee2a537eaa0ef2714ad4ec2e1b9ce69064e4942a29f1f8703f19181333e13b9ebc4c58'
                                               },
               'config/zipato/ne-nas-ab02z.xml' => {
                                                     'Revision' => 1,
                                                     'md5' => 'ed86cd99980acd98951775be9759aaf72bd9641b1e773bb52ac4a9b4d5a0469cf04fe4ee3f722b5645c8e00268add952b41dc461c816b8ecde9d65f30f1d01bf'
                                                   },
               'config/zipato/pan04.xml' => {
                                              'Revision' => 3,
                                              'md5' => '73a6ceb8dfa58662bf133853184b7786947c388d9764cb4cc7a0d1ff9f02c1f6faff90ba930d6a96da589abb4c779003e1eeccedf9a663c3aa76408cd3e65d8d'
                                            },
               'config/zipato/vszd2102.xml' => {
                                                 'Revision' => 3,
                                                 'md5' => '3a083cdd5300ea8233f80836cf92de77f94789d3621a23911c103d8789ee0fbe46ee50f233e2f6109e0407e9b304072008cfb1efe7a7108194921cfd4e905511'
                                               },
               'config/zipato/zp3102.xml' => {
                                               'Revision' => 4,
                                               'md5' => '9b6e2104c590a66f620ce51e77f1318cb413f690600c932ded4d650e2cf822a085eb2ebb4f3293f6a48cb3c408d15b56e8496923143a5500921fc37b76bbe18d'
                                             },
               'config/zooz/zen06.xml' => {
                                            'Revision' => 2,
                                            'md5' => '3272685c18a9649d5b938ec972f5d4fc8732fe16a5f2d5e44c42a8023f2051e1844316320a0bb11bf5521dd0a854c8899384ca629725ddcbfec89432382d8ea1'
                                          },
               'config/zooz/zen07.xml' => {
                                            'Revision' => 2,
                                            'md5' => 'c96f925786747bb098e22f5ecb671dc52d51736dd1e8c9a83ab84a77bcb9abe6bae0da1f86af32970da18b2f2f3e987bd2ce4bd1cfa5444f702b5ea32e2dca72'
                                          },
               'config/zooz/zen15.xml' => {
                                            'Revision' => 3,
                                            'md5' => 'bee21869106becfe025892a4f334af530450727b855ffe9418a110bfec9534a4855eca768f82f2c2ad3a8c0e78caf0cba704f1570850bcb28dcb506a1eddb2bc'
                                          },
               'config/zooz/zen16.xml' => {
                                            'Revision' => 4,
                                            'md5' => 'eab1371f2c81d3dac4edeb677afee22eb684fa157dff73bc89e95c93e0421abd949c382b4f2d2203bf6d4d981e913ed31a3080e649694ffdba1ece3fdc46295a'
                                          },
               'config/zooz/zen20.xml' => {
                                            'Revision' => 2,
                                            'md5' => 'ac2c564441a145b501c401ca5fbb62806ae9d69a354bf2abebce04f50e6017c10d3f5d3465975ac771cb047b31d4bca8e1fde9f5c910a36d0bb958c3c1b57826'
                                          },
               'config/zooz/zen20v2.xml' => {
                                              'Revision' => 3,
                                              'md5' => '24682aa795ae957a903d0b7f75dffa0262dcf814c5373eeb3fd09f6ef434713de998a70f928a0eb6d0c511d6f6011ae07dcbc2ea84b603b73820516daf4396b6'
                                            },
               'config/zooz/zen21.xml' => {
                                            'Revision' => 3,
                                            'md5' => '047323e2ed1a3e5340c052d40737fbdb2d2790e225e002f7d58fa3ad32f592da3e2a8cc0f3dd6cc6f06f7b6b505378482be7125db0a335e56abfd478c1cb398b'
                                          },
               'config/zooz/zen21v3.xml' => {
                                              'Revision' => 4,
                                              'md5' => '4ae74d9c845b8404d9b87e42f30283452762f82842dac619e7f3ffa05b91dc191351c950caba575c2e05b60e9a47cd66d2ea8c6f361a8c15bc9efe939f81e434'
                                            },
               'config/zooz/zen22.xml' => {
                                            'Revision' => 2,
                                            'md5' => '5516b28dbfb21fa8057cf83e04100d7e27a74d6bffa5c8203924fbd139ffee8536552307cab4c29dc92f4d762c99e357eb5f86641bae733fb226d67fab9b09a5'
                                          },
               'config/zooz/zen22v2.xml' => {
                                              'Revision' => 3,
                                              'md5' => 'ea4ce1d9800d69e6e04c4ea5317a891575ee49f751f66754f0371bf9894b19504b90b3c8e80c509a8f458d4e989111b21facc9d0cd6740dcddca1e01dc678039'
                                            },
               'config/zooz/zen23.xml' => {
                                            'Revision' => 1,
                                            'md5' => 'b5609b50b35f91a81c21293680581f6a5bfd69cadfdc7987d41f1a41380553d7250fc4ac75d00b2057cf7ec54f5a8479bbe793682e2fcfe207aaa301889fce6f'
                                          },
               'config/zooz/zen23v3.xml' => {
                                              'Revision' => 1,
                                              'md5' => 'c8f21e0f8cbd05de6c68eea2afa733f4590928c8605b589cfcbcbc66de34f7df7d01d008430c602e5cf37e2c8ebd9fcb62a990bfea64be487033ed1312528599'
                                            },
               'config/zooz/zen24.xml' => {
                                            'Revision' => 1,
                                            'md5' => '818d5a9b417d8e06cb5864ec4859d82d30d5d2e6e91bbd4672ac3fd84b20585b8c8529c327e0ac49359276674bf7e3cd15f0ac4f812896bf334c24963f6abd18'
                                          },
               'config/zooz/zen24v2.xml' => {
                                              'Revision' => 1,
                                              'md5' => '7d82148b7087c8f8fc0e22d5e2a6a26b0bbc8c9085e413e772536fc7f323a7137ba6769fe8ac277528325e42b23771b82a521f8c5f38b22d16e75fd102a4c1ef'
                                            },
               'config/zooz/zen25.xml' => {
                                            'Revision' => 1,
                                            'md5' => 'a1518c737c0eb0b63610dca95ebece7df7be426b8b435fb309314f110c77ddb90146d0b03888d2ac03959b2bfd6d181edb7b71cc59c798aeb7f5fa341c4f0d4d'
                                          },
               'config/zooz/zen26.xml' => {
                                            'Revision' => 4,
                                            'md5' => 'c416e8c6296c859c66c9b5817d2a0f4e2d805830019c215e95b4cc160bc95d040f974ee074c96a2c1318c790a91b152665372d2bdb1dcdeef86eef935f741c17'
                                          },
               'config/zooz/zen27.xml' => {
                                            'Revision' => 4,
                                            'md5' => '8ab077ab311e67b716860e7d96baea98c08409fdfd12c94e96c814c72e54581d4a418adc97ca25515f6fe9ff36b29abcbfd40a3c00e1220030d0db570d427a9a'
                                          },
               'config/zooz/zen30.xml' => {
                                            'Revision' => 3,
                                            'md5' => '97c43b277e9ebdad3e538426470242ddf856e571495ffefe0b64cf6d89c1d654412bfa59a12a89ec0970637ea8cc473d6693802bda28f2190176a007cb9b0f10'
                                          },
               'config/zooz/zen31.xml' => {
                                            'Revision' => 2,
                                            'md5' => 'a4ee0ec974ffa1fe6c1e46f0610ad8a2623504b1f52b5d20efdcf665548ca4229d0c9a6c782e5da97b4869dfd2f38b5640f6748424b91f8516dc7cffbf5a0799'
                                          },
               'config/zooz/zen34.xml' => {
                                            'Revision' => 1,
                                            'md5' => 'f154011eca83ccbd89a8e236929f5dce54aee450886f39e1392c6a587c6db2fcab5a5c5937e338ac35787b3b5f664cd748048375c59bb44fe94df98a942a413d'
                                          },
               'config/zooz/zse08.xml' => {
                                            'Revision' => 1,
                                            'md5' => '78ecc6bdf19ce151d87a328949b4ce16e59bf6fd20212d4a7fd23da700e177259b8903bba5150f87c71f7d6ec4b140855c5337b5053cc358b0e2e8c5c41885dc'
                                          },
               'config/zooz/zse09.xml' => {
                                            'Revision' => 5,
                                            'md5' => 'b50183e6c2dc5b4b9678ad3cdd96198e14eaabecf9fcb02783b5027d6cfcc34761eb1ffcf7667e5775b989e624138bfedda4dd5f43caf95d33c5a3d85653fe63'
                                          },
               'config/zooz/zse18.xml' => {
                                            'Revision' => 1,
                                            'md5' => '463b089a041215ad5c2f2576648a86d2720477f4d1be2e9f3c8914a9c97e8bd31f1b9cd7300019ffc99224d8da0b9fcac78f2f134fbd6f1b68f3027f2392b753'
                                          },
               'config/zooz/zse19.xml' => {
                                            'Revision' => 2,
                                            'md5' => 'b7115353998366bdeebc3f5bd1182429f1c20e0e229ca5e22eb7c6d5fb0e617f5af16faac078ed29c17db01c6e1338628a34d3434e8adfcd1cc08b8a59dcdd2c'
                                          },
               'config/zooz/zse29.xml' => {
                                            'Revision' => 3,
                                            'md5' => '0729a5e7b22ffb12c69f1ac58471a9098cceee7f88adb2f86955238a243c92178960e6d7e24c255d7e35ca09570dd60f1174a98ffbd01ccf2c1de92c8e28c675'
                                          },
               'config/zooz/zse30.xml' => {
                                            'Revision' => 2,
                                            'md5' => '16731dc5b294943714a42063058ccbbcaa230b5fc3afd675b9ce340dbfd6466f22ffea32b6d055d8ef5bac341bd86123b490e62509c71f97e0cd3a35a8e23203'
                                          },
               'config/zooz/zse33.xml' => {
                                            'Revision' => 2,
                                            'md5' => '0484e37ea12b75ce8b33c7501a01c8fd45c2176e0c696ceedc3699a94f71e8bc08ffd425336f58e202c8adba41799a4af0c39d6ca109ba501b5f2fdcffb301a4'
                                          },
               'config/zooz/zse40.xml' => {
                                            'Revision' => 4,
                                            'md5' => '1e0ed06e4dd0df87cd985a28f0f1d89c32da3f4568334aae4ed0cf8c525910d43b63a8f4a426d5ee1c71328dc75f58fe0d900d24594f19c7b6ef337a77452d4e'
                                          },
               'config/zwave.me/004001.xml' => {
                                                 'Revision' => 1,
                                                 'md5' => '2c21b7cc32d607fcd6d52cd111dd083607ec2ee55317aa272a373b94aa7c7b78b21b84a98d9a658d89c2233e087413b9e20c7354baacef8a90db5662045d74a8'
                                               },
               'config/zwave.me/ZME_05431.xml' => {
                                                    'Revision' => 4,
                                                    'md5' => 'f6cd0740204353d2dec8fd5e67077f5b7ec5733aff9e4e503c03915c8788f1c03b0efbb8ed70564d238f7e26efefb1cd1deb0c0bb8da210cb791268a4799f222'
                                                  },
               'config/zwave.me/ZME_05461.xml' => {
                                                    'Revision' => 2,
                                                    'md5' => '4e05c806c751e12377a794db656f71237b85ba40d033061476b23b1d01578dde05a64a88aca5e5aa807df7d75387d6c961d6dd0f1b5efe40df8d05706d171ffa'
                                                  },
               'config/zwave.me/ZME_06433.xml' => {
                                                    'Revision' => 4,
                                                    'md5' => 'a287cd866ea81ee15fc83c90dc6bb3eb535d20f2e125697a97a468b73133aa4195674a0b72e118afc0618b11b7201dcce48e7ab91225df704fcd74fef19f4504'
                                                  },
               'config/zwave.me/ZME_06436.xml' => {
                                                    'Revision' => 4,
                                                    'md5' => 'ec35ca48a16152672c4aa51e07df7d31ef6e38b00fca9868bd5983a3e1a6d293247c90715e6e9e337b4eb0fcdb2a93a74fcf152038d65f5942d0e546dcc84c9f'
                                                  },
               'config/zwave.me/ZME_064381.xml' => {
                                                     'Revision' => 1,
                                                     'md5' => 'e148ecf81796136f400a5753cd6f9ffebe3ce7c13bdfbeeecc91637eee63af3dbecaf6ba3f781080011c3151994d25c128810b80253bfda858e75dee7f313c0c'
                                                   },
               'config/zwave.me/ZME_064435.xml' => {
                                                     'Revision' => 3,
                                                     'md5' => '1625ec4dcadb0ae4d8b949997385f4abe0f185cc3b615abd38164a2cf4b5761eaac9bdd6dba2e713c7cd4a9e866ad0b2f0ed41216c7591a3ed46057930627be8'
                                                   },
               'config/zwave.me/ZME_KFOB-S.xml' => {
                                                     'Revision' => 2,
                                                     'md5' => '84e5940a1b022d8da95bfe9b067e17e66767fec7da22c1a1eb350fb3cf18eb175532fd062566f3c62b7a77e211f539ad17467c762b476c237cd1322fd52f74bb'
                                                   },
               'config/zwave.me/ZME_RC2.xml' => {
                                                  'Revision' => 2,
                                                  'md5' => 'bfa124a8d90e7fc44894600c87a61831533dd38a39af56190580464bbaf15665b677a7386266d050f607d138d672b0852c57fe4a1dc0ac188bfd26c2cfb437c7'
                                                },
               'config/zwave.me/ZME_WALLC-S.xml' => {
                                                      'Revision' => 3,
                                                      'md5' => '621f081bad2efff30abef88abeebf5e28f06c9bdd01d1dec4231839666d836e08e50a83a3b839322e8916135ba362175dd2727c05f1338dd4f4204e4608ffa24'
                                                    },
               'config/zwave.me/ZME_WCD2.xml' => {
                                                   'Revision' => 3,
                                                   'md5' => '90b00f6c25ecfabd71029590bb0d5a20bd2265297d01ba15ab11e4f9f2dd60d63bdb0cc1988bd03c1b1e3420622848bdc80c7b039a7b31c2a50627dd3c8d1e39'
                                                 },
               'config/zwave.me/ZUno.xml' => {
                                               'Revision' => 4,
                                               'md5' => '74246cca8439213f22c8000f53c8f7599bbed8ce05fb24f8a28ed5179e1625d66584e5c0511a9ce2d464173816aad3dc9563f72042960ca2f129b36d4e48f6ef'
                                             },
               'config/zwave.me/iTemp.xml' => {
                                                'Revision' => 3,
                                                'md5' => 'c5e295ffeab7af317db7d2a4a7b619d26dcf253e2a442c626564902bc0a99f40f009a309e1b25c87edd00296e080cb7c737a0abb7eb67e50f9544b0a5f8d2403'
                                              },
               'config/zwave.me/kfob.xml' => {
                                               'Revision' => 3,
                                               'md5' => 'c071ad553d96f6e79fa728e477dd6a12c9ddb0a029f69657ee65a2438bf9fdf9c9ee3d57084e6ddfb35a346a54bb51a8c4708642b40968041df0a336a2cba0c4'
                                             },
               'config/zwave.me/popp_kfob-c.xml' => {
                                                      'Revision' => 4,
                                                      'md5' => '91374eeabd5950ae498de528ee67309d78f87bc3f2d18b1cb73e06f4d16f660eb0099e583397e7003a0a5796d7261f5f5ec029ba67ef683319d35c20da4cd3a3'
                                                    },
               'config/zwave.me/razberry.xml' => {
                                                   'Revision' => 1,
                                                   'md5' => '5cf581246a71ff451015e9286788a0398788494bdb014ea7a77efd3d4b36e6c7b5ebc9ce2e05471b35a59539ebb5927c75575d56bcb34d99a2e3507f492eb3c6'
                                                 },
               'config/zwave.me/zme_raz5.xml' => {
                                                   'Revision' => 2,
                                                   'md5' => 'cdfd903cab9349c17a53d25ff8210d42a5f9197ebbe8fd3e654dc5caedc12c40e96bcb3fadfdf72ce3e05d59c99de58fd21858be5ca8c2c820c8d315e3415149'
                                                 },
               'config/zwave.me/zweather.xml' => {
                                                   'Revision' => 2,
                                                   'md5' => 'f40e1e4cc7ff539af041862b90ccf3dc74b602fab35a6e74a406694ee29283077d3b1cd418b52fcdee30269e75e9b07155024cb5f62cb1bebc5fef8012492ba6'
                                                 },
               'config/zwp/PA-100.xml' => {
                                            'Revision' => 2,
                                            'md5' => '93335c6b61d2f82b5bdc62d2c48cb3e10bf2bad3ea39c9e0e7a82d191e3b74b23937f6c12f473fd5243983382337b23b652dc64f663c74fcd3f1a99be4e58ec4'
                                          },
               'config/zwp/WD-100.xml' => {
                                            'Revision' => 3,
                                            'md5' => 'a5bceb54540c63bdc1f03a6f26ff79f1bba74af878895b8f70cdfe67fdd6165c366b1cea29f44a5773549655012aafd4c8cd35fa78180ad30cd1b39de36357e6'
                                          }
             );<|MERGE_RESOLUTION|>--- conflicted
+++ resolved
@@ -1940,13 +1940,8 @@
                                                    'md5' => '4d34aeaaea917c229bedbb737e4de1550b2d7db5f9e61566a1c0a39966b6442d381d01f93714e12aae1404797d36854274cc4063dd7424b00d27da238b17a36a'
                                                  },
                'config/manufacturer_specific.xml' => {
-<<<<<<< HEAD
-                                                       'Revision' => 135,
-                                                       'md5' => '9aff04fe61966cf2b5c628e2d666d081f3abb3a5c49ebff8d4428d8155a25ec70383a9057eef4b18e38d6b9e0976632d4a2559423801da11331237486b532fd5'
-=======
                                                        'Revision' => 159,
                                                        'md5' => 'a7b5ac5a8efcfdbdd028bef54da628fddade3e30f1e495e10ca64e0f8d8fc680696d9be7d0a950b89798505c7fcf947b0f05517d7f523eb6d8b36ebe3f2e5dba'
->>>>>>> ee90c896
                                                      },
                'config/mcohome/a8-9.xml' => {
                                               'Revision' => 1,
@@ -2048,15 +2043,12 @@
                                                 'Revision' => 1,
                                                 'md5' => '6bdd47c7a0ba829e89cf2735e720bf2b62020f228a4e80df237c1b454707ea7aa7898e916bcad430ac313d38206e9862b5a51748ec3138368c2b5fb643d93d15'
                                               },
-<<<<<<< HEAD
                'config/namron/4512712.xml' => {
                                                 'Revision' => 2,
                                                 'md5' => 'a82b5f87b0be78f05917547ca8ca358d6d2ff484a3aab865597fc8fa8d59dac81498693d0768f4aa8aa7fdf45ce115edf96a6ad17cee09d9ef37941f803a2ade'
-=======
                'config/namron/4512714.xml' => {
                                                 'Revision' => 1,
                                                 'md5' => '223ddb325b70ed7abe9898aa74521b6ad263a45e6a4be4f6842af04d0093d300451ca1d9b07e392c129195e425f431b8faf5fadcb7c32ecc74096699419a8446'
->>>>>>> ee90c896
                                               },
                'config/namron/4512715.xml' => {
                                                 'Revision' => 1,
