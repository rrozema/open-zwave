--- conflicted
+++ resolved
@@ -4037,27 +4037,9 @@
 			break;
 		}
 
-<<<<<<< HEAD
 		Log::Write( LogLevel_Info, nodeId, "ADD_NODE_STATUS_DONE" );
 		state = ControllerState_Completed;
 		if( m_currentControllerCommand != NULL && m_currentControllerCommand->m_controllerCommandNode != 0xff )
-=======
-
-			if( m_currentControllerCommand != NULL )
-			{
-				m_currentControllerCommand->m_controllerAdded = true;
-				m_currentControllerCommand->m_controllerCommandNode = _data[4];
-				/* make sure we dont overrun our buffer. Its ok to truncate */
-				uint8 length = _data[5];
-				if (length > 254) length = 254;
-				memcpy(&m_currentControllerCommand->m_controllerDeviceProtocolInfo, &_data[6], length);
-				m_currentControllerCommand->m_controllerDeviceProtocolInfoLength = length;
-			}
-//			AddNodeStop( _funcId );
-			break;
-		}
-		case ADD_NODE_STATUS_PROTOCOL_DONE:
->>>>>>> c3d5dc65
 		{
 			InitNode( m_currentControllerCommand->m_controllerCommandNode, true, m_currentControllerCommand->m_controllerCommandArg != 0, m_currentControllerCommand->m_controllerDeviceProtocolInfo, m_currentControllerCommand->m_controllerDeviceProtocolInfoLength );
 		}
