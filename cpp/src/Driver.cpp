//-----------------------------------------------------------------------------
//
//	Driver.cpp
//
//	Communicates with a Z-Wave network
//
//	Copyright (c) 2010 Mal Lansell <openzwave@lansell.org>
//
//	SOFTWARE NOTICE AND LICENSE
//
//	This file is part of OpenZWave.
//
//	OpenZWave is free software: you can redistribute it and/or modify
//	it under the terms of the GNU Lesser General Public License as published
//	by the Free Software Foundation, either version 3 of the License,
//	or (at your option) any later version.
//
//	OpenZWave is distributed in the hope that it will be useful,
//	but WITHOUT ANY WARRANTY; without even the implied warranty of
//	MERCHANTABILITY or FITNESS FOR A PARTICULAR PURPOSE.  See the
//	GNU Lesser General Public License for more details.
//
//	You should have received a copy of the GNU Lesser General Public License
//	along with OpenZWave.  If not, see <http://www.gnu.org/licenses/>.
//
//-----------------------------------------------------------------------------
#include "Defs.h"
#include "Driver.h"
#include "Options.h"
#include "Manager.h"
#include "Node.h"
#include "Msg.h"
#include "Notification.h"
#include "Scene.h"
#include "ZWSecurity.h"
#include "DNSThread.h"
#include "Http.h"
#include "ManufacturerSpecificDB.h"

#include "platform/Event.h"
#include "platform/Mutex.h"
#include "platform/SerialController.h"
#ifdef WINRT
#include "platform/winRT/HidControllerWinRT.h"
#else
#include "platform/HidController.h"
#endif
#include "platform/Thread.h"
#include "platform/Log.h"
#include "platform/TimeStamp.h"

#include "command_classes/CommandClasses.h"
#include "command_classes/ApplicationStatus.h"
#include "command_classes/ControllerReplication.h"
#include "command_classes/Security.h"
#include "command_classes/WakeUp.h"
#include "command_classes/SwitchAll.h"
#include "command_classes/ManufacturerSpecific.h"
#include "command_classes/NoOperation.h"

#include "value_classes/ValueID.h"
#include "value_classes/Value.h"
#include "value_classes/ValueStore.h"

#include "tinyxml.h"


#include "Utils.h"
#if defined(__unix__) || (defined(__APPLE__) && defined(__MACH__))
# include <unistd.h>
#elif defined _WIN32
# include <windows.h>
#define sleep(x) Sleep(1000 * x)
#endif
#include <algorithm>
#include <iostream>
#include <sstream>
#include <iomanip>

using namespace OpenZWave;

// Version numbering for saved configurations. Any change that will invalidate
// previously saved configurations must be accompanied by an increment to the
// version number, and a comment explaining the date of, and reason for, the change.
//
// 01: 12-31-2010 - Introduced config version numbering due to ValueID format change.
// 02: 01-12-2011 - Command class m_afterMark sense corrected, and attribute named to match.
// 03: 08-04-2011 - Changed command class instance handling for non-sequential MultiChannel endpoints.
//
uint32 const c_configVersion = 3;

static char const* c_libraryTypeNames[] =
{
		"Unknown",			// library type 0
		"Static Controller",		// library type 1
		"Controller",       		// library type 2
		"Enhanced Slave",   		// library type 3
		"Slave",            		// library type 4
		"Installer",			// library type 5
		"Routing Slave",		// library type 6
		"Bridge Controller",    	// library type 7
		"Device Under Test"		// library type 8
};

static char const* c_controllerCommandNames[] =
{
		"None",
		"Add Device",
		"Create New Primary",
		"Receive Configuration",
		"Remove Device",
		"Remove Failed Node",
		"Has Node Failed",
		"Replace Failed Node",
		"Transfer Primary Role",
		"Request Network Update",
		"Request Node Neighbor Update",
		"Assign Return Route",
		"Delete All Return Routes",
		"Send Node Information",
		"Replication Send",
		"Create Button",
		"Delete Button"
};

static char const* c_sendQueueNames[] =
{
		"Command",
		"Security",
		"NoOp",
		"Controller",
		"WakeUp",
		"Send",
		"Query",
		"Poll"
};


//-----------------------------------------------------------------------------
// <Driver::Driver>
// Constructor
//-----------------------------------------------------------------------------
Driver::Driver
(
		string const& _controllerPath,
		ControllerInterface const& _interface
):
m_driverThread( new Thread( "driver" ) ),
m_dns ( new DNSThread(this) ),
m_dnsThread ( new Thread( "dns" ) ),
m_initMutex(new Mutex()),
m_exit( false ),
m_init( false ),
m_awakeNodesQueried( false ),
m_allNodesQueried( false ),
m_notifytransactions( false ),
m_controllerInterfaceType( _interface ),
m_controllerPath( _controllerPath ),
m_controller( NULL ),
m_homeId( 0 ),
m_libraryVersion( "" ),
m_libraryTypeName( "" ),
m_libraryType( 0 ),
m_manufacturerId( 0 ),
m_productType( 0 ),
m_productId ( 0 ),
m_initVersion( 0 ),
m_initCaps( 0 ),
m_controllerCaps( 0 ),
m_Controller_nodeId ( 0 ),
m_nodeMutex( new Mutex() ),
m_controllerReplication( NULL ),
m_transmitOptions( TRANSMIT_OPTION_ACK | TRANSMIT_OPTION_AUTO_ROUTE | TRANSMIT_OPTION_EXPLORE ),
m_waitingForAck( false ),
m_expectedCallbackId( 0 ),
m_expectedReply( 0 ),
m_expectedCommandClassId( 0 ),
m_expectedNodeId( 0 ),
m_pollThread( new Thread( "poll" ) ),
m_pollMutex( new Mutex() ),
m_pollInterval( 0 ),
m_bIntervalBetweenPolls( false ),				// if set to true (via SetPollInterval), the pollInterval will be interspersed between each poll (so a much smaller m_pollInterval like 100, 500, or 1,000 may be appropriate)
m_currentControllerCommand( NULL ),
m_SUCNodeId( 0 ),
m_controllerResetEvent( NULL ),
m_sendMutex( new Mutex() ),
m_currentMsg( NULL ),
m_virtualNeighborsReceived( false ),
m_notificationsEvent( new Event() ),
m_SOFCnt( 0 ),
m_ACKWaiting( 0 ),
m_readAborts( 0 ),
m_badChecksum( 0 ),
m_readCnt( 0 ),
m_writeCnt( 0 ),
m_CANCnt( 0 ),
m_NAKCnt( 0 ),
m_ACKCnt( 0 ),
m_OOFCnt( 0 ),
m_dropped( 0 ),
m_retries( 0 ),
m_callbacks( 0 ),
m_badroutes( 0 ),
m_noack( 0 ),
m_netbusy( 0 ),
m_notidle( 0 ),
m_nondelivery( 0 ),
m_routedbusy( 0 ),
m_broadcastReadCnt( 0 ),
m_broadcastWriteCnt( 0 ),
m_nonceReportSent( 0 ),
m_nonceReportSentAttempt( 0 ),
m_queueMsgEvent (new Event() ),
m_eventMutex (new Mutex() )
{
	// set a timestamp to indicate when this driver started
	TimeStamp m_startTime;

	// Create the message queue events
	for( int32 i=0; i<MsgQueue_Count; ++i )
	{
		m_queueEvent[i] = new Event();
	}

	// Clear the nodes array
	memset( m_nodes, 0, sizeof(Node*) * 256 );

	// Clear the virtual neighbors array
	memset( m_virtualNeighbors, 0, NUM_NODE_BITFIELD_BYTES );

	// Initilize the Network Keys

	initNetworkKeys(false);

	if( ControllerInterface_Hid == _interface )
	{
		m_controller = new HidController();
	}
	else
	{
		m_controller = new SerialController();
	}
	m_controller->SetSignalThreshold( 1 );

	Options::Get()->GetOptionAsBool( "NotifyTransactions", &m_notifytransactions );
	Options::Get()->GetOptionAsInt( "PollInterval", &m_pollInterval );
	Options::Get()->GetOptionAsBool( "IntervalBetweenPolls", &m_bIntervalBetweenPolls );

	m_httpClient = new HttpClient(this);

	m_mfs = ManufacturerSpecificDB::Create();

	CheckMFSConfigRevision();

}

//-----------------------------------------------------------------------------
// <Driver::Driver>
// Destructor
//-----------------------------------------------------------------------------
Driver::~Driver
(
)
{

	/* Signal that we are going away... so at least Apps know... */
	Notification* notification = new Notification( Notification::Type_DriverRemoved );
	notification->SetHomeAndNodeIds( m_homeId, 0 );
	QueueNotification( notification );
	NotifyWatchers();


	// append final driver stats output to the log file
	LogDriverStatistics();

	// Save the driver config before deleting anything else
	bool save;
	if( Options::Get()->GetOptionAsBool( "SaveConfiguration", &save) )
	{
		if( save )
		{
			WriteConfig();
			Scene::WriteXML( "zwscene.xml" );
		}
	}

	// The order of the statements below has been achieved by mitigating freed memory
	//references using a memory allocator checker. Do not rearrange unless you are
	//certain memory won't be referenced out of order. --Greg Satz, April 2010
	m_initMutex->Lock();
	m_exit = true;
	m_initMutex->Unlock();

	m_pollThread->Stop();
	m_pollThread->Release();

	m_dnsThread->Stop();
	m_dnsThread->Release();
	delete m_dns;

	m_driverThread->Stop();
	m_driverThread->Release();

	m_sendMutex->Release();

	m_controller->Close();
	m_controller->Release();

	m_initMutex->Release();

	if( m_currentMsg != NULL )
	{
		RemoveCurrentMsg();
	}

	// Clear the node data
	{
		LockGuard LG(m_nodeMutex);
		for( int i=0; i<256; ++i )
		{
			if( GetNodeUnsafe( i ) )
			{
				delete m_nodes[i];
				m_nodes[i] = NULL;
				Notification* notification = new Notification( Notification::Type_NodeRemoved );
				notification->SetHomeAndNodeIds( m_homeId, i );
				QueueNotification( notification );
			}
		}
	}
	// Don't release until all nodes have removed their poll values
	m_pollMutex->Release();

	// Clear the send Queue
	for( int32 i=0; i<MsgQueue_Count; ++i )
	{
		while( !m_msgQueue[i].empty() )
		{
			MsgQueueItem const& item = m_msgQueue[i].front();
			if( MsgQueueCmd_SendMsg == item.m_command )
			{
				delete item.m_msg;
			}
			else if( MsgQueueCmd_Controller == item.m_command )
			{
				delete item.m_cci;
			}
			m_msgQueue[i].pop_front();
		}

		m_queueEvent[i]->Release();
	}
	/* Doing our Notification Call back here in the destructor is just asking for trouble
	 * as there is a good chance that the application will do some sort of GetDriver() supported
	 * method on the Manager Class, which by this time, most of the OZW Classes associated with the
	 * Driver class is 99% destructed. (mainly nodes, which cascade to CC, which cascade to ValueID
	 * classes etc). We might need a flag around the Manager::GetDriver() class that stops applications
	 * from getting a half destructed Driver Reference, but still retain a Internal GetDriver() method
	 * that can return half destructed Driver references for internal classes (as per Greg's note above)
	 */
	bool notify;
	if( Options::Get()->GetOptionAsBool( "NotifyOnDriverUnload", &notify) )
	{
		if( notify )
		{
			NotifyWatchers();
		}
	}

	if (m_controllerReplication)
		delete m_controllerReplication;

	m_notificationsEvent->Release();
	m_nodeMutex->Release();

	delete this->AuthKey;
	delete this->EncryptKey;
	delete this->m_httpClient;

}

//-----------------------------------------------------------------------------
// <Driver::Start>
// Start the driver thread
//-----------------------------------------------------------------------------
void Driver::Start
(
)
{
	// Start the thread that will handle communications with the Z-Wave network
	m_driverThread->Start( Driver::DriverThreadEntryPoint, this );
	m_dnsThread->Start ( DNSThread::DNSThreadEntryPoint, m_dns);
}

//-----------------------------------------------------------------------------
// <Driver::DriverThreadEntryPoint>
// Entry point of the thread for creating and managing the worker threads
//-----------------------------------------------------------------------------
void Driver::DriverThreadEntryPoint
(
		Event* _exitEvent,
		void* _context
)
{
	Driver* driver = (Driver*)_context;
	if( driver )
	{
		driver->DriverThreadProc( _exitEvent );
	}
}

//-----------------------------------------------------------------------------
// <Driver::DriverThreadProc>
// Create and manage the worker threads
//-----------------------------------------------------------------------------
void Driver::DriverThreadProc
(
		Event* _exitEvent
)
{
#define WAITOBJECTCOUNT 11

	uint32 attempts = 0;
	bool mfsisReady = false;
	while( true )
	{
		if( Init( attempts ) )
		{
			// Driver has been initialised
			Wait* waitObjects[WAITOBJECTCOUNT];
			waitObjects[0] = _exitEvent;						// Thread must exit.
			waitObjects[1] = m_notificationsEvent;				// Notifications waiting to be sent.
			waitObjects[2] = m_queueMsgEvent; ;					// a DNS and HTTP Event
			waitObjects[3] = m_controller;					    // Controller has received data.
			waitObjects[4] = m_queueEvent[MsgQueue_Command];	// A controller command is in progress.
			waitObjects[5] = m_queueEvent[MsgQueue_NoOp];		// Send device probes and diagnostics messages
			waitObjects[6] = m_queueEvent[MsgQueue_Controller];	// A multi-part controller command is in progress
			waitObjects[7] = m_queueEvent[MsgQueue_WakeUp];		// A node has woken. Pending messages should be sent.
			waitObjects[8] = m_queueEvent[MsgQueue_Send];		// Ordinary requests to be sent.
			waitObjects[9] = m_queueEvent[MsgQueue_Query];		// Node queries are pending.
			waitObjects[10] = m_queueEvent[MsgQueue_Poll];		// Poll request is waiting.

			TimeStamp retryTimeStamp;
			int retryTimeout = RETRY_TIMEOUT;
			Options::Get()->GetOptionAsInt( "RetryTimeout", &retryTimeout );
			//retryTimeout = RETRY_TIMEOUT * 10;
			while( true )
			{
				Log::Write( LogLevel_StreamDetail, "      Top of DriverThreadProc loop." );
				uint32 count = WAITOBJECTCOUNT;
				int32 timeout = Wait::Timeout_Infinite;

				// if the ManufacturerDB class is setting up, we can't do anything yet
				if (mfsisReady == false) {
					count=3;

					// If we're waiting for a message to complete, we can only
					// handle incoming data, notifications, DNS/HTTP  and exit events.
				} else if( m_waitingForAck || m_expectedCallbackId || m_expectedReply )
				{
					count = 4;
					timeout = m_waitingForAck ? ACK_TIMEOUT : retryTimeStamp.TimeRemaining();
					if( timeout < 0 )
					{
						timeout = 0;
					}
				}
				else if( m_currentControllerCommand != NULL )
				{
					count = 7;
				}
				else
				{
					Log::QueueClear();							// clear the log queue when starting a new message
				}

				// Wait for something to do
				int32 res = Wait::Multiple( waitObjects, count, timeout );

				switch( res )
				{
				case -1:
				{
					// Wait has timed out - time to resend
					if( m_currentMsg != NULL )
					{
						Notification* notification = new Notification( Notification::Type_Notification );
						notification->SetHomeAndNodeIds( m_homeId, m_currentMsg->GetTargetNodeId() );
						notification->SetNotification( Notification::Code_Timeout );
						QueueNotification( notification );
					}
					if( WriteMsg( "Wait Timeout" ) )
					{
						retryTimeStamp.SetTime( retryTimeout );
					}
					break;
				}
				case 0:
				{
					// Exit has been signalled
					return;
				}
				case 1:
				{
					// Notifications are waiting to be sent
					NotifyWatchers();
					break;
				}
				case 2:
				{
					// a DNS or HTTP Event has occurred
					ProcessEventMsg();
					if (mfsisReady == false && m_mfs->isReady()) {
						Notification* notification = new Notification( Notification::Type_ManufacturerSpecificDBReady );
						QueueNotification( notification );
						mfsisReady = true;
					}
					break;
				}
				case 3:
				{
					// Data has been received
					ReadMsg();
					break;
				}
				default:
				{
					// All the other events are sending message queue items
					if( WriteNextMsg( (MsgQueue)(res-4) ) )
					{
						retryTimeStamp.SetTime( retryTimeout );
					}
					break;
				}
				}
			}
		}

		++attempts;

		uint32 maxAttempts = 0;
		Options::Get()->GetOptionAsInt("DriverMaxAttempts", (int32 *)&maxAttempts);
		if( maxAttempts && (attempts >= maxAttempts) )
		{
			Manager::Get()->Manager::SetDriverReady(this, false);
			NotifyWatchers();
			break;
		}

		if( attempts < 25 )
		{
			// Retry every 5 seconds for the first two minutes
			if( Wait::Single( _exitEvent, 5000 ) == 0 )
			{
				// Exit signalled.
				return;
			}
		}
		else
		{
			// Retry every 30 seconds after that
			if( Wait::Single( _exitEvent, 30000 ) == 0 )
			{
				// Exit signalled.
				return;
			}
		}
	}
}


//-----------------------------------------------------------------------------
// <Driver::Init>
// Initialize the controller
//-----------------------------------------------------------------------------
bool Driver::Init
(
		uint32 _attempts
)
{
	m_initMutex->Lock();

	if (m_exit)
	{
		m_initMutex->Unlock();
		return false;
	}

	m_Controller_nodeId = -1;
	m_waitingForAck = false;

	// Open the controller
	Log::Write( LogLevel_Info, "  Opening controller %s", m_controllerPath.c_str() );

	if( !m_controller->Open( m_controllerPath ) )
	{
		Log::Write( LogLevel_Warning, "WARNING: Failed to init the controller (attempt %d)", _attempts );
		m_initMutex->Unlock();
		return false;
	}

	// Controller opened successfully, so we need to start all the worker threads
	m_pollThread->Start( Driver::PollThreadEntryPoint, this );

	// Send a NAK to the ZWave device
	uint8 nak = NAK;
	m_controller->Write( &nak, 1 );

	// Get/set ZWave controller information in its preferred initialization order
	m_controller->PlayInitSequence( this );

	//If we ever want promiscuous mode uncomment this code.
	//Msg* msg = new Msg( "FUNC_ID_ZW_SET_PROMISCUOUS_MODE", 0xff, REQUEST, FUNC_ID_ZW_SET_PROMISCUOUS_MODE, false, false );
	//msg->Append( 0xff );
	//SendMsg( msg );

	m_initMutex->Unlock();

	// Init successful
	return true;
}

//-----------------------------------------------------------------------------
// <Driver::RemoveQueues>
// Clean up any messages to a node
//-----------------------------------------------------------------------------
void Driver::RemoveQueues
(
		uint8 const _nodeId
)
{
	if( m_currentMsg != NULL && m_currentMsg->GetTargetNodeId() == _nodeId )
	{
		RemoveCurrentMsg();
	}

	// Clear the send Queue
	for( int32 i=0; i<MsgQueue_Count; ++i )
	{
		list<MsgQueueItem>::iterator it = m_msgQueue[i].begin();
		while( it != m_msgQueue[i].end() )
		{
			bool remove = false;
			MsgQueueItem const& item = *it;
			if( MsgQueueCmd_SendMsg == item.m_command && _nodeId == item.m_msg->GetTargetNodeId() )
			{
				delete item.m_msg;
				remove = true;
			}
			else if( MsgQueueCmd_QueryStageComplete == item.m_command && _nodeId == item.m_nodeId )
			{
				remove = true;
			}
			else if( MsgQueueCmd_Controller == item.m_command && _nodeId == item.m_cci->m_controllerCommandNode && m_currentControllerCommand != item.m_cci )
			{
				delete item.m_cci;
				remove = true;
			}
			else if (MsgQueueCmd_ReloadNode == item.m_command && _nodeId == item.m_nodeId)
			{
				remove = true;
			}
			if( remove )
			{
				it = m_msgQueue[i].erase( it );
			}
			else
			{
				++it;
			}
		}
		if( m_msgQueue[i].empty() )
		{
			m_queueEvent[i]->Reset();
		}
	}
}

//-----------------------------------------------------------------------------
//	Configuration
//-----------------------------------------------------------------------------

//-----------------------------------------------------------------------------
// <Driver::ReadConfig>
// Read our configuration from an XML document
//-----------------------------------------------------------------------------
bool Driver::ReadConfig
(
)
{
	char str[32];
	int32 intVal;

	// Load the XML document that contains the driver configuration
	string userPath;
	Options::Get()->GetOptionAsString( "UserPath", &userPath );

	snprintf( str, sizeof(str), "ozwcache_0x%08x.xml", m_homeId );
	string filename =  userPath + string(str);

	TiXmlDocument doc;
	if( !doc.LoadFile( filename.c_str(), TIXML_ENCODING_UTF8 ) )
	{
		return false;
	}

	TiXmlElement const* driverElement = doc.RootElement();

	// Version
	if( TIXML_SUCCESS != driverElement->QueryIntAttribute( "version", &intVal ) || (uint32)intVal != c_configVersion )
	{
		Log::Write( LogLevel_Warning, "WARNING: Driver::ReadConfig - %s is from an older version of OpenZWave and cannot be loaded.", filename.c_str() );
		return false;
	}

	// Capabilities
	if( TIXML_SUCCESS == driverElement->QueryIntAttribute( "revision", &intVal ) )
	{
		m_mfs->setLatestRevision(intVal);
	}


	// Home ID
	char const* homeIdStr = driverElement->Attribute( "home_id" );
	if( homeIdStr )
	{
		char* p;
		uint32 homeId = (uint32)strtoul( homeIdStr, &p, 0 );

		if( homeId != m_homeId )
		{
			Log::Write( LogLevel_Warning, "WARNING: Driver::ReadConfig - Home ID in file %s is incorrect", filename.c_str() );
			return false;
		}
	}
	else
	{
		Log::Write( LogLevel_Warning, "WARNING: Driver::ReadConfig - Home ID is missing from file %s", filename.c_str() );
		return false;
	}

	// Node ID
	if( TIXML_SUCCESS == driverElement->QueryIntAttribute( "node_id", &intVal ) )
	{
		if( (uint8)intVal != m_Controller_nodeId )
		{
			Log::Write( LogLevel_Warning, "WARNING: Driver::ReadConfig - Controller Node ID in file %s is incorrect", filename.c_str() );
			return false;
		}
	}
	else
	{
		Log::Write( LogLevel_Warning, "WARNING: Driver::ReadConfig - Node ID is missing from file %s", filename.c_str() );
		return false;
	}

	// Capabilities
	if( TIXML_SUCCESS == driverElement->QueryIntAttribute( "api_capabilities", &intVal ) )
	{
		m_initCaps = (uint8)intVal;
	}

	if( TIXML_SUCCESS == driverElement->QueryIntAttribute( "controller_capabilities", &intVal ) )
	{
		m_controllerCaps = (uint8)intVal;
	}

	// Poll Interval
	if( TIXML_SUCCESS == driverElement->QueryIntAttribute( "poll_interval", &intVal ) )
	{
		m_pollInterval = intVal;
	}

	// Poll Interval--between polls or period for polling the entire pollList?
	char const* cstr = driverElement->Attribute( "poll_interval_between" );
	if( cstr )
	{
		m_bIntervalBetweenPolls = !strcmp( cstr, "true" );
	}

	// Read the nodes
	LockGuard LG(m_nodeMutex);
	TiXmlElement const* nodeElement = driverElement->FirstChildElement();
	while( nodeElement )
	{
		char const* str = nodeElement->Value();
		if( str && !strcmp( str, "Node" ) )
		{
			// Get the node Id from the XML
			if( TIXML_SUCCESS == nodeElement->QueryIntAttribute( "id", &intVal ) )
			{
				uint8 nodeId = (uint8)intVal;
				Node* node = new Node( m_homeId, nodeId );
				m_nodes[nodeId] = node;

				Notification* notification = new Notification( Notification::Type_NodeAdded );
				notification->SetHomeAndNodeIds( m_homeId, nodeId );
				QueueNotification( notification );

				// Read the rest of the node configuration from the XML
				node->ReadXML( nodeElement );
			}
		}

		nodeElement = nodeElement->NextSiblingElement();
	}

	LG.Unlock();

	// restore the previous state (for now, polling) for the nodes/values just retrieved
	for( int i=0; i<256; i++ )
	{
		if( m_nodes[i] != NULL )
		{
			ValueStore* vs = m_nodes[i]->m_values;
			for( ValueStore::Iterator it = vs->Begin(); it != vs->End(); ++it )
			{
				Value* value = it->second;
				if( value->m_pollIntensity != 0 )
					EnablePoll( value->GetID(), value->m_pollIntensity );
			}
		}
	}

	return true;
}

//-----------------------------------------------------------------------------
// <Driver::WriteConfig>
// Write ourselves to an XML document
//-----------------------------------------------------------------------------
void Driver::WriteConfig
(
)
{
	char str[32];

	if (!m_homeId) {
		Log::Write( LogLevel_Warning, "WARNING: Tried to write driver config with no home ID set");
		return;
	}

	// Create a new XML document to contain the driver configuration
	TiXmlDocument doc;
	TiXmlDeclaration* decl = new TiXmlDeclaration( "1.0", "utf-8", "" );
	TiXmlElement* driverElement = new TiXmlElement( "Driver" );
	doc.LinkEndChild( decl );
	doc.LinkEndChild( driverElement );

	driverElement->SetAttribute( "xmlns", "http://code.google.com/p/open-zwave/" );

	snprintf( str, sizeof(str), "%d", c_configVersion );
	driverElement->SetAttribute( "version", str );

	snprintf( str, sizeof(str), "%d", GetManufacturerSpecificDB()->getRevision());
	driverElement->SetAttribute( "revision", str);

	snprintf( str, sizeof(str), "0x%.8x", m_homeId );
	driverElement->SetAttribute( "home_id", str );

	snprintf( str, sizeof(str), "%d", m_Controller_nodeId );
	driverElement->SetAttribute( "node_id", str );

	snprintf( str, sizeof(str), "%d", m_initCaps );
	driverElement->SetAttribute( "api_capabilities", str );

	snprintf( str, sizeof(str), "%d", m_controllerCaps );
	driverElement->SetAttribute( "controller_capabilities", str );

	snprintf( str, sizeof(str), "%d", m_pollInterval );
	driverElement->SetAttribute( "poll_interval", str );

	snprintf( str, sizeof(str), "%s", m_bIntervalBetweenPolls ? "true" : "false" );
	driverElement->SetAttribute( "poll_interval_between", str );

	{
		LockGuard LG(m_nodeMutex);

		for( int i=0; i<256; ++i )
		{
			if( m_nodes[i] )
			{
				m_nodes[i]->WriteXML( driverElement );
			}
		}
	}
	string userPath;
	Options::Get()->GetOptionAsString( "UserPath", &userPath );

	snprintf( str, sizeof(str), "ozwcache_0x%08x.xml", m_homeId );
	string filename =  userPath + string(str);

	doc.SaveFile( filename.c_str() );
}

//-----------------------------------------------------------------------------
//	Controller
//-----------------------------------------------------------------------------

//-----------------------------------------------------------------------------
// <Driver::GetNodeUnsafe>
// Returns a pointer to the requested node without locking.
// Only to be used by main thread code.
//-----------------------------------------------------------------------------
Node* Driver::GetNodeUnsafe
(
		uint8 _nodeId
)
{
	if( Node* node = m_nodes[_nodeId] )
	{
		return node;
	}
	return NULL;
}

//-----------------------------------------------------------------------------
// <Driver::GetNode>
// Locks the nodes and returns a pointer to the requested one
//-----------------------------------------------------------------------------
Node* Driver::GetNode
(
		uint8 _nodeId
)
{
	if (m_nodeMutex->IsSignalled()) {
		Log::Write(LogLevel_Error, _nodeId, "Driver Thread is Not Locked during Call to GetNode");
		return NULL;
	}
	if( Node* node = m_nodes[_nodeId] )
	{
		return node;
	}

	return NULL;
}

//-----------------------------------------------------------------------------
//	Sending Z-Wave messages
//-----------------------------------------------------------------------------

//-----------------------------------------------------------------------------
// <Driver::SendQueryStageComplete>
// Queue an item on the query queue that indicates a stage is complete
//-----------------------------------------------------------------------------
void Driver::SendQueryStageComplete
(
		uint8 const _nodeId,
		Node::QueryStage const _stage
)
{
	MsgQueueItem item;
	item.m_command = MsgQueueCmd_QueryStageComplete;
	item.m_nodeId = _nodeId;
	item.m_queryStage = _stage;
	item.m_retry = false;

	LockGuard LG(m_nodeMutex);
	if( Node* node = GetNode( _nodeId ) )
	{
		if( !node->IsListeningDevice() )
		{
			if( WakeUp* wakeUp = static_cast<WakeUp*>( node->GetCommandClass( WakeUp::StaticGetCommandClassId() ) ) )
			{
				if( !wakeUp->IsAwake() )
				{
					// If the message is for a sleeping node, we queue it in the node itself.
					Log::Write( LogLevel_Info, "" );
					Log::Write( LogLevel_Detail, node->GetNodeId(), "Queuing (%s) Query Stage Complete (%s)", c_sendQueueNames[MsgQueue_WakeUp], node->GetQueryStageName( _stage ).c_str() );
					wakeUp->QueueMsg( item );
					return;
				}
			}
		}

		// Non-sleeping node
		Log::Write( LogLevel_Detail, node->GetNodeId(), "Queuing (%s) Query Stage Complete (%s)", c_sendQueueNames[MsgQueue_Query], node->GetQueryStageName( _stage ).c_str() );
		m_sendMutex->Lock();
		m_msgQueue[MsgQueue_Query].push_back( item );
		m_queueEvent[MsgQueue_Query]->Set();
		m_sendMutex->Unlock();

	}
}

//-----------------------------------------------------------------------------
// <Driver::RetryQueryStageComplete>
// Request the current stage will be repeated
//-----------------------------------------------------------------------------
void Driver::RetryQueryStageComplete
(
		uint8 const _nodeId,
		Node::QueryStage const _stage
)
{
	MsgQueueItem item;
	item.m_command = MsgQueueCmd_QueryStageComplete;
	item.m_nodeId = _nodeId;
	item.m_queryStage = _stage;

	m_sendMutex->Lock();

	for( list<MsgQueueItem>::iterator it = m_msgQueue[MsgQueue_Query].begin(); it != m_msgQueue[MsgQueue_Query].end(); ++it )
	{
		if( *it == item )
		{
			(*it).m_retry = true;
			break;
		}
	}
	m_sendMutex->Unlock();
}

//-----------------------------------------------------------------------------
// <Driver::SendMsg>
// Queue a message to be sent to the Z-Wave PC Interface
//-----------------------------------------------------------------------------
void Driver::SendMsg
(
		Msg* _msg,
		MsgQueue const _queue
)
{
	MsgQueueItem item;

	item.m_command = MsgQueueCmd_SendMsg;
	item.m_msg = _msg;
	/* make sure the HomeId is Set on this message */
	_msg->SetHomeId(m_homeId);
	_msg->Finalize();
	{
		LockGuard LG(m_nodeMutex);
		if( Node* node = GetNode(_msg->GetTargetNodeId()) )
		{
			/* if the node Supports the Security Class - check if this message is meant to be encapsulated */
			if ( node->GetCommandClass(Security::StaticGetCommandClassId() ) )
			{
				CommandClass *cc = node->GetCommandClass(_msg->GetSendingCommandClass());
				if ( (cc) && (cc->IsSecured()) )
				{
					Log::Write( LogLevel_Detail, GetNodeNumber( _msg ), "Setting Encryption Flag on Message For Command Class %s", cc->GetCommandClassName().c_str());
					item.m_msg->setEncrypted();
				}
			}

			// If the message is for a sleeping node, we queue it in the node itself.
			if( !node->IsListeningDevice() )
			{
				if( WakeUp* wakeUp = static_cast<WakeUp*>( node->GetCommandClass( WakeUp::StaticGetCommandClassId() ) ) )
				{
					if( !wakeUp->IsAwake() )
					{
						Log::Write( LogLevel_Detail, "" );
						// Handle saving multi-step controller commands
						if( m_currentControllerCommand != NULL )
						{
							Log::Write( LogLevel_Detail, GetNodeNumber( _msg ), "Queuing (%s) %s", c_sendQueueNames[MsgQueue_Controller], c_controllerCommandNames[m_currentControllerCommand->m_controllerCommand] );
							delete _msg;
							item.m_command = MsgQueueCmd_Controller;
							item.m_cci = new ControllerCommandItem( *m_currentControllerCommand );
							item.m_msg = NULL;
							UpdateControllerState( ControllerState_Sleeping );
						}
						else
						{
							Log::Write( LogLevel_Detail, GetNodeNumber( _msg ), "Queuing (%s) %s", c_sendQueueNames[MsgQueue_WakeUp], _msg->GetAsString().c_str() );
						}
						wakeUp->QueueMsg( item );
						return;
					}
				}
			}
		}
	}
	Log::Write( LogLevel_Detail, GetNodeNumber( _msg ), "Queuing (%s) %s", c_sendQueueNames[_queue], _msg->GetAsString().c_str() );
	m_sendMutex->Lock();
	m_msgQueue[_queue].push_back( item );
	m_queueEvent[_queue]->Set();
	m_sendMutex->Unlock();
}

//-----------------------------------------------------------------------------
// <Driver::WriteNextMsg>
// Transmit a queued message to the Z-Wave controller
//-----------------------------------------------------------------------------
bool Driver::WriteNextMsg
(
		MsgQueue const _queue
)
{

	// There are messages to send, so get the one at the front of the queue
	m_sendMutex->Lock();
	MsgQueueItem item = m_msgQueue[_queue].front();

	if( MsgQueueCmd_SendMsg == item.m_command )
	{
		// Send a message
		m_currentMsg = item.m_msg;
		m_currentMsgQueueSource = _queue;
		m_msgQueue[_queue].pop_front();
		if( m_msgQueue[_queue].empty() )
		{
			m_queueEvent[_queue]->Reset();
		}
		m_sendMutex->Unlock();
		return WriteMsg( "WriteNextMsg" );
	}
	else if( MsgQueueCmd_QueryStageComplete == item.m_command )
	{
		// Move to the next query stage
		m_currentMsg = NULL;
		Node::QueryStage stage = item.m_queryStage;
		m_msgQueue[_queue].pop_front();
		if( m_msgQueue[_queue].empty() )
		{
			m_queueEvent[_queue]->Reset();
		}
		m_sendMutex->Unlock();

		Node* node = GetNodeUnsafe( item.m_nodeId );
		if( node != NULL )
		{
			Log::Write( LogLevel_Detail, node->GetNodeId(), "Query Stage Complete (%s)", node->GetQueryStageName( stage ).c_str() );
			if( !item.m_retry )
			{
				node->QueryStageComplete( stage );
			}
			node->AdvanceQueries();
			return true;
		}
	}
	else if( MsgQueueCmd_Controller == item.m_command )
	{
		// Run a multi-step controller command
		m_currentControllerCommand = item.m_cci;
		m_sendMutex->Unlock();
		// Figure out if done with command
		if ( m_currentControllerCommand->m_controllerCommandDone )
		{
			m_sendMutex->Lock();
			m_msgQueue[_queue].pop_front();
			if( m_msgQueue[_queue].empty() )
			{
				m_queueEvent[_queue]->Reset();
			}
			m_sendMutex->Unlock();
			if( m_currentControllerCommand->m_controllerCallback )
			{
				m_currentControllerCommand->m_controllerCallback( m_currentControllerCommand->m_controllerState, m_currentControllerCommand->m_controllerReturnError, m_currentControllerCommand->m_controllerCallbackContext );
			}
			m_sendMutex->Lock();
			delete m_currentControllerCommand;
			m_currentControllerCommand = NULL;
			m_sendMutex->Unlock();
		}
		else if( m_currentControllerCommand->m_controllerState == ControllerState_Normal )
		{
			DoControllerCommand();
		}
		else if( m_currentControllerCommand->m_controllerStateChanged )
		{
			if( m_currentControllerCommand->m_controllerCallback )
			{
				m_currentControllerCommand->m_controllerCallback( m_currentControllerCommand->m_controllerState, m_currentControllerCommand->m_controllerReturnError, m_currentControllerCommand->m_controllerCallbackContext );
				m_currentControllerCommand->m_controllerStateChanged = false;
			}
		}
		else
		{
			Log::Write( LogLevel_Info, "WriteNextMsg Controller nothing to do" );
			m_sendMutex->Lock();
			m_queueEvent[_queue]->Reset();
			m_sendMutex->Unlock();
		}
		return true;
	}
	else if (MsgQueueCmd_ReloadNode == item.m_command)
	{
		m_msgQueue[_queue].pop_front();
		if( m_msgQueue[_queue].empty() )
		{
			m_queueEvent[_queue]->Reset();
		}
		m_sendMutex->Unlock();

		Log::Write(LogLevel_Info, item.m_nodeId, "Refreshing Node Info after new Config File loaded");
		/* this will reload the Node, ignoring any cache that exists etc */
		InitNode(item.m_nodeId);
		return true;
	}

	return false;
}

//-----------------------------------------------------------------------------
// <Driver::WriteMsg>
// Transmit the current message to the Z-Wave controller
//-----------------------------------------------------------------------------
bool Driver::WriteMsg
(
		string const &msg
)
{
	if( !m_currentMsg )
	{
		Log::Write( LogLevel_Detail, GetNodeNumber( m_currentMsg ), "WriteMsg %s m_currentMsg=%08x", msg.c_str(), m_currentMsg );
		// We try not to hang when this happenes
		m_expectedCallbackId = 0;
		m_expectedCommandClassId = 0;
		m_expectedNodeId = 0;
		m_expectedReply = 0;
		m_waitingForAck = false;
		return false;
	}
	/* if this is called with m_nonceReportSent > 0 it means that we have
	 * tried to send a NONCE report and it timed out or was NAK'd
	 *
	 */
	uint8 attempts;
	uint8 nodeId;
	if (m_nonceReportSent > 0) {
		attempts = m_nonceReportSentAttempt++;
		nodeId = m_nonceReportSent;
	} else {
		attempts = m_currentMsg->GetSendAttempts();
		nodeId = m_currentMsg->GetTargetNodeId();
	}
	LockGuard LG(m_nodeMutex);
	Node* node = GetNode( nodeId );
	if( attempts >= m_currentMsg->GetMaxSendAttempts() ||
			(node != NULL && !node->IsNodeAlive() && !m_currentMsg->IsNoOperation() ) )
	{
		if( node != NULL && !node->IsNodeAlive() )
		{
			Log::Write( LogLevel_Error, nodeId, "ERROR: Dropping command because node is presumed dead" );
		}
		else
		{
			// That's it - already tried to send GetMaxSendAttempt() times.
			Log::Write( LogLevel_Error, nodeId, "ERROR: Dropping command, expected response not received after %d attempt(s)", m_currentMsg->GetMaxSendAttempts() );
		}
		if( m_currentControllerCommand != NULL )
		{
			/* its a ControllerCommand that is failed */
			UpdateControllerState( ControllerState_Error, ControllerError_Failed);

		}

		RemoveCurrentMsg();
		m_dropped++;
		return false;
	}

	if (( attempts != 0) && (m_nonceReportSent == 0))
	{
		// this is not the first attempt, so increment the callback id before sending
		m_currentMsg->UpdateCallbackId();
	}

	/* XXX TODO: Minor Bug - Due to the post increament of the SendAttempts, it means our final NONCE_GET will go though
	 * but the subsequent MSG send will fail (as the counter is incremented only upon a successful NONCE_GET, and Not a Send
	 *
	 */

	if (m_nonceReportSent == 0) {
		if (m_currentMsg->isEncrypted() && !m_currentMsg->isNonceRecieved()) {
			m_currentMsg->SetSendAttempts( ++attempts );
		} else if (!m_currentMsg->isEncrypted() ) {
			m_currentMsg->SetSendAttempts( ++attempts );
		}
		m_expectedCallbackId = m_currentMsg->GetCallbackId();
		m_expectedCommandClassId = m_currentMsg->GetExpectedCommandClassId();
		m_expectedNodeId = m_currentMsg->GetTargetNodeId();
		m_expectedReply = m_currentMsg->GetExpectedReply();
		m_waitingForAck = true;
	}
	string attemptsstr = "";
	if( attempts > 1 )
	{
		char buf[15];
		snprintf( buf, sizeof(buf), "Attempt %d, ", attempts );
		attemptsstr = buf;
		m_retries++;
		if( node != NULL )
		{
			node->m_retries++;
		}
	}

	Log::Write( LogLevel_Detail, "" );

	if (m_nonceReportSent > 0) {
		/* send a new NONCE report */
		SendNonceKey(m_nonceReportSent, node->GenerateNonceKey());
	} else if (m_currentMsg->isEncrypted()) {
		if (m_currentMsg->isNonceRecieved()) {
			Log::Write( LogLevel_Info, nodeId, "Processing (%s) Encrypted message (%sCallback ID=0x%.2x, Expected Reply=0x%.2x) - %s", c_sendQueueNames[m_currentMsgQueueSource], attemptsstr.c_str(), m_expectedCallbackId, m_expectedReply, m_currentMsg->GetAsString().c_str() );
			SendEncryptedMessage();
		} else {
			Log::Write( LogLevel_Info, nodeId, "Processing (%s) Nonce Request message (%sCallback ID=0x%.2x, Expected Reply=0x%.2x)", c_sendQueueNames[m_currentMsgQueueSource], attemptsstr.c_str(), m_expectedCallbackId, m_expectedReply);
			SendNonceRequest(m_currentMsg->GetLogText());
		}
	} else {
		Log::Write( LogLevel_Info, nodeId, "Sending (%s) message (%sCallback ID=0x%.2x, Expected Reply=0x%.2x) - %s", c_sendQueueNames[m_currentMsgQueueSource], attemptsstr.c_str(), m_expectedCallbackId, m_expectedReply, m_currentMsg->GetAsString().c_str() );
		uint32 bytesWritten = m_controller->Write(m_currentMsg->GetBuffer(), m_currentMsg->GetLength());

		if (bytesWritten == 0)
		{
			//0 will be returned when the port is closed or something bad happened
			//so send notification
			Notification* notification = new Notification(Notification::Type_DriverFailed);
			notification->SetHomeAndNodeIds(m_homeId, m_currentMsg->GetTargetNodeId());
			QueueNotification(notification);
			NotifyWatchers();

			m_driverThread->Stop();
			return false;
		}
	}
	m_writeCnt++;

	if( nodeId == 0xff )
	{
		m_broadcastWriteCnt++; // not accurate since library uses 0xff for the controller too
	}
	else
	{
		if( node != NULL )
		{
			node->m_sentCnt++;
			node->m_sentTS.SetTime();
			if( m_expectedReply == FUNC_ID_APPLICATION_COMMAND_HANDLER )
			{
				CommandClass *cc = node->GetCommandClass(m_expectedCommandClassId);
				if( cc != NULL )
				{
					cc->SentCntIncr();
				}
			}
		}
	}
	return true;
}

//-----------------------------------------------------------------------------
// <Driver::RemoveCurrentMsg>
// Delete the current message
//-----------------------------------------------------------------------------
void Driver::RemoveCurrentMsg
(
)
{
	Log::Write( LogLevel_Detail, GetNodeNumber( m_currentMsg ), "Removing current message" );
	if( m_currentMsg != NULL)
	{
		delete m_currentMsg;
		m_currentMsg = NULL;
	}

	m_expectedCallbackId = 0;
	m_expectedCommandClassId = 0;
	m_expectedNodeId = 0;
	m_expectedReply = 0;
	m_waitingForAck = false;
	m_nonceReportSent = 0;
	m_nonceReportSentAttempt = 0;
}

//-----------------------------------------------------------------------------
// <Driver::MoveMessagesToWakeUpQueue>
// Move messages for a sleeping device to its wake-up queue
//-----------------------------------------------------------------------------
bool Driver::MoveMessagesToWakeUpQueue
(
		uint8 const _targetNodeId,
		bool const _move
)
{
	// If the target node is one that goes to sleep, transfer
	// all messages for it to its Wake-Up queue.
	if( Node* node = GetNodeUnsafe(_targetNodeId) )
	{
		if( !node->IsListeningDevice() && !node->IsFrequentListeningDevice() && _targetNodeId != m_Controller_nodeId )
		{
			if( WakeUp* wakeUp = static_cast<WakeUp*>( node->GetCommandClass( WakeUp::StaticGetCommandClassId() ) ) )
			{
				// Mark the node as asleep
				wakeUp->SetAwake( false );

				// If we need to save the messages
				if( _move )
				{
					// Move all messages for this node to the wake-up queue
					m_sendMutex->Lock();

					// See if we are working on a controller command
					if( m_currentControllerCommand )
					{
						// Don't save controller message as it will be recreated
						RemoveCurrentMsg();
					}

					// Then try the current message first
					if( m_currentMsg )
					{
						if( _targetNodeId == m_currentMsg->GetTargetNodeId() )
						{
							// This message is for the unresponsive node
							// We do not move any "Wake Up No More Information"
							// commands or NoOperations to the pending queue.
							if( !m_currentMsg->IsWakeUpNoMoreInformationCommand() && !m_currentMsg->IsNoOperation() )
							{
								Log::Write( LogLevel_Info, _targetNodeId, "Node not responding - moving message to Wake-Up queue: %s", m_currentMsg->GetAsString().c_str() );
								/* reset the sendAttempts */
								m_currentMsg->SetSendAttempts(0);

								MsgQueueItem item;
								item.m_command = MsgQueueCmd_SendMsg;
								item.m_msg = m_currentMsg;
								wakeUp->QueueMsg( item );
							}
							else
							{
								delete m_currentMsg;
							}

							m_currentMsg = NULL;
							m_expectedCallbackId = 0;
							m_expectedCommandClassId = 0;
							m_expectedNodeId = 0;
							m_expectedReply = 0;
							m_waitingForAck = false;
						}
					}

					// Now the message queues
					for( int i=0; i<MsgQueue_Count; ++i )
					{
						list<MsgQueueItem>::iterator it = m_msgQueue[i].begin();
						while( it != m_msgQueue[i].end() )
						{
							bool remove = false;
							MsgQueueItem const& item = *it;
							if( MsgQueueCmd_SendMsg == item.m_command )
							{
								if( _targetNodeId == item.m_msg->GetTargetNodeId() )
								{
									// This message is for the unresponsive node
									// We do not move any "Wake Up No More Information"
									// commands or NoOperations to the pending queue.
									if( !item.m_msg->IsWakeUpNoMoreInformationCommand() && !item.m_msg->IsNoOperation() )
									{
										Log::Write( LogLevel_Info, item.m_msg->GetTargetNodeId(), "Node not responding - moving message to Wake-Up queue: %s", item.m_msg->GetAsString().c_str() );
										/* reset any SendAttempts */
										item.m_msg->SetSendAttempts(0);
										wakeUp->QueueMsg( item );
									}
									else
									{
										delete item.m_msg;
									}
									remove = true;
								}
							}
							if( MsgQueueCmd_QueryStageComplete == item.m_command )
							{
								if( _targetNodeId == item.m_nodeId )
								{
									Log::Write( LogLevel_Info, _targetNodeId, "Node not responding - moving QueryStageComplete command to Wake-Up queue" );

									wakeUp->QueueMsg( item );
									remove = true;
								}
							}
							if( MsgQueueCmd_Controller == item.m_command )
							{
								if( _targetNodeId == item.m_cci->m_controllerCommandNode )
								{
									Log::Write( LogLevel_Info, _targetNodeId, "Node not responding - moving controller command to Wake-Up queue: %s", c_controllerCommandNames[item.m_cci->m_controllerCommand] );

									wakeUp->QueueMsg( item );
									remove = true;
								}
							}

							if( remove )
							{
								it = m_msgQueue[i].erase( it );
							}
							else
							{
								++it;
							}
						}

						// If the queue is now empty, we need to clear its event
						if( m_msgQueue[i].empty() )
						{
							m_queueEvent[i]->Reset();
						}
					}

					if( m_currentControllerCommand )
					{
						// Put command back on queue so it will be cleaned up
						UpdateControllerState( ControllerState_Sleeping );
						MsgQueueItem item;
						item.m_command = MsgQueueCmd_Controller;
						item.m_cci = new ControllerCommandItem( *m_currentControllerCommand );
						m_currentControllerCommand = item.m_cci;
						m_msgQueue[MsgQueue_Controller].push_back( item );
						m_queueEvent[MsgQueue_Controller]->Set();
					}

					m_sendMutex->Unlock();

					// Move completed successfully
					return true;
				}
			}
		}
	}

	// Failed to move messages
	return false;
}

//-----------------------------------------------------------------------------
// <Driver::HandleErrorResponse>
// For messages that return a ZW_SEND_DATA response, process the results here
// If it is a non-listeing (sleeping) node return true.
//-----------------------------------------------------------------------------
bool Driver::HandleErrorResponse
(
		uint8 const _error,
		uint8 const _nodeId,
		char const* _funcStr,
		bool _sleepCheck	// = 0
)
{
	// Only called with a ZW_SEND_DATA error response. We count and output the message here.
	if( _error == TRANSMIT_COMPLETE_NOROUTE )
	{
		m_badroutes++;
		Log::Write( LogLevel_Info, _nodeId, "ERROR: %s failed. No route available.", _funcStr );
	}
	else if( _error == TRANSMIT_COMPLETE_NO_ACK )
	{
		m_noack++;
		Log::Write( LogLevel_Info, _nodeId, "WARNING: %s failed. No ACK received - device may be asleep.",  _funcStr );
		if( m_currentMsg )
		{
			// In case the failure is due to the target being a sleeping node, we
			// first try to move its pending messages to its wake-up queue.
			if( MoveMessagesToWakeUpQueue( m_currentMsg->GetTargetNodeId(), _sleepCheck ) )
			{
				return true;
			}
			Log::Write( LogLevel_Warning, _nodeId, "WARNING: Device is not a sleeping node." );
		}
	}
	else if( _error == TRANSMIT_COMPLETE_FAIL )
	{
		m_netbusy++;
		Log::Write( LogLevel_Info, _nodeId, "ERROR: %s failed. Network is busy.", _funcStr );
	}
	else if( _error == TRANSMIT_COMPLETE_NOT_IDLE )
	{
		m_notidle++;
		Log::Write( LogLevel_Info, _nodeId, "ERROR: %s failed. Network is busy.", _funcStr );
	}
	if( Node* node = GetNodeUnsafe( _nodeId ) )
	{
		if( ++node->m_errors >= 3 )
		{
			node->SetNodeAlive( false );
		}
	}
	return false;
}

//-----------------------------------------------------------------------------
// <Driver::CheckCompletedNodeQueries>
// Identify controller (as opposed to node) commands...especially blocking ones
//-----------------------------------------------------------------------------
void Driver::CheckCompletedNodeQueries
(
)
{
	Log::Write( LogLevel_Warning, "CheckCompletedNodeQueries m_allNodesQueried=%d m_awakeNodesQueried=%d", m_allNodesQueried, m_awakeNodesQueried );
	if( !m_allNodesQueried )
	{
		bool all = true;
		bool sleepingOnly = true;
		bool deadFound = false;

		{
			LockGuard LG(m_nodeMutex);
			for( int i=0; i<256; ++i )
			{
				if( m_nodes[i] )
				{
					if ( m_nodes[i]->GetCurrentQueryStage() != Node::QueryStage_Complete )
					{
						if( !m_nodes[i]->IsNodeAlive() )
						{
							deadFound = true;
							continue;
						}
						all = false;
						if( m_nodes[i]->IsListeningDevice() )
						{
							sleepingOnly = false;
						}
					}
				}
			}
		}

		Log::Write( LogLevel_Warning, "CheckCompletedNodeQueries all=%d, deadFound=%d sleepingOnly=%d", all, deadFound, sleepingOnly );
		if( all )
		{
			if( deadFound )
			{
				// only dead nodes left to query
				Log::Write( LogLevel_Info, "         Node query processing complete except for dead nodes." );
				Notification* notification = new Notification( Notification::Type_AllNodesQueriedSomeDead );
				notification->SetHomeAndNodeIds( m_homeId, 0xff );
				QueueNotification( notification );
			}
			else
			{
				// no sleeping nodes, no dead nodes and no more nodes in the queue, so...All done
				Log::Write( LogLevel_Info, "         Node query processing complete." );
				Notification* notification = new Notification( Notification::Type_AllNodesQueried );
				notification->SetHomeAndNodeIds( m_homeId, 0xff );
				QueueNotification( notification );
			}
			m_awakeNodesQueried = true;
			m_allNodesQueried = true;
		}
		else if( sleepingOnly )
		{
			if (!m_awakeNodesQueried )
			{
				// only sleeping nodes remain, so signal awake nodes queried complete
				Log::Write( LogLevel_Info, "         Node query processing complete except for sleeping nodes." );
				Notification* notification = new Notification( Notification::Type_AwakeNodesQueried );
				notification->SetHomeAndNodeIds( m_homeId, 0xff );
				QueueNotification( notification );
				m_awakeNodesQueried = true;
			}
		}
	}
}

//-----------------------------------------------------------------------------
// <Driver::IsExpectedReply>
// Determine if the reply is from the node we are expecting.
//-----------------------------------------------------------------------------
bool Driver::IsExpectedReply
(
		const uint8 _nodeId
)
{
	// Accept all controller commands or where the protocol doesn't identify the actual node
	if( m_expectedNodeId == 255 || _nodeId == 0 )
	{
		return true;
	}
	// Accept all messages that do not convey source node identification.
	if( m_expectedReply == FUNC_ID_ZW_GET_NODE_PROTOCOL_INFO ||
			m_expectedReply == FUNC_ID_ZW_REQUEST_NODE_INFO ||
			m_expectedReply == FUNC_ID_ZW_GET_ROUTING_INFO ||
			m_expectedReply == FUNC_ID_ZW_ASSIGN_RETURN_ROUTE ||
			m_expectedReply == FUNC_ID_ZW_DELETE_RETURN_ROUTE ||
			m_expectedReply == FUNC_ID_ZW_SEND_DATA ||
			m_expectedReply == FUNC_ID_ZW_SEND_NODE_INFORMATION ||
			m_expectedReply == FUNC_ID_ZW_REQUEST_NODE_NEIGHBOR_UPDATE ||
			m_expectedReply == FUNC_ID_ZW_ENABLE_SUC ||
			m_expectedReply == FUNC_ID_ZW_SET_SUC_NODE_ID ||
			m_expectedReply == FUNC_ID_ZW_REQUEST_NODE_NEIGHBOR_UPDATE_OPTIONS )
	{
		return true;
	}
	// Accept if source message contains node info and it is from the one we are expecting
	if( m_expectedNodeId == _nodeId )
	{
		return true;
	}
	Log::Write( LogLevel_Detail, "IsExpectedReply: m_expectedNodeId = %d m_expectedReply = %02x", m_expectedNodeId, m_expectedReply );
	return false;
}
//-----------------------------------------------------------------------------
//	Receiving Z-Wave messages
//-----------------------------------------------------------------------------

//-----------------------------------------------------------------------------
// <Driver::ReadMsg>
// Read data from the serial port
//-----------------------------------------------------------------------------
bool Driver::ReadMsg
(
)
{
	uint8 buffer[1024] = {0};

	if( !m_controller->Read( buffer, 1 ) )
	{
		// Nothing to read
		return false;
	}

	switch( buffer[0] )
	{
	case SOF:
	{
		m_SOFCnt++;
		if( m_waitingForAck )
		{
			// This can happen on any normal network when a transmission overlaps an unexpected
			// reception and the data in the buffer doesn't contain the ACK. The controller will
			// notice and send us a CAN to retransmit.
			Log::Write( LogLevel_Detail, "Unsolicited message received while waiting for ACK." );
			m_ACKWaiting++;
		}

		// Read the length byte.  Keep trying until we get it.
		m_controller->SetSignalThreshold( 1 );
		int32 response = Wait::Single( m_controller, 50 );
		if( response < 0 )
		{
			Log::Write( LogLevel_Warning, "WARNING: 50ms passed without finding the length byte...aborting frame read");
			m_readAborts++;
			break;
		}

		m_controller->Read( &buffer[1], 1 );
		m_controller->SetSignalThreshold( buffer[1] );
		if( Wait::Single( m_controller, 500 ) < 0 )
		{
			Log::Write( LogLevel_Warning, "WARNING: 500ms passed without reading the rest of the frame...aborting frame read" );
			m_readAborts++;
			m_controller->SetSignalThreshold( 1 );
			break;
		}

		m_controller->Read( &buffer[2], buffer[1] );
		m_controller->SetSignalThreshold( 1 );

		uint32 length = buffer[1] + 2;

		// Log the data
		string str = "";
		for( uint32 i=0; i<length; ++i )
		{
			if( i )
			{
				str += ", ";
			}

			char byteStr[8];
			snprintf( byteStr, sizeof(byteStr), "0x%.2x", buffer[i] );
			str += byteStr;
		}
		uint8 nodeId = NodeFromMessage( buffer );
		if( nodeId == 0 )
		{
			nodeId = GetNodeNumber( m_currentMsg );
		}
		Log::Write( LogLevel_Detail, nodeId, "  Received: %s", str.c_str() );

		// Verify checksum
		uint8 checksum = 0xff;
		for( uint32 i=1; i<(length-1); ++i )
		{
			checksum ^= buffer[i];
		}

		if( buffer[length-1] == checksum )
		{
			// Checksum correct - send ACK
			uint8 ack = ACK;
			m_controller->Write( &ack, 1 );
			m_readCnt++;

			// Process the received message
			ProcessMsg( &buffer[2] );
		}
		else
		{
			Log::Write( LogLevel_Warning, nodeId, "WARNING: Checksum incorrect - sending NAK" );
			m_badChecksum++;
			uint8 nak = NAK;
			m_controller->Write( &nak, 1 );
			m_controller->Purge();
		}
		break;
	}

	case CAN:
	{
		// This is the other side of an unsolicited ACK. As mentioned there if we receive a message
		// just after we transmitted one, the controller will notice and tell us to retransmit here.
		// Don't increment the transmission counter as it is possible the message will never get out
		// on very busy networks with lots of unsolicited messages being received. Increase the amount
		// of retries but only up to a limit so we don't stay here forever.
		Log::Write( LogLevel_Detail, GetNodeNumber( m_currentMsg ), "CAN received...triggering resend" );
		m_CANCnt++;
		if( m_currentMsg != NULL )
		{
			m_currentMsg->SetMaxSendAttempts( m_currentMsg->GetMaxSendAttempts() + 1 );
		}
		else
		{
			Log::Write( LogLevel_Warning, "m_currentMsg was NULL when trying to set MaxSendAttempts" );
			Log::QueueDump();
		}
		WriteMsg( "CAN" );
		break;
	}

	case NAK:
	{
		Log::Write( LogLevel_Warning, GetNodeNumber( m_currentMsg ), "WARNING: NAK received...triggering resend" );
		m_NAKCnt++;
		WriteMsg( "NAK" );
		break;
	}

	case ACK:
	{
		m_ACKCnt++;
		m_waitingForAck = false;
		if( m_currentMsg == NULL )
		{
			Log::Write( LogLevel_StreamDetail, 255, "  ACK received" );
		}
		else
		{
			Log::Write( LogLevel_StreamDetail, GetNodeNumber( m_currentMsg ), "  ACK received CallbackId 0x%.2x Reply 0x%.2x", m_expectedCallbackId, m_expectedReply );
			if( ( 0 == m_expectedCallbackId ) && ( 0 == m_expectedReply ) )
			{
				// Remove the message from the queue, now that it has been acknowledged.
				RemoveCurrentMsg();
			}
		}
		break;
	}

	default:
	{
		Log::Write( LogLevel_Warning, "WARNING: Out of frame flow! (0x%.2x).  Sending NAK.", buffer[0] );
		m_OOFCnt++;
		uint8 nak = NAK;
		m_controller->Write( &nak, 1 );
		m_controller->Purge();
		break;
	}
	}

	return true;
}

//-----------------------------------------------------------------------------
// <Driver::ProcessMsg>
// Process data received from the Z-Wave PC interface
//-----------------------------------------------------------------------------
void Driver::ProcessMsg
(
		uint8* _data
)
{
	bool handleCallback = true;
	bool wasencrypted = false;
	//uint8 nodeId = GetNodeNumber( m_currentMsg );

	if ((REQUEST == _data[0]) &&
			(Security::StaticGetCommandClassId() == _data[5])) {
		/* if this message is a NONCE Report - Then just Trigger the Encrypted Send */
		if (SecurityCmd_NonceReport == _data[6]) {
			Log::Write(LogLevel_Info,  _data[3], "Received SecurityCmd_NonceReport from node %d", _data[3] );

			/* handle possible resends of NONCE_REPORT messages.... See Issue #931 */
			if (!m_currentMsg) {
				Log::Write(LogLevel_Warning, _data[3], "Received a NonceReport from node, but no pending messages. Dropping..");
				return;
			}

			// No Need to triger a WriteMsg here - It should be handled automatically
			m_currentMsg->setNonce(&_data[7]);
			this->SendEncryptedMessage();
			return;

			/* if this is a NONCE Get - Then call to the CC directly, process it, and then bail out. */
		} else if (SecurityCmd_NonceGet == _data[6]) {
			Log::Write(LogLevel_Info,  _data[3], "Received SecurityCmd_NonceGet from node %d", _data[3] );
			{
				uint8 *nonce = NULL;
				LockGuard LG(m_nodeMutex);
				Node* node = GetNode( _data[3] );
				if( node ) {
					nonce = node->GenerateNonceKey();
				} else {
					Log::Write(LogLevel_Warning, _data[3], "Couldn't Generate Nonce Key for Node %d", _data[3]);
					return;
				}

				SendNonceKey(_data[3], nonce);

			}
			/* don't continue processing */
			return;

			/* if this message is encrypted, decrypt it first */
		} else if ((SecurityCmd_MessageEncap == _data[6]) || (SecurityCmd_MessageEncapNonceGet == _data[6])) {
			uint8 _newdata[256];
			uint8 SecurityCmd = _data[6];
			uint8 *_nonce;

			/* clear out NONCE Report tracking */
			m_nonceReportSent = 0;
			m_nonceReportSentAttempt = 0;

			/* make sure the Node Exists, and it has the Security CC */
			{
				LockGuard LG(m_nodeMutex);
				Node* node = GetNode( _data[3] );
				if( node ) {
					_nonce = node->GetNonceKey(_data[_data[4]-4]);
					if (!_nonce) {
						Log::Write(LogLevel_Warning, _data[3], "Could Not Retrieve Nonce for Node %d", _data[3]);
						return;
					}
				} else {
					Log::Write(LogLevel_Warning, _data[3], "Can't Find Node %d for Encrypted Message", _data[3]);
					return;
				}
			}
			if (DecryptBuffer(&_data[5], _data[4]+1, this, _data[3], this->GetControllerNodeId(), _nonce, &_newdata[0])) {
				/* Ok - _newdata now contains the decrypted packet */
				/* copy it back to the _data packet for processing */
				/* New Length - See Decrypt Packet for why these numbers*/
				_data[4] = _data[4] - 8 - 8 - 2 - 2;

				/* now copy the decrypted packet */
				memcpy(&_data[5], &_newdata[1], _data[4]);
				//PrintHex("Decrypted Packet", _data, _data[4]+5);

				/* if the Node has something else to send, it will encrypt a message and send it as a MessageEncapNonceGet */
				if (SecurityCmd_MessageEncapNonceGet == SecurityCmd )
				{
				    Log::Write(LogLevel_Info,  _data[3], "Received SecurityCmd_MessageEncapNonceGet from node %d - Sending New Nonce", _data[3] );
				    LockGuard LG(m_nodeMutex);
				    Node* node = GetNode( _data[3] );
				    if( node ) {
				        _nonce = node->GenerateNonceKey();
				    } else {
				        Log::Write(LogLevel_Warning, _data[3], "Couldn't Generate Nonce Key for Node %d", _data[3]);
				        return;
				    }
				    SendNonceKey(_data[3], _nonce);
				}

				wasencrypted = true;

			} else {
			    /* if the Node has something else to send, it will encrypt a message and send it as a MessageEncapNonceGet */
			    if (SecurityCmd_MessageEncapNonceGet == SecurityCmd )
			    {
			        Log::Write(LogLevel_Info,  _data[3], "Received SecurityCmd_MessageEncapNonceGet from node %d - Sending New Nonce", _data[3] );
			        LockGuard LG(m_nodeMutex);
			        Node* node = GetNode( _data[3] );
			        if( node ) {
			            _nonce = node->GenerateNonceKey();
			        } else {
			            Log::Write(LogLevel_Warning, _data[3], "Couldn't Generate Nonce Key for Node %d", _data[3]);
			            return;
			        }
			        SendNonceKey(_data[3], _nonce);
			    }
				/* it failed for some reason, lets just move on */
				m_expectedReply = 0;
				m_expectedNodeId = 0;
				RemoveCurrentMsg();
				return;
			}
		}
	}


	if( RESPONSE == _data[0] )
	{
		switch( _data[1] )
		{
		case FUNC_ID_SERIAL_API_GET_INIT_DATA:
		{
			Log::Write( LogLevel_Detail, "" );
			HandleSerialAPIGetInitDataResponse( _data );
			break;
		}
		case FUNC_ID_ZW_GET_CONTROLLER_CAPABILITIES:
		{
			Log::Write( LogLevel_Detail, "" );
			HandleGetControllerCapabilitiesResponse( _data );
			break;
		}
		case FUNC_ID_SERIAL_API_GET_CAPABILITIES:
		{
			Log::Write( LogLevel_Detail, "" );
			HandleGetSerialAPICapabilitiesResponse( _data );
			break;
		}
		case FUNC_ID_SERIAL_API_SOFT_RESET:
		{
			Log::Write( LogLevel_Detail, "" );
			HandleSerialAPISoftResetResponse( _data );
			break;
		}
		case FUNC_ID_ZW_SEND_DATA:
		{
			HandleSendDataResponse( _data, false );
			handleCallback = false;			// Skip the callback handling - a subsequent FUNC_ID_ZW_SEND_DATA request will deal with that
			break;
		}
		case FUNC_ID_ZW_GET_VERSION:
		{
			Log::Write( LogLevel_Detail, "" );
			HandleGetVersionResponse( _data );
			break;
		}
		case FUNC_ID_ZW_GET_RANDOM:
		{
			Log::Write( LogLevel_Detail, "" );
			HandleGetRandomResponse( _data );
			break;
		}
		case FUNC_ID_ZW_MEMORY_GET_ID:
		{
			Log::Write( LogLevel_Detail, "" );
			HandleMemoryGetIdResponse( _data );
			break;
		}
		case FUNC_ID_ZW_GET_NODE_PROTOCOL_INFO:
		{
			Log::Write( LogLevel_Detail, "" );
			HandleGetNodeProtocolInfoResponse( _data );
			break;
		}
		case FUNC_ID_ZW_REPLICATION_SEND_DATA:
		{
			HandleSendDataResponse( _data, true );
			handleCallback = false;			// Skip the callback handling - a subsequent FUNC_ID_ZW_REPLICATION_SEND_DATA request will deal with that
			break;
		}
		case FUNC_ID_ZW_ASSIGN_RETURN_ROUTE:
		{
			Log::Write( LogLevel_Detail, "" );
			if( !HandleAssignReturnRouteResponse( _data ) )
			{
				m_expectedCallbackId = _data[2];		// The callback message won't be coming, so we force the transaction to complete
				m_expectedReply = 0;
				m_expectedCommandClassId = 0;
				m_expectedNodeId = 0;
			}
			break;
		}
		case FUNC_ID_ZW_DELETE_RETURN_ROUTE:
		{
			Log::Write( LogLevel_Detail, "" );
			if( !HandleDeleteReturnRouteResponse( _data ) )
			{
				m_expectedCallbackId = _data[2];		// The callback message won't be coming, so we force the transaction to complete
				m_expectedReply = 0;
				m_expectedCommandClassId = 0;
				m_expectedNodeId = 0;
			}
			break;
		}
		case FUNC_ID_ZW_ENABLE_SUC:
		{
			Log::Write( LogLevel_Detail, "" );
			HandleEnableSUCResponse( _data );
			break;
		}
		case FUNC_ID_ZW_REQUEST_NETWORK_UPDATE:
		{
			Log::Write( LogLevel_Detail, "" );
			if( !HandleNetworkUpdateResponse( _data ) )
			{
				m_expectedCallbackId = _data[2];	// The callback message won't be coming, so we force the transaction to complete
				m_expectedReply = 0;
				m_expectedCommandClassId = 0;
				m_expectedNodeId = 0;
			}
			break;
		}
		case FUNC_ID_ZW_SET_SUC_NODE_ID:
		{
			Log::Write( LogLevel_Detail, "" );
			HandleSetSUCNodeIdResponse( _data );
			break;
		}
		case FUNC_ID_ZW_GET_SUC_NODE_ID:
		{
			Log::Write( LogLevel_Detail, "" );
			HandleGetSUCNodeIdResponse( _data );
			break;
		}
		case FUNC_ID_ZW_REQUEST_NODE_INFO:
		{
			Log::Write( LogLevel_Detail, "" );
			if( _data[2] )
			{
				Log::Write( LogLevel_Info, _data[3], "FUNC_ID_ZW_REQUEST_NODE_INFO Request successful." );
			}
			else
			{
				Log::Write( LogLevel_Info, _data[3], "FUNC_ID_ZW_REQUEST_NODE_INFO Request failed." );
			}
			break;
		}
		case FUNC_ID_ZW_REMOVE_FAILED_NODE_ID:
		{
			Log::Write( LogLevel_Detail, "" );
			if( !HandleRemoveFailedNodeResponse( _data ) )
			{
				m_expectedCallbackId = _data[2];	// The callback message won't be coming, so we force the transaction to complete
				m_expectedReply = 0;
				m_expectedCommandClassId = 0;
				m_expectedNodeId = 0;
			}
			break;
		}
		case FUNC_ID_ZW_IS_FAILED_NODE_ID:
		{
			Log::Write( LogLevel_Detail, "" );
			HandleIsFailedNodeResponse( _data );
			break;
		}
		case FUNC_ID_ZW_REPLACE_FAILED_NODE:
		{
			Log::Write( LogLevel_Detail, "" );
			if( !HandleReplaceFailedNodeResponse( _data ) )
			{
				m_expectedCallbackId = _data[2];	// The callback message won't be coming, so we force the transaction to complete
				m_expectedReply = 0;
				m_expectedCommandClassId = 0;
				m_expectedNodeId = 0;
			}
			break;
		}
		case FUNC_ID_ZW_GET_ROUTING_INFO:
		{
			Log::Write( LogLevel_Detail, "" );
			HandleGetRoutingInfoResponse( _data );
			break;
		}
		case FUNC_ID_ZW_R_F_POWER_LEVEL_SET:
		{
			Log::Write( LogLevel_Detail, "" );
			HandleRfPowerLevelSetResponse( _data );
			break;
		}
		case FUNC_ID_ZW_READ_MEMORY:
		{
			Log::Write( LogLevel_Detail, "" );
			HandleReadMemoryResponse( _data );
			break;
		}
		case FUNC_ID_SERIAL_API_SET_TIMEOUTS:
		{
			Log::Write( LogLevel_Detail, "" );
			HandleSerialApiSetTimeoutsResponse( _data );
			break;
		}
		case FUNC_ID_MEMORY_GET_BYTE:
		{
			Log::Write( LogLevel_Detail, "" );
			HandleMemoryGetByteResponse( _data );
			break;
		}
		case FUNC_ID_ZW_GET_VIRTUAL_NODES:
		{
			Log::Write( LogLevel_Detail, "" );
			HandleGetVirtualNodesResponse( _data );
			break;
		}
		case FUNC_ID_ZW_SET_SLAVE_LEARN_MODE:
		{
			Log::Write( LogLevel_Detail, "" );
			if( !HandleSetSlaveLearnModeResponse( _data ) )
			{
				m_expectedCallbackId = _data[2];	// The callback message won't be coming, so we force the transaction to complete
				m_expectedReply = 0;
				m_expectedCommandClassId = 0;
				m_expectedNodeId = 0;
			}
			break;
		}
		case FUNC_ID_ZW_SEND_SLAVE_NODE_INFO:
		{
			Log::Write( LogLevel_Detail, "" );
			if( !HandleSendSlaveNodeInfoResponse( _data ) )
			{
				m_expectedCallbackId = _data[2];	// The callback message won't be coming, so we force the transaction to complete
				m_expectedReply = 0;
				m_expectedCommandClassId = 0;
				m_expectedNodeId = 0;
			}
			break;
		}
		default:
		{
			Log::Write( LogLevel_Detail, "" );
			Log::Write( LogLevel_Info, "**TODO: handle response for 0x%.2x** Please report this message.", _data[1] );
			break;
		}
		}
	}
	else if( REQUEST == _data[0] )
	{
		switch( _data[1] )
		{
		case FUNC_ID_APPLICATION_COMMAND_HANDLER:
		{
			Log::Write( LogLevel_Detail, "" );
			HandleApplicationCommandHandlerRequest( _data, wasencrypted );
			break;
		}
		case FUNC_ID_ZW_SEND_DATA:
		{
			HandleSendDataRequest( _data, false );
			break;
		}
		case FUNC_ID_ZW_REPLICATION_COMMAND_COMPLETE:
		{
			if( m_controllerReplication )
			{
				Log::Write( LogLevel_Detail, "" );
				m_controllerReplication->SendNextData();
			}
			break;
		}
		case FUNC_ID_ZW_REPLICATION_SEND_DATA:
		{
			HandleSendDataRequest( _data, true );
			break;
		}
		case FUNC_ID_ZW_ASSIGN_RETURN_ROUTE:
		{
			Log::Write( LogLevel_Detail, "" );
			HandleAssignReturnRouteRequest( _data );
			break;
		}
		case FUNC_ID_ZW_DELETE_RETURN_ROUTE:
		{
			Log::Write( LogLevel_Detail, "" );
			HandleDeleteReturnRouteRequest( _data );
			break;
		}
		case FUNC_ID_ZW_SEND_NODE_INFORMATION:
		{
			Log::Write( LogLevel_Detail, "" );
			HandleSendNodeInformationRequest( _data );
			break;
		}
		case FUNC_ID_ZW_REQUEST_NODE_NEIGHBOR_UPDATE:
		case FUNC_ID_ZW_REQUEST_NODE_NEIGHBOR_UPDATE_OPTIONS:
		{
			Log::Write( LogLevel_Detail, "" );
			HandleNodeNeighborUpdateRequest( _data );
			break;
		}
		case FUNC_ID_ZW_APPLICATION_UPDATE:
		{
			Log::Write( LogLevel_Detail, "" );
			handleCallback = !HandleApplicationUpdateRequest( _data );
			break;
		}
		case FUNC_ID_ZW_ADD_NODE_TO_NETWORK:
		{
			Log::Write( LogLevel_Detail, "" );
			HandleAddNodeToNetworkRequest( _data );
			break;
		}
		case FUNC_ID_ZW_REMOVE_NODE_FROM_NETWORK:
		{
			Log::Write( LogLevel_Detail, "" );
			HandleRemoveNodeFromNetworkRequest( _data );
			break;
		}
		case FUNC_ID_ZW_CREATE_NEW_PRIMARY:
		{
			Log::Write( LogLevel_Detail, "" );
			HandleCreateNewPrimaryRequest( _data );
			break;
		}
		case FUNC_ID_ZW_CONTROLLER_CHANGE:
		{
			Log::Write( LogLevel_Detail, "" );
			HandleControllerChangeRequest( _data );
			break;
		}
		case FUNC_ID_ZW_SET_LEARN_MODE:
		{
			Log::Write( LogLevel_Detail, "" );
			HandleSetLearnModeRequest( _data );
			break;
		}
		case FUNC_ID_ZW_REQUEST_NETWORK_UPDATE:
		{
			Log::Write( LogLevel_Detail, "" );
			HandleNetworkUpdateRequest( _data );
			break;
		}
		case FUNC_ID_ZW_REMOVE_FAILED_NODE_ID:
		{
			Log::Write( LogLevel_Detail, "" );
			HandleRemoveFailedNodeRequest( _data );
			break;
		}
		case FUNC_ID_ZW_REPLACE_FAILED_NODE:
		{
			Log::Write( LogLevel_Detail, "" );
			HandleReplaceFailedNodeRequest( _data );
			break;
		}
		case FUNC_ID_ZW_SET_SLAVE_LEARN_MODE:
		{
			Log::Write( LogLevel_Detail, "" );
			HandleSetSlaveLearnModeRequest( _data );
			break;
		}
		case FUNC_ID_ZW_SEND_SLAVE_NODE_INFO:
		{
			Log::Write( LogLevel_Detail, "" );
			HandleSendSlaveNodeInfoRequest( _data );
			break;
		}
		case FUNC_ID_APPLICATION_SLAVE_COMMAND_HANDLER:
		{
			Log::Write( LogLevel_Detail, "" );
			HandleApplicationSlaveCommandRequest( _data );
			break;
		}
		case FUNC_ID_PROMISCUOUS_APPLICATION_COMMAND_HANDLER:
		{
			Log::Write( LogLevel_Detail, "" );
			HandlePromiscuousApplicationCommandHandlerRequest( _data );
			break;
		}
		case FUNC_ID_ZW_SET_DEFAULT:
		{
			Log::Write( LogLevel_Detail, "" );
			HandleSerialAPIResetRequest( _data );
			break;
		}
		default:
		{
			Log::Write( LogLevel_Detail, "" );
			Log::Write( LogLevel_Info, "**TODO: handle request for 0x%.2x** Please report this message.", _data[1] );
			break;
		}
		}
	}

	// Generic callback handling
	if( handleCallback )
	{
		if( ( m_expectedCallbackId || m_expectedReply ) )
		{
			if( m_expectedCallbackId )
			{
				if( m_expectedCallbackId == _data[2] )
				{
					Log::Write( LogLevel_Detail, _data[3], "  Expected callbackId was received" );
					m_expectedCallbackId = 0;
				} else if (_data[2] == 0x02 || _data[2] == 0x01) {
					/* it was a NONCE request/reply. Drop it */
					return;
				}
			}
			if( m_expectedReply )
			{
				if( m_expectedReply == _data[1] )
				{
					if( m_expectedCommandClassId && ( m_expectedReply == FUNC_ID_APPLICATION_COMMAND_HANDLER ) )
					{
						if( m_expectedCallbackId == 0 && m_expectedCommandClassId == _data[5] && m_expectedNodeId == _data[3] )
						{
							Log::Write( LogLevel_Detail, _data[3], "  Expected reply and command class was received" );
							m_waitingForAck = false;
							m_expectedReply = 0;
							m_expectedCommandClassId = 0;
							m_expectedNodeId = 0;
						}
					}
					else
					{
						if( IsExpectedReply( _data[3] ) )

						{
							Log::Write( LogLevel_Detail, _data[3], "  Expected reply was received" );
							m_expectedReply = 0;
							m_expectedNodeId = 0;
						}
					}
				}
			}
			if( !( m_expectedCallbackId || m_expectedReply ) )
			{
				Log::Write( LogLevel_Detail, _data[3], "  Message transaction complete" );
				Log::Write( LogLevel_Detail, "" );

				if( m_notifytransactions )
				{
					Notification* notification = new Notification( Notification::Type_Notification );
					notification->SetHomeAndNodeIds( m_homeId, _data[3] );
					notification->SetNotification( Notification::Code_MsgComplete );
					QueueNotification( notification );
				}
				RemoveCurrentMsg();
			}
		}
	}
}

//-----------------------------------------------------------------------------
// <Driver::HandleGetVersionResponse>
// Process a response from the Z-Wave PC interface
//-----------------------------------------------------------------------------
void Driver::HandleGetVersionResponse
(
		uint8* _data
)
{
	m_libraryVersion = (char*)&_data[2];

	m_libraryType = _data[m_libraryVersion.size()+3];
	if( m_libraryType < 9 )
	{
		m_libraryTypeName = c_libraryTypeNames[m_libraryType];
	}
	Log::Write( LogLevel_Info, GetNodeNumber( m_currentMsg ), "Received reply to FUNC_ID_ZW_GET_VERSION:" );
	Log::Write( LogLevel_Info, GetNodeNumber( m_currentMsg ), "    %s library, version %s", m_libraryTypeName.c_str(), m_libraryVersion.c_str() );
	if ( !((m_libraryType == ZW_LIB_CONTROLLER_STATIC ) || (m_libraryType == ZW_LIB_CONTROLLER)) ) {
		Log::Write( LogLevel_Fatal, GetNodeNumber( m_currentMsg), "Z-Wave Interface is not a Supported Library Type: %s", m_libraryTypeName.c_str());
		Log::Write( LogLevel_Fatal, GetNodeNumber( m_currentMsg), "Z-Wave Interface should be a Static Controller Library Type");

		{
			Notification* notification = new Notification( Notification::Type_UserAlerts );
			notification->SetUserAlertNofification( Notification::Alert_UnsupportedController );
			QueueNotification( notification );
		}
		{
			Notification* notification = new Notification(Notification::Type_DriverFailed);
			notification->SetHomeAndNodeIds(m_homeId, m_currentMsg->GetTargetNodeId());
			QueueNotification(notification);
		}
		NotifyWatchers();
		m_driverThread->Stop();
	}
	return;
}

//-----------------------------------------------------------------------------
// <Driver::HandleGetRandomResponse>
// Process a response from the Z-Wave PC interface
//-----------------------------------------------------------------------------

void Driver::HandleGetRandomResponse
(
		uint8* _data
)
{
	Log::Write( LogLevel_Info, GetNodeNumber( m_currentMsg ), "Received reply to FUNC_ID_ZW_GET_RANDOM: %s", _data[2] ? "true" : "false" );
}

//-----------------------------------------------------------------------------
// <Driver::HandleGetControllerCapabilitiesResponse>
// Process a response from the Z-Wave PC interface
//-----------------------------------------------------------------------------
void Driver::HandleGetControllerCapabilitiesResponse
(
		uint8* _data
)
{
	m_controllerCaps = _data[2];

	Log::Write( LogLevel_Info, GetNodeNumber( m_currentMsg ), "Received reply to FUNC_ID_ZW_GET_CONTROLLER_CAPABILITIES:" );

	char str[256];
	if( m_controllerCaps & ControllerCaps_SIS )
	{
		Log::Write( LogLevel_Info, GetNodeNumber( m_currentMsg ), "    There is a SUC ID Server (SIS) in this network." );
		snprintf( str, sizeof(str), "    The PC controller is an inclusion %s%s%s",
				( m_controllerCaps & ControllerCaps_SUC ) ? "static update controller (SUC)" : "controller",
						( m_controllerCaps & ControllerCaps_OnOtherNetwork ) ? " which is using a Home ID from another network" : "",
								( m_controllerCaps & ControllerCaps_RealPrimary ) ? " and was the original primary before the SIS was added." : "." );
		Log::Write( LogLevel_Info, GetNodeNumber( m_currentMsg ), str );

	}
	else
	{
		Log::Write( LogLevel_Info, GetNodeNumber( m_currentMsg ), "    There is no SUC ID Server (SIS) in this network." );
		snprintf( str, sizeof(str), "    The PC controller is a %s%s%s",
				( m_controllerCaps & ControllerCaps_Secondary ) ? "secondary" : "primary",
						( m_controllerCaps & ControllerCaps_SUC ) ? " static update controller (SUC)" : " controller",
								( m_controllerCaps & ControllerCaps_OnOtherNetwork ) ? " which is using a Home ID from another network." : "." );
		Log::Write( LogLevel_Info, GetNodeNumber( m_currentMsg ), str );
	}
}

//-----------------------------------------------------------------------------
// <Driver::HandleGetSerialAPICapabilitiesResponse>
// Process a response from the Z-Wave PC interface
//-----------------------------------------------------------------------------
void Driver::HandleGetSerialAPICapabilitiesResponse
(
		uint8* _data
)
{
	Log::Write( LogLevel_Info, GetNodeNumber( m_currentMsg ), " Received reply to FUNC_ID_SERIAL_API_GET_CAPABILITIES" );
	Log::Write( LogLevel_Info, GetNodeNumber( m_currentMsg ), "    Serial API Version:   %d.%d", _data[2], _data[3] );
	Log::Write( LogLevel_Info, GetNodeNumber( m_currentMsg ), "    Manufacturer ID:      0x%.2x%.2x", _data[4], _data[5] );
	Log::Write( LogLevel_Info, GetNodeNumber( m_currentMsg ), "    Product Type:         0x%.2x%.2x", _data[6], _data[7] );
	Log::Write( LogLevel_Info, GetNodeNumber( m_currentMsg ), "    Product ID:           0x%.2x%.2x", _data[8], _data[9] );

	// _data[10] to _data[41] are a 256-bit bitmask with one bit set for
	// each FUNC_ID_ method supported by the controller.
	// Bit 0 is FUNC_ID_ 1.  So FUNC_ID_SERIAL_API_GET_CAPABILITIES (0x07) will be bit 6 of the first byte.
	m_serialAPIVersion[0] = _data[2];
	m_serialAPIVersion[1] = _data[3];
	m_manufacturerId = ( ( (uint16)_data[4] )<<8) | (uint16)_data[5];
	m_productType = ( ( (uint16)_data[6] )<<8 ) | (uint16)_data[7];
	m_productId = ( ( (uint16)_data[8] )<<8 ) | (uint16)_data[9];
	memcpy( m_apiMask, &_data[10], sizeof( m_apiMask ) );

	if( IsBridgeController() )
	{
		SendMsg( new Msg( "FUNC_ID_ZW_GET_VIRTUAL_NODES", 0xff, REQUEST, FUNC_ID_ZW_GET_VIRTUAL_NODES, false ), MsgQueue_Command);
	}
	else if( IsAPICallSupported( FUNC_ID_ZW_GET_RANDOM ) )

	{
		Msg *msg = new Msg( "FUNC_ID_ZW_GET_RANDOM", 0xff, REQUEST, FUNC_ID_ZW_GET_RANDOM, false );
		msg->Append( 32 );      // 32 bytes
		SendMsg( msg, MsgQueue_Command );
	}
	SendMsg( new Msg( "FUNC_ID_SERIAL_API_GET_INIT_DATA", 0xff, REQUEST, FUNC_ID_SERIAL_API_GET_INIT_DATA, false ), MsgQueue_Command);
	if( !IsBridgeController() )
	{
		Msg* msg = new Msg( "FUNC_ID_SERIAL_API_SET_TIMEOUTS", 0xff, REQUEST, FUNC_ID_SERIAL_API_SET_TIMEOUTS, false );
		msg->Append( ACK_TIMEOUT / 10 );
		msg->Append( BYTE_TIMEOUT / 10 );
		SendMsg( msg, MsgQueue_Command );
	}
	Msg* msg = new Msg( "FUNC_ID_SERIAL_API_APPL_NODE_INFORMATION", 0xff, REQUEST, FUNC_ID_SERIAL_API_APPL_NODE_INFORMATION, false, false );
	msg->Append( APPLICATION_NODEINFO_LISTENING );
	msg->Append( 0x02 );			// Generic Static Controller
	msg->Append( 0x01 );			// Specific Static PC Controller
	msg->Append( 0x00 );			// Length
	SendMsg( msg, MsgQueue_Command );
}

//-----------------------------------------------------------------------------
// <Driver::HandleSerialAPISoftResetResponse>
// Process a response from the Z-Wave PC interface
//-----------------------------------------------------------------------------
void Driver::HandleSerialAPISoftResetResponse
(
		uint8* _data
)
{
	Log::Write( LogLevel_Info, GetNodeNumber( m_currentMsg ), "Received reply to Soft Reset." );
}

//-----------------------------------------------------------------------------
// <Driver::HandleSerialAPIResetRequest>
// Process a response from the Z-Wave PC interface
//-----------------------------------------------------------------------------
void Driver::HandleSerialAPIResetRequest
(
		uint8* _data
)
{
	Log::Write( LogLevel_Info, GetNodeNumber( m_currentMsg ), "Received reply to complete Controller Reset." );
	if( m_controllerResetEvent != NULL )
	{
		m_controllerResetEvent->Set();
		m_controllerResetEvent = NULL;
	}
}

//-----------------------------------------------------------------------------
// <Driver::HandleEnableSUCResponse>
// Process a response from the Z-Wave PC interface
//-----------------------------------------------------------------------------
void Driver::HandleEnableSUCResponse
(
		uint8* _data
)
{
	Log::Write( LogLevel_Info, GetNodeNumber( m_currentMsg ), "Received reply to Enable SUC." );
}

//-----------------------------------------------------------------------------
// <Driver::HandleNetworkUpdateResponse>
// Process a response from the Z-Wave PC interface
//-----------------------------------------------------------------------------
bool Driver::HandleNetworkUpdateResponse
(
		uint8* _data
)
{
	bool res = true;
	ControllerState state = ControllerState_InProgress;
	if( _data[2] )
	{
		Log::Write( LogLevel_Info, GetNodeNumber( m_currentMsg ), "Received reply to FUNC_ID_ZW_REQUEST_NETWORK_UPDATE - command in progress" );
	}
	else
	{
		// Failed
		Log::Write( LogLevel_Warning, GetNodeNumber( m_currentMsg ), "WARNING: Received reply to FUNC_ID_ZW_REQUEST_NETWORK_UPDATE - command failed"  );
		state = ControllerState_Failed;
		res = false;
	}

	UpdateControllerState( state );
	return res;
}

//-----------------------------------------------------------------------------
// <Driver::HandleSetSUCNodeIdResponse>
// Process a response from the Z-Wave PC interface
//-----------------------------------------------------------------------------
void Driver::HandleSetSUCNodeIdResponse
(
		uint8* _data
)
{
	Log::Write( LogLevel_Info, GetNodeNumber( m_currentMsg ), "Received reply to SET_SUC_NODE_ID." );
}

//-----------------------------------------------------------------------------
// <Driver::HandleGetSUCNodeIdResponse>
// Process a response from the Z-Wave PC interface
//-----------------------------------------------------------------------------
void Driver::HandleGetSUCNodeIdResponse
(
		uint8* _data
)
{
	Log::Write( LogLevel_Info, GetNodeNumber( m_currentMsg ), "Received reply to GET_SUC_NODE_ID.  Node ID = %d", _data[2] );
	m_SUCNodeId = _data[2];
	if( _data[2] == 0)
	{
		bool enableSIS = true;
		Options::Get()->GetOptionAsBool("EnableSIS", &enableSIS);
		if (enableSIS) {
			if (IsAPICallSupported(FUNC_ID_ZW_ENABLE_SUC) && IsAPICallSupported(FUNC_ID_ZW_SET_SUC_NODE_ID)) {
				Log::Write( LogLevel_Info, "  No SUC, so we become SIS" );

				Msg* msg;
				msg = new Msg( "Enable SUC", m_Controller_nodeId, REQUEST, FUNC_ID_ZW_ENABLE_SUC, false );
				msg->Append( 1 );
				msg->Append( SUC_FUNC_NODEID_SERVER );		// SIS; SUC would be ZW_SUC_FUNC_BASIC_SUC
				SendMsg( msg, MsgQueue_Send );

				msg = new Msg( "Set SUC node ID", m_Controller_nodeId, REQUEST, FUNC_ID_ZW_SET_SUC_NODE_ID, false );
				msg->Append( m_Controller_nodeId );
				msg->Append( 1 );								// TRUE, we want to be SUC/SIS
				msg->Append( 0 );								// no low power
				msg->Append( SUC_FUNC_NODEID_SERVER );
				SendMsg( msg, MsgQueue_Send );
			} else {
				Log::Write (LogLevel_Info, "Controller Does not Support SUC - Cannot Setup Controller as SUC Node");
			}
		} else {
			Log::Write( LogLevel_Info, "  No SUC, not becoming SUC as option is disabled" );
		}
	}
}

//-----------------------------------------------------------------------------
// <Driver::HandleMemoryGetIdResponse>
// Process a response from the Z-Wave PC interface
//-----------------------------------------------------------------------------
void Driver::HandleMemoryGetIdResponse
(
		uint8* _data
)
{
	Log::Write( LogLevel_Info, GetNodeNumber( m_currentMsg ), "Received reply to FUNC_ID_ZW_MEMORY_GET_ID. Home ID = 0x%02x%02x%02x%02x.  Our node ID = %d", _data[2], _data[3], _data[4], _data[5], _data[6] );
	m_homeId = ( ( (uint32)_data[2] )<<24 ) | ( ( (uint32)_data[3] )<<16 ) | ( ( (uint32)_data[4] )<<8 ) | ( (uint32)_data[5] );
	m_Controller_nodeId = _data[6];
	m_controllerReplication = static_cast<ControllerReplication*>(ControllerReplication::Create( m_homeId, m_Controller_nodeId ));
}

//-----------------------------------------------------------------------------
// <Driver::HandleSerialAPIGetInitDataResponse>
// Process a response from the Z-Wave PC interface
//-----------------------------------------------------------------------------
void Driver::HandleSerialAPIGetInitDataResponse
(
		uint8* _data
)
{
	int32 i;

	if( !m_init )
	{
		// Mark the driver as ready (we have to do this first or
		// all the code handling notifications will go awry).
		Manager::Get()->SetDriverReady( this, true );

		// Read the config file first, to get the last known state
		ReadConfig();
	}
	else
	{
		// Notify the user that all node and value information has been deleted
		// We need to wait to do this here so we have new information to report.
		Notification* notification = new Notification( Notification::Type_DriverReset );
		notification->SetHomeAndNodeIds( m_homeId, 0 );
		QueueNotification( notification );
	}

	Log::Write( LogLevel_Info, GetNodeNumber( m_currentMsg ), "Received reply to FUNC_ID_SERIAL_API_GET_INIT_DATA:" );
	m_initVersion = _data[2];
	m_initCaps = _data[3];

	if( _data[4] == NUM_NODE_BITFIELD_BYTES )
	{
		for( i=0; i<NUM_NODE_BITFIELD_BYTES; ++i)
		{
			for( int32 j=0; j<8; ++j )
			{
				uint8 nodeId = (i*8)+j+1;
				if( _data[i+5] & (0x01 << j) )
				{
					if( IsVirtualNode( nodeId ) )
					{
						Log::Write( LogLevel_Info, GetNodeNumber( m_currentMsg ), "    Node %.3d - Virtual (ignored)", nodeId );
					}
					else
					{
						LockGuard LG(m_nodeMutex);
						Node* node = GetNode( nodeId );
						if( node )
						{
							Log::Write( LogLevel_Info, GetNodeNumber( m_currentMsg ), "    Node %.3d - Known", nodeId );
							if( !m_init )
							{
								// The node was read in from the config, so we
								// only need to get its current state
								node->SetQueryStage( Node::QueryStage_CacheLoad );
							}

						}
						else
						{
							// This node is new
							Log::Write( LogLevel_Info, GetNodeNumber( m_currentMsg ), "    Node %.3d - New", nodeId );
							Notification* notification = new Notification( Notification::Type_NodeNew );
							notification->SetHomeAndNodeIds( m_homeId, nodeId );
							QueueNotification( notification );

							// Create the node and request its info
							InitNode( nodeId );
						}
					}
				}
				else
				{
					LockGuard LG(m_nodeMutex);
					if( GetNode(nodeId) )
					{
						// This node no longer exists in the Z-Wave network
						Log::Write( LogLevel_Info, GetNodeNumber( m_currentMsg ), "    Node %.3d - Removed", nodeId );
						delete m_nodes[nodeId];
						m_nodes[nodeId] = NULL;
						Notification* notification = new Notification( Notification::Type_NodeRemoved );
						notification->SetHomeAndNodeIds( m_homeId, nodeId );
						QueueNotification( notification );

					}
				}
			}
		}
	}

	m_init = true;
}

//-----------------------------------------------------------------------------
// <Driver::HandleGetNodeProtocolInfoResponse>
// Process a response from the Z-Wave PC interface
//-----------------------------------------------------------------------------
void Driver::HandleGetNodeProtocolInfoResponse
(
		uint8* _data
)
{
	// The node that the protocol info response is for is not included in the message.
	// We have to assume that the node is the same one as in the most recent request.
	if( !m_currentMsg )
	{
		Log::Write( LogLevel_Warning, "WARNING: Received unexpected FUNC_ID_ZW_GET_NODE_PROTOCOL_INFO message - ignoring.");
		return;
	}

	uint8 nodeId = m_currentMsg->GetTargetNodeId();
	Log::Write( LogLevel_Info, nodeId, "Received reply to FUNC_ID_ZW_GET_NODE_PROTOCOL_INFO" );

	// Update the node with the protocol info
	if( Node* node = GetNodeUnsafe( nodeId ) )
	{
		node->UpdateProtocolInfo( &_data[2] );
	}
}

//-----------------------------------------------------------------------------
// <Driver::HandleAssignReturnRouteResponse>
// Process a response from the Z-Wave PC interface
//-----------------------------------------------------------------------------
bool Driver::HandleAssignReturnRouteResponse
(
		uint8* _data
)
{
	bool res = true;
	ControllerState state = ControllerState_InProgress;
	if( _data[2] )
	{
		Log::Write( LogLevel_Info, GetNodeNumber( m_currentMsg ), "Received reply to FUNC_ID_ZW_ASSIGN_RETURN_ROUTE - command in progress" );
	}
	else
	{
		// Failed
		Log::Write( LogLevel_Warning, GetNodeNumber( m_currentMsg ), "WARNING: Received reply to FUNC_ID_ZW_ASSIGN_RETURN_ROUTE - command failed" );
		state = ControllerState_Failed;
		res = false;
	}

	UpdateControllerState( state );
	return res;
}

//-----------------------------------------------------------------------------
// <Driver::HandleDeleteReturnRouteResponse>
// Process a response from the Z-Wave PC interface
//-----------------------------------------------------------------------------
bool Driver::HandleDeleteReturnRouteResponse
(
		uint8* _data
)
{
	bool res = true;
	ControllerState state = ControllerState_InProgress;
	if( _data[2] )
	{
		Log::Write( LogLevel_Info, GetNodeNumber( m_currentMsg ), "Received reply to FUNC_ID_ZW_DELETE_RETURN_ROUTE - command in progress" );
	}
	else
	{
		// Failed
		Log::Write( LogLevel_Warning, GetNodeNumber( m_currentMsg ), "WARNING: Received reply to FUNC_ID_ZW_DELETE_RETURN_ROUTE - command failed" );
		state = ControllerState_Failed;
		res = false;
	}

	UpdateControllerState( state );
	return res;
}

//-----------------------------------------------------------------------------
// <Driver::HandleRemoveFailedNodeResponse>
// Process a response from the Z-Wave PC interface
//-----------------------------------------------------------------------------
bool Driver::HandleRemoveFailedNodeResponse
(
		uint8* _data
)
{
	bool res = true;
	ControllerState state = ControllerState_InProgress;
	ControllerError error = ControllerError_None;
	if( _data[2] )
	{
		string reason;
		switch( _data[2] )
		{
		case FAILED_NODE_NOT_FOUND:
		{
			reason = "Node not found";
			error = ControllerError_NotFound;
			break;
		}
		case FAILED_NODE_REMOVE_PROCESS_BUSY:
		{
			reason = "Remove process busy";
			error = ControllerError_Busy;
			break;
		}
		case FAILED_NODE_REMOVE_FAIL:
		{
			reason = "Remove failed";
			error = ControllerError_Failed;
			break;
		}
		case FAILED_NODE_NOT_PRIMARY_CONTROLLER:
		{
			reason = "Not Primary Controller";
			error = ControllerError_NotPrimary;
			break;
		}
		default:
		{
			reason = "Command failed";
			break;
		}
		}

		Log::Write( LogLevel_Warning, GetNodeNumber( m_currentMsg ), "WARNING: Received reply to FUNC_ID_ZW_REMOVE_FAILED_NODE_ID - %s", reason.c_str() );
		state = ControllerState_Failed;
		res = false;
	}
	else
	{
		Log::Write( LogLevel_Info, GetNodeNumber( m_currentMsg ), "Received reply to FUNC_ID_ZW_REMOVE_FAILED_NODE_ID - Command in progress" );
	}

	UpdateControllerState( state, error );
	return res;
}

//-----------------------------------------------------------------------------
// <Driver::HandleIsFailedNodeResponse>
// Process a response from the Z-Wave PC interface
//-----------------------------------------------------------------------------
void Driver::HandleIsFailedNodeResponse
(
		uint8* _data
)
{
	ControllerState state;
	uint8 nodeId = m_currentControllerCommand ? m_currentControllerCommand->m_controllerCommandNode : GetNodeNumber( m_currentMsg );
	if( _data[2] )
	{
		Log::Write( LogLevel_Warning, nodeId, "WARNING: Received reply to FUNC_ID_ZW_IS_FAILED_NODE_ID - node %d failed", nodeId );
		state = ControllerState_NodeFailed;
		if( Node* node = GetNodeUnsafe( nodeId ) )
		{
			if (node->IsNodeReset()) {
				/* a DeviceReset has Occured. Remove the Node */
				if (!BeginControllerCommand(Driver::ControllerCommand_RemoveFailedNode, NULL, NULL, true, nodeId, 0))
					Log::Write(LogLevel_Warning, nodeId, "RemoveFailedNode for DeviceResetLocally Command Failed");

				Notification* notification = new Notification( Notification::Type_NodeReset );
				notification->SetHomeAndNodeIds( m_homeId, nodeId );
				QueueNotification( notification );
				state = ControllerState_Completed;
			} else {
				node->SetNodeAlive( false );
			}
		}
	}
	else
	{
		Log::Write( LogLevel_Warning, nodeId, "Received reply to FUNC_ID_ZW_IS_FAILED_NODE_ID - node %d has not failed", nodeId );
		if( Node* node = GetNodeUnsafe( nodeId ) )
		{
			node->SetNodeAlive( true );
		}
		state = ControllerState_NodeOK;
	}
	UpdateControllerState( state );
}

//-----------------------------------------------------------------------------
// <Driver::HandleReplaceFailedNodeResponse>
// Process a response from the Z-Wave PC interface
//-----------------------------------------------------------------------------
bool Driver::HandleReplaceFailedNodeResponse
(
		uint8* _data
)
{
	bool res = true;
	ControllerState state = ControllerState_InProgress;
	if( _data[2] )
	{
		// Command failed
		Log::Write( LogLevel_Warning, GetNodeNumber( m_currentMsg ), "WARNING: Received reply to FUNC_ID_ZW_REPLACE_FAILED_NODE - command failed" );
		state = ControllerState_Failed;
		res = false;
	}
	else
	{
		Log::Write( LogLevel_Info, GetNodeNumber( m_currentMsg ), "Received reply to FUNC_ID_ZW_REPLACE_FAILED_NODE - command in progress" );
	}

	UpdateControllerState( state );
	return res;
}

//-----------------------------------------------------------------------------
// <Driver::HandleSendDataResponse>
// Process a response from the Z-Wave PC interface
//-----------------------------------------------------------------------------
void Driver::HandleSendDataResponse
(
		uint8* _data,
		bool _replication
)
{
	if( _data[2] )
	{
		Log::Write( LogLevel_Detail, GetNodeNumber( m_currentMsg ), "  %s delivered to Z-Wave stack", _replication ? "ZW_REPLICATION_SEND_DATA" : "ZW_SEND_DATA" );
	}
	else
	{
		Log::Write( LogLevel_Error, GetNodeNumber( m_currentMsg ), "ERROR: %s could not be delivered to Z-Wave stack", _replication ? "ZW_REPLICATION_SEND_DATA" : "ZW_SEND_DATA" );
		m_nondelivery++;
		if( Node* node = GetNodeUnsafe( GetNodeNumber( m_currentMsg ) ) )
		{
			node->m_sentFailed++;
		}
	}
}

//-----------------------------------------------------------------------------
// <Driver::HandleGetRoutingInfoResponse>
// Process a response from the Z-Wave PC interface
//-----------------------------------------------------------------------------
void Driver::HandleGetRoutingInfoResponse
(
		uint8* _data
)
{
	Log::Write( LogLevel_Info, GetNodeNumber( m_currentMsg ), "Received reply to FUNC_ID_ZW_GET_ROUTING_INFO" );

	LockGuard LG(m_nodeMutex);
	if( Node* node = GetNode( GetNodeNumber( m_currentMsg ) ) )
	{
		// copy the 29-byte bitmap received (29*8=232 possible nodes) into this node's neighbors member variable
		memcpy( node->m_neighbors, &_data[2], 29 );
		Log::Write( LogLevel_Info, GetNodeNumber( m_currentMsg ), "    Neighbors of this node are:" );
		bool bNeighbors = false;
		for( int by=0; by<29; by++ )
		{
			for( int bi=0; bi<8; bi++ )
			{
				if( (_data[2+by] & (0x01<<bi)) )
				{
					Log::Write( LogLevel_Info, GetNodeNumber( m_currentMsg ), "    Node %d", (by<<3)+bi+1 );
					bNeighbors = true;
				}
			}
		}

		if( !bNeighbors )
		{
			Log::Write( LogLevel_Info, GetNodeNumber( m_currentMsg ), " (none reported)" );
		}
	}
}

//-----------------------------------------------------------------------------
// <Driver::HandleSendDataRequest>
// Process a request from the Z-Wave PC interface
//-----------------------------------------------------------------------------
void Driver::HandleSendDataRequest
(
		uint8* _data,
		bool _replication
)
{
	uint8 nodeId = GetNodeNumber( m_currentMsg );
	Log::Write( LogLevel_Detail, nodeId, "  %s Request with callback ID 0x%.2x received (expected 0x%.2x)",  _replication ? "ZW_REPLICATION_SEND_DATA" : "ZW_SEND_DATA", _data[2], _data[2] < 10 ? _data[2] : m_expectedCallbackId );
	/* Callback ID's below 10 are reserved for NONCE messages */
	if ((_data[2] > 10 ) && ( _data[2] != m_expectedCallbackId )) {
		// Wrong callback ID
		m_callbacks++;
		Log::Write( LogLevel_Warning, nodeId, "WARNING: Unexpected Callback ID received" );
	} else {
		Node* node = GetNodeUnsafe( nodeId );
		if( node != NULL )
		{
			if( _data[3] != 0 )
			{
				node->m_sentFailed++;
			}
			else
			{
				node->m_lastRequestRTT = -node->m_sentTS.TimeRemaining();

				if( node->m_averageRequestRTT )
				{
					// if the average has been established, update by averaging the average and the last RTT
					node->m_averageRequestRTT = ( node->m_averageRequestRTT + node->m_lastRequestRTT ) >> 1;
				}
				else
				{
					// if this is the first observed RTT, set the average to this value
					node->m_averageRequestRTT = node->m_lastRequestRTT;
				}
				Log::Write(LogLevel_Info, nodeId, "Request RTT %d Average Request RTT %d", node->m_lastRequestRTT, node->m_averageRequestRTT );
			}
		}

		// We do this here since HandleErrorResponse/MoveMessagesToWakeUpQueue can delete m_currentMsg
		if( m_currentMsg && m_currentMsg->IsNoOperation() )
		{
			Notification* notification = new Notification( Notification::Type_Notification );
			notification->SetHomeAndNodeIds( m_homeId, GetNodeNumber( m_currentMsg) );
			notification->SetNotification( Notification::Code_NoOperation );
			QueueNotification( notification );
		}

		// Callback ID matches our expectation
		if( _data[3] != 0 )
		{
			if( !HandleErrorResponse( _data[3], nodeId, _replication ? "ZW_REPLICATION_END_DATA" : "ZW_SEND_DATA", !_replication ) )
			{
				if( m_currentMsg &&  m_currentMsg->IsNoOperation() && node != NULL &&
						( node->GetCurrentQueryStage() == Node::QueryStage_Probe  ||
								node->GetCurrentQueryStage() == Node::QueryStage_CacheLoad ) )
				{
					node->QueryStageRetry( node->GetCurrentQueryStage(), 3 );
				}
			}
		}
		else if( node != NULL )
		{
			// If WakeUpNoMoreInformation request succeeds, update our status
			if( m_currentMsg && m_currentMsg->IsWakeUpNoMoreInformationCommand() )
			{
				if( WakeUp* wakeUp = static_cast<WakeUp*>( node->GetCommandClass( WakeUp::StaticGetCommandClassId() ) ) )
				{
					// Mark the node as asleep
					wakeUp->SetAwake( false );
				}
			}
			// If node is not alive, mark it alive now
			if( !node->IsNodeAlive() )
			{
				node->SetNodeAlive( true );
			}
		}
		// Command reception acknowledged by node, error or not, but ignore any NONCE messages
		//
		//	m_expectedCallbackId = 0;
	}
}

//-----------------------------------------------------------------------------
// <Driver::HandleNetworkUpdateRequest>
// Process a response from the Z-Wave PC interface
//-----------------------------------------------------------------------------
void Driver::HandleNetworkUpdateRequest
(
		uint8* _data
)
{
	ControllerState state = ControllerState_Failed;
	ControllerError error = ControllerError_None;
	uint8 nodeId = GetNodeNumber( m_currentMsg );
	switch( _data[3] )
	{
	case SUC_UPDATE_DONE:
	{
		Log::Write( LogLevel_Info, nodeId, "Received reply to FUNC_ID_ZW_REQUEST_NETWORK_UPDATE: Success" );
		state = ControllerState_Completed;
		break;
	}
	case SUC_UPDATE_ABORT:
	{
		Log::Write( LogLevel_Warning, nodeId, "WARNING: Received reply to FUNC_ID_ZW_REQUEST_NETWORK_UPDATE: Failed - Error. Process aborted." );
		error = ControllerError_Failed;
		break;
	}
	case SUC_UPDATE_WAIT:
	{
		Log::Write( LogLevel_Warning, nodeId, "WARNING: Received reply to FUNC_ID_ZW_REQUEST_NETWORK_UPDATE: Failed - SUC is busy." );
		error = ControllerError_Busy;
		break;
	}
	case SUC_UPDATE_DISABLED:
	{
		Log::Write( LogLevel_Warning, nodeId, "WARNING: Received reply to FUNC_ID_ZW_REQUEST_NETWORK_UPDATE: Failed - SUC is disabled." );
		error = ControllerError_Disabled;
		break;
	}
	case SUC_UPDATE_OVERFLOW:
	{
		Log::Write( LogLevel_Warning, nodeId, "WARNING: Received reply to FUNC_ID_ZW_REQUEST_NETWORK_UPDATE: Failed - Overflow. Full replication required." );
		error = ControllerError_Overflow;
		break;
	}
	default:
	{
	}
	}

	UpdateControllerState( state, error );
}

//-----------------------------------------------------------------------------
// <Driver::HandleAddNodeToNetworkRequest>
// Process a request from the Z-Wave PC interface
//-----------------------------------------------------------------------------
void Driver::HandleAddNodeToNetworkRequest
(
		uint8* _data
)
{
	Log::Write( LogLevel_Info, GetNodeNumber( m_currentMsg ), "FUNC_ID_ZW_ADD_NODE_TO_NETWORK:" );
	CommonAddNodeStatusRequestHandler( FUNC_ID_ZW_ADD_NODE_TO_NETWORK, _data );
}

//-----------------------------------------------------------------------------
// <Driver::HandleRemoveNodeFromNetworkRequest>
// Process a request from the Z-Wave PC interface
//-----------------------------------------------------------------------------
void Driver::HandleRemoveNodeFromNetworkRequest
(
		uint8* _data
)
{
	//uint8 nodeId = GetNodeNumber( m_currentMsg );
	if( m_currentControllerCommand == NULL )
	{
		return;
	}
	ControllerState state = m_currentControllerCommand->m_controllerState;
	Log::Write( LogLevel_Info, "FUNC_ID_ZW_REMOVE_NODE_FROM_NETWORK:" );

	switch( _data[3] )
	{
	case REMOVE_NODE_STATUS_LEARN_READY:
	{
		Log::Write( LogLevel_Info, "REMOVE_NODE_STATUS_LEARN_READY" );
		state = ControllerState_Waiting;
		m_currentControllerCommand->m_controllerCommandNode = 0;
		break;
	}
	case REMOVE_NODE_STATUS_NODE_FOUND:
	{
		Log::Write( LogLevel_Info, "REMOVE_NODE_STATUS_NODE_FOUND" );
		state = ControllerState_InProgress;
		break;
	}
	case REMOVE_NODE_STATUS_REMOVING_SLAVE:
	{
		Log::Write( LogLevel_Info, "REMOVE_NODE_STATUS_REMOVING_SLAVE" );
		if (_data[4] != 0)
		{
			Log::Write( LogLevel_Info, "Removing node ID %d", _data[4] );
			m_currentControllerCommand->m_controllerCommandNode = _data[4];
		}
		else
		{
			Log::Write( LogLevel_Warning, "Remove Node Failed - NodeID 0 Returned");
			state = ControllerState_Failed;
		}
		break;
	}
	case REMOVE_NODE_STATUS_REMOVING_CONTROLLER:
	{
		Log::Write( LogLevel_Info, "REMOVE_NODE_STATUS_REMOVING_CONTROLLER" );
		m_currentControllerCommand->m_controllerCommandNode = _data[4];
		if( m_currentControllerCommand->m_controllerCommandNode == 0 ) // Some controllers don't return node number
		{
			if( _data[5] >= 3 )
			{
				LockGuard LG(m_nodeMutex);
				for( int i=0; i<256; i++ )
				{
					if( m_nodes[i] == NULL )
					{
						continue;
					}
					// Ignore primary controller
					if( m_nodes[i]->m_nodeId == m_Controller_nodeId )
					{
						continue;
					}
					// See if we can match another way
					if( m_nodes[i]->m_basic == _data[6] &&
							m_nodes[i]->m_generic == _data[7] &&
							m_nodes[i]->m_specific == _data[8] )
					{
						if( m_currentControllerCommand->m_controllerCommandNode != 0 )
						{
							Log::Write( LogLevel_Info, "Alternative controller lookup found more then one match. Using the first one found." );
						}
						else
						{
							m_currentControllerCommand->m_controllerCommandNode = m_nodes[i]->m_nodeId;
						}
					}
<<<<<<< HEAD
=======
				}
				else
				{
					Log::Write( LogLevel_Warning, "WARNING: Node is 0 but not enough data to perform alternative match." );
>>>>>>> e0892c54
				}
				LG.Unlock();
			}
			else
			{
				Log::Write( LogLevel_Warning, "WARNING: Node is 0 but not enough data to perform alternative match." );
			}
		}
		else
		{
			m_currentControllerCommand->m_controllerCommandNode = _data[4];
		}
		Log::Write( LogLevel_Info, "Removing controller ID %d", m_currentControllerCommand->m_controllerCommandNode );
		break;
	}
	case REMOVE_NODE_STATUS_DONE:
	{
		Log::Write( LogLevel_Info, "REMOVE_NODE_STATUS_DONE" );
		if( !m_currentControllerCommand->m_controllerCommandDone )
		{

			// Remove Node Stop calls back through here so make sure
			// we do't do it again.
			UpdateControllerState( ControllerState_Completed );
			//AddNodeStop( FUNC_ID_ZW_REMOVE_NODE_FROM_NETWORK );
			if ( m_currentControllerCommand->m_controllerCommandNode == 0 ) // never received "removing" update
			{
				if ( _data[4] != 0 ) // but message has the clue
				{
					m_currentControllerCommand->m_controllerCommandNode = _data[4];
				}
			}

<<<<<<< HEAD
			if ( m_currentControllerCommand->m_controllerCommandNode != 0 && m_currentControllerCommand->m_controllerCommandNode != 0xff )
			{
				LockGuard LG(m_nodeMutex);
				delete m_nodes[m_currentControllerCommand->m_controllerCommandNode];
				m_nodes[m_currentControllerCommand->m_controllerCommandNode] = NULL;
				LG.Unlock();

				Notification* notification = new Notification( Notification::Type_NodeRemoved );
				notification->SetHomeAndNodeIds( m_homeId, m_currentControllerCommand->m_controllerCommandNode );
				QueueNotification( notification );
=======
				if ( m_currentControllerCommand->m_controllerCommandNode != 0 && m_currentControllerCommand->m_controllerCommandNode != 0xff )
				{
					{
						LockGuard LG(m_nodeMutex);
						delete m_nodes[m_currentControllerCommand->m_controllerCommandNode];
						m_nodes[m_currentControllerCommand->m_controllerCommandNode] = NULL;
					}
					Notification* notification = new Notification( Notification::Type_NodeRemoved );
					notification->SetHomeAndNodeIds( m_homeId, m_currentControllerCommand->m_controllerCommandNode );
					QueueNotification( notification );
				}
>>>>>>> e0892c54
			}
		}
		return;
	}
	case REMOVE_NODE_STATUS_FAILED:
	{
		//AddNodeStop( FUNC_ID_ZW_REMOVE_NODE_FROM_NETWORK );
		Log::Write( LogLevel_Warning,  "WARNING: REMOVE_NODE_STATUS_FAILED" );
		state = ControllerState_Failed;
		break;
	}
	default:
	{
		break;
	}
	}

	UpdateControllerState( state );
}

//-----------------------------------------------------------------------------
// <Driver::HandleControllerChangeRequest>
// Process a request from the Z-Wave PC interface
//-----------------------------------------------------------------------------
void Driver::HandleControllerChangeRequest
(
		uint8* _data
)
{
	Log::Write( LogLevel_Info, GetNodeNumber( m_currentMsg ), "FUNC_ID_ZW_CONTROLLER_CHANGE:" );
	CommonAddNodeStatusRequestHandler( FUNC_ID_ZW_CONTROLLER_CHANGE, _data );
}

//-----------------------------------------------------------------------------
// <Driver::HandleCreateNewPrimaryRequest>
// Process a request from the Z-Wave PC interface
//-----------------------------------------------------------------------------
void Driver::HandleCreateNewPrimaryRequest
(
		uint8* _data
)
{
	Log::Write( LogLevel_Info, GetNodeNumber( m_currentMsg ), "FUNC_ID_ZW_CREATE_NEW_PRIMARY:" );
	CommonAddNodeStatusRequestHandler( FUNC_ID_ZW_CREATE_NEW_PRIMARY, _data );
}

//-----------------------------------------------------------------------------
// <Driver::HandleSetLearnModeRequest>
// Process a request from the Z-Wave PC interface
//-----------------------------------------------------------------------------
void Driver::HandleSetLearnModeRequest
(
		uint8* _data
)
{
	uint8 nodeId = GetNodeNumber( m_currentMsg );
	if( m_currentControllerCommand == NULL )
	{
		return;
	}
	ControllerState state = m_currentControllerCommand->m_controllerState;
	Log::Write( LogLevel_Info, nodeId, "FUNC_ID_ZW_SET_LEARN_MODE:" );

	switch( _data[3] )
	{
	case LEARN_MODE_STARTED:
	{
		Log::Write( LogLevel_Info, nodeId, "LEARN_MODE_STARTED" );
		state = ControllerState_Waiting;
		break;
	}
	case LEARN_MODE_DONE:
	{
		Log::Write( LogLevel_Info, nodeId, "LEARN_MODE_DONE" );
		state = ControllerState_Completed;

		// Stop learn mode
		Msg* msg = new Msg( "End Learn Mode", 0xff, REQUEST, FUNC_ID_ZW_SET_LEARN_MODE, false, false );
		msg->Append( 0 );
		SendMsg( msg, MsgQueue_Command );

		// Rebuild all the node info.  Group and scene data that we stored
		// during replication will be applied as we discover each node.
		InitAllNodes();
		break;
	}
	case LEARN_MODE_FAILED:
	{
		Log::Write( LogLevel_Warning, nodeId, "WARNING: LEARN_MODE_FAILED" );
		state = ControllerState_Failed;

		// Stop learn mode
		Msg* msg = new Msg( "End Learn Mode", 0xff, REQUEST, FUNC_ID_ZW_SET_LEARN_MODE, false, false );
		msg->Append( 0 );
		SendMsg( msg, MsgQueue_Command );

		// Rebuild all the node info, since it may have been partially
		// updated by the failed command.  Group and scene data that we
		// stored during replication will be applied as we discover each node.
		InitAllNodes();
		break;
	}
	case LEARN_MODE_DELETED:
	{
		Log::Write( LogLevel_Info, nodeId, "LEARN_MODE_DELETED" );
		state = ControllerState_Failed;
		// Stop learn mode
		Msg* msg = new Msg( "End Learn Mode", 0xff, REQUEST, FUNC_ID_ZW_SET_LEARN_MODE, false, false );
		msg->Append( 0 );
		SendMsg( msg, MsgQueue_Command );
		break;
	}
	}

	UpdateControllerState( state );
}

//-----------------------------------------------------------------------------
// <Driver::HandleRemoveFailedNodeRequest>
// Process a request from the Z-Wave PC interface
//-----------------------------------------------------------------------------
void Driver::HandleRemoveFailedNodeRequest
(
		uint8* _data
)
{
	ControllerState state = ControllerState_Completed;
	uint8 nodeId = GetNodeNumber( m_currentMsg );
	switch( _data[3] )
	{
	case FAILED_NODE_OK:
	{
		Log::Write( LogLevel_Warning, nodeId, "WARNING: Received reply to FUNC_ID_ZW_REMOVE_FAILED_NODE_ID - Node %d is OK, so command failed", m_currentControllerCommand->m_controllerCommandNode );
		state = ControllerState_NodeOK;
		break;
	}
	case FAILED_NODE_REMOVED:
	{
		Log::Write( LogLevel_Info, nodeId, "Received reply to FUNC_ID_ZW_REMOVE_FAILED_NODE_ID - node %d successfully moved to failed nodes list", m_currentControllerCommand->m_controllerCommandNode );
		state = ControllerState_Completed;

<<<<<<< HEAD
		LockGuard LG(m_nodeMutex);
		delete m_nodes[m_currentControllerCommand->m_controllerCommandNode];
		m_nodes[m_currentControllerCommand->m_controllerCommandNode] = NULL;
		LG.Unlock();

		Notification* notification = new Notification( Notification::Type_NodeRemoved );
		notification->SetHomeAndNodeIds( m_homeId, m_currentControllerCommand->m_controllerCommandNode );
		QueueNotification( notification );
=======
			{
				LockGuard LG(m_nodeMutex);
				delete m_nodes[m_currentControllerCommand->m_controllerCommandNode];
				m_nodes[m_currentControllerCommand->m_controllerCommandNode] = NULL;
			}
			Notification* notification = new Notification( Notification::Type_NodeRemoved );
			notification->SetHomeAndNodeIds( m_homeId, m_currentControllerCommand->m_controllerCommandNode );
			QueueNotification( notification );
>>>>>>> e0892c54

		break;
	}
	case FAILED_NODE_NOT_REMOVED:
	{
		Log::Write( LogLevel_Warning, nodeId, "WARNING: Received reply to FUNC_ID_ZW_REMOVE_FAILED_NODE_ID - unable to move node %d to failed nodes list", m_currentControllerCommand->m_controllerCommandNode );
		state = ControllerState_Failed;
		break;
	}
	}

	UpdateControllerState( state );
}

//-----------------------------------------------------------------------------
// <Driver::HandleReplaceFailedNodeRequest>
// Process a request from the Z-Wave PC interface
//-----------------------------------------------------------------------------
void Driver::HandleReplaceFailedNodeRequest
(
		uint8* _data
)
{
	ControllerState state = ControllerState_Completed;
	uint8 nodeId = GetNodeNumber( m_currentMsg );
	switch( _data[3] )
	{
	case FAILED_NODE_OK:
	{
		Log::Write( LogLevel_Info, nodeId, "Received reply to FUNC_ID_ZW_REPLACE_FAILED_NODE - Node is OK, so command failed" );
		state = ControllerState_NodeOK;
		break;
	}
	case FAILED_NODE_REPLACE_WAITING:
	{
		Log::Write( LogLevel_Info, nodeId, "Received reply to FUNC_ID_ZW_REPLACE_FAILED_NODE - Waiting for new node" );
		state = ControllerState_Waiting;
		break;
	}
	case FAILED_NODE_REPLACE_DONE:
	{
		Log::Write( LogLevel_Info, nodeId, "Received reply to FUNC_ID_ZW_REPLACE_FAILED_NODE - Node successfully replaced" );
		state = ControllerState_Completed;

		// Request new node info for this device
		if( m_currentControllerCommand != NULL )
		{
			InitNode( m_currentControllerCommand->m_controllerCommandNode, true );
		}
		break;
	}
	case FAILED_NODE_REPLACE_FAILED:
	{
		Log::Write( LogLevel_Info, nodeId, "Received reply to FUNC_ID_ZW_REPLACE_FAILED_NODE - Node replacement failed" );
		state = ControllerState_Failed;
		break;
	}
	}

	UpdateControllerState( state );
}

//-----------------------------------------------------------------------------
// <Driver::HandleApplicationCommandHandlerRequest>
// Process a request from the Z-Wave PC interface
//-----------------------------------------------------------------------------
void Driver::HandleApplicationCommandHandlerRequest
(
		uint8* _data,
		bool encrypted
)
{

	uint8 status = _data[2];
	uint8 nodeId = _data[3];
	uint8 classId = _data[5];
	Node* node = GetNodeUnsafe( nodeId );

	if( ( status & RECEIVE_STATUS_ROUTED_BUSY ) != 0 )
	{
		m_routedbusy++;
	}
	if( ( status & RECEIVE_STATUS_TYPE_BROAD ) != 0 )
	{
		m_broadcastReadCnt++;
	}
	if( node != NULL )
	{
		node->m_receivedCnt++;
		node->m_errors = 0;
		int cmp = memcmp( _data, node->m_lastReceivedMessage, sizeof(node->m_lastReceivedMessage));
		if( cmp == 0 && node->m_receivedTS.TimeRemaining() > -500 )
		{
			// if the exact same sequence of bytes are received within 500ms
			node->m_receivedDups++;
		}
		else
		{
			memcpy( node->m_lastReceivedMessage, _data, sizeof(node->m_lastReceivedMessage) );
		}
		node->m_receivedTS.SetTime();
		if( m_expectedReply == FUNC_ID_APPLICATION_COMMAND_HANDLER && m_expectedNodeId == nodeId )
		{
			// Need to confirm this is the correct response to the last sent request.
			// At least ignore any received messages prior to the send data request.
			node->m_lastResponseRTT = -node->m_sentTS.TimeRemaining();

			if( node->m_averageResponseRTT )
			{
				// if the average has been established, update by averaging the average and the last RTT
				node->m_averageResponseRTT = ( node->m_averageResponseRTT + node->m_lastResponseRTT ) >> 1;
			}
			else
			{
				// if this is the first observed RTT, set the average to this value
				node->m_averageResponseRTT = node->m_lastResponseRTT;
			}
			Log::Write(LogLevel_Info, nodeId, "Response RTT %d Average Response RTT %d", node->m_lastResponseRTT, node->m_averageResponseRTT );
		}
		else
		{
			node->m_receivedUnsolicited++;
		}
		if ( !node->IsNodeAlive() )
		{
			node->SetNodeAlive( true );
		}
	}
	if( ApplicationStatus::StaticGetCommandClassId() == classId )
	{
		//TODO: Test this class function or implement
	}
	else if( ControllerReplication::StaticGetCommandClassId() == classId )
	{
		if( m_controllerReplication && m_currentControllerCommand && ( ControllerCommand_ReceiveConfiguration == m_currentControllerCommand->m_controllerCommand ) )
		{
			m_controllerReplication->HandleMsg( &_data[6], _data[4] );

			UpdateControllerState( ControllerState_InProgress );
		}
	}
	else
	{
		// Allow the node to handle the message itself
		if( node != NULL )
		{
			node->ApplicationCommandHandler( _data, encrypted );
		}
	}
}

//-----------------------------------------------------------------------------
// <Driver::HandlePromiscuousApplicationCommandHandlerRequest>
// Process a request from the Z-Wave PC interface when in promiscuous mode.
//-----------------------------------------------------------------------------
void Driver::HandlePromiscuousApplicationCommandHandlerRequest
(
		uint8* _data
)
{
	//uint8 nodeId = _data[3];
	//uint8 len = _data[4];
	//uint8 classId = _data[5];
	//uint8 destNodeId = _data[5+len];
}

//-----------------------------------------------------------------------------
// <Driver::HandleAssignReturnRouteRequest>
// Process a request from the Z-Wave PC interface
//-----------------------------------------------------------------------------
void Driver::HandleAssignReturnRouteRequest
(
		uint8* _data
)
{
	ControllerState state;
	uint8 nodeId = GetNodeNumber( m_currentMsg );
	if( m_currentControllerCommand == NULL )
	{
		return;
	}
	if( _data[3] )
	{
		// Failed
		HandleErrorResponse( _data[3], m_currentControllerCommand->m_controllerCommandNode, "ZW_ASSIGN_RETURN_ROUTE", true );
		state = ControllerState_Failed;
	}
	else
	{
		// Success
		Log::Write( LogLevel_Info, nodeId, "Received reply to FUNC_ID_ZW_ASSIGN_RETURN_ROUTE for node %d - SUCCESS", m_currentControllerCommand->m_controllerCommandNode );
		state = ControllerState_Completed;
	}

	UpdateControllerState( state );
}

//-----------------------------------------------------------------------------
// <Driver::HandleDeleteReturnRouteRequest>
// Process a request from the Z-Wave PC interface
//-----------------------------------------------------------------------------
void Driver::HandleDeleteReturnRouteRequest
(
		uint8* _data
)
{
	ControllerState state;
	uint8 nodeId = GetNodeNumber( m_currentMsg );
	if( m_currentControllerCommand == NULL )
	{
		return;
	}
	if( _data[3] )
	{
		// Failed
		HandleErrorResponse( _data[3], m_currentControllerCommand->m_controllerCommandNode, "ZW_DELETE_RETURN_ROUTE", true );
		state = ControllerState_Failed;
	}
	else
	{
		// Success
		Log::Write( LogLevel_Info, nodeId, "Received reply to FUNC_ID_ZW_DELETE_RETURN_ROUTE for node %d - SUCCESS", m_currentControllerCommand->m_controllerCommandNode );
		state = ControllerState_Completed;
	}

	UpdateControllerState( state );
}

//-----------------------------------------------------------------------------
// <Driver::HandleSendNodeInformationRequest>
// Process a request from the Z-Wave PC interface
//-----------------------------------------------------------------------------
void Driver::HandleSendNodeInformationRequest
(
		uint8* _data
)
{
	ControllerState state;
	uint8 nodeId = GetNodeNumber( m_currentMsg );
	if( m_currentControllerCommand == NULL )
	{
		return;
	}
	if( _data[3] )
	{
		// Failed
		HandleErrorResponse( _data[3], m_currentControllerCommand->m_controllerCommandNode, "ZW_SEND_NODE_INFORMATION" );
		state = ControllerState_Failed;
	}
	else
	{
		// Success
		Log::Write( LogLevel_Info, nodeId, "Received reply to FUNC_ID_ZW_SEND_NODE_INFORMATION - SUCCESS" );
		state = ControllerState_Completed;
	}

	UpdateControllerState( state );
}

//-----------------------------------------------------------------------------
// <Driver::HandleNodeNeighborUpdateRequest>
// Process a request from the Z-Wave PC interface
//-----------------------------------------------------------------------------
void Driver::HandleNodeNeighborUpdateRequest
(
		uint8* _data
)
{
	uint8 nodeId = GetNodeNumber( m_currentMsg );
	ControllerState state = ControllerState_Normal;
	switch( _data[3] )
	{
	case REQUEST_NEIGHBOR_UPDATE_STARTED:
	{
		Log::Write( LogLevel_Info, nodeId, "REQUEST_NEIGHBOR_UPDATE_STARTED" );
		state = ControllerState_InProgress;
		break;
	}
	case REQUEST_NEIGHBOR_UPDATE_DONE:
	{
		Log::Write( LogLevel_Info, nodeId, "REQUEST_NEIGHBOR_UPDATE_DONE" );
		state = ControllerState_Completed;

		// We now request the neighbour information from the
		// controller and store it in our node object.
		if( m_currentControllerCommand != NULL )
		{
			RequestNodeNeighbors( m_currentControllerCommand->m_controllerCommandNode, 0 );
		}
		break;
	}
	case REQUEST_NEIGHBOR_UPDATE_FAILED:
	{
		Log::Write( LogLevel_Warning, nodeId, "WARNING: REQUEST_NEIGHBOR_UPDATE_FAILED" );
		state = ControllerState_Failed;
		break;
	}
	default:
	{
		break;
	}
	}

	UpdateControllerState( state );
}

//-----------------------------------------------------------------------------
// <Driver::HandleApplicationUpdateRequest>
// Process a request from the Z-Wave PC interface
//-----------------------------------------------------------------------------
bool Driver::HandleApplicationUpdateRequest
(
		uint8* _data
)
{
	bool messageRemoved = false;
	uint8 nodeId = _data[3];
	Node* node = GetNodeUnsafe( nodeId );

	// If node is not alive, mark it alive now
	if( node != NULL && !node->IsNodeAlive() )
	{
		node->SetNodeAlive( true );
	}

	switch( _data[2] )
	{
<<<<<<< HEAD
	case UPDATE_STATE_SUC_ID:
	{
		Log::Write( LogLevel_Info, nodeId, "UPDATE_STATE_SUC_ID from node %d", nodeId );
		m_SUCNodeId = nodeId; // need to confirm real data here
		break;
	}
	case UPDATE_STATE_DELETE_DONE:
	{
		Log::Write( LogLevel_Info, nodeId, "** Network change **: Z-Wave node %d was removed", nodeId );
=======
		case UPDATE_STATE_SUC_ID:
		{
			Log::Write( LogLevel_Info, nodeId, "UPDATE_STATE_SUC_ID from node %d", nodeId );
			m_SUCNodeId = nodeId; // need to confirm real data here
			break;
		}
		case UPDATE_STATE_DELETE_DONE:
		{
			Log::Write( LogLevel_Info, nodeId, "** Network change **: Z-Wave node %d was removed", nodeId );

			{
				LockGuard LG(m_nodeMutex);
				delete m_nodes[nodeId];
				m_nodes[nodeId] = NULL;
			}
>>>>>>> e0892c54

		LockGuard LG(m_nodeMutex);
		delete m_nodes[nodeId];
		m_nodes[nodeId] = NULL;
		LG.Unlock();

		Notification* notification = new Notification( Notification::Type_NodeRemoved );
		notification->SetHomeAndNodeIds( m_homeId, nodeId );
		QueueNotification( notification );
		break;
	}
	case UPDATE_STATE_NEW_ID_ASSIGNED:
	{
		Log::Write( LogLevel_Info, nodeId, "** Network change **: ID %d was assigned to a new Z-Wave node", nodeId );
		// Check if the new node id is equal to the current one.... if so no operation is needed, thus no remove and add is necessary
		if ( _data[3] != _data[6] )
		{
			// Request the node protocol info (also removes any existing node and creates a new one)
			InitNode( nodeId );
		}
		else
		{
			Log::Write(LogLevel_Info, nodeId, "Not Re-assigning NodeID as old and new NodeID match");
		}

		break;
	}
	case UPDATE_STATE_ROUTING_PENDING:
	{
		Log::Write( LogLevel_Info, nodeId, "UPDATE_STATE_ROUTING_PENDING from node %d", nodeId );
		break;
	}
	case UPDATE_STATE_NODE_INFO_REQ_FAILED:
	{
		Log::Write( LogLevel_Warning, nodeId, "WARNING: FUNC_ID_ZW_APPLICATION_UPDATE: UPDATE_STATE_NODE_INFO_REQ_FAILED received" );

		// Note: Unhelpfully, the nodeId is always zero in this message.  We have to
		// assume the message came from the last node to which we sent a request.
		if( m_currentMsg )
		{
			Node* tnode = GetNodeUnsafe( m_currentMsg->GetTargetNodeId() );
			if( tnode )
			{
				// Retry the query twice
				tnode->QueryStageRetry( Node::QueryStage_NodeInfo, 2 );

				// Just in case the failure was due to the node being asleep, we try
				// to move its pending messages to its wakeup queue.  If it is not
				// a sleeping device, this will have no effect.
				if( MoveMessagesToWakeUpQueue( tnode->GetNodeId(), true ) )
				{
					messageRemoved = true;
				}
			}
		}
		break;
	}
	case UPDATE_STATE_NODE_INFO_REQ_DONE:
	{
		Log::Write( LogLevel_Info, nodeId, "UPDATE_STATE_NODE_INFO_REQ_DONE from node %d", nodeId );
		break;
	}
	case UPDATE_STATE_NODE_INFO_RECEIVED:
	{
		Log::Write( LogLevel_Info, nodeId, "UPDATE_STATE_NODE_INFO_RECEIVED from node %d", nodeId );
		if( node )
		{
			node->UpdateNodeInfo( &_data[8], _data[4] - 3 );
		}
		break;
	}
	}

	if( messageRemoved )
	{
		m_waitingForAck = false;
		m_expectedCallbackId = 0;
		m_expectedReply = 0;
		m_expectedCommandClassId = 0;
		m_expectedNodeId = 0;
	}

	return messageRemoved;
}

//-----------------------------------------------------------------------------
// <Driver::CommonAddNodeStatusRequestHandler>
// Handle common AddNode processing for many similar commands
//-----------------------------------------------------------------------------
void Driver::CommonAddNodeStatusRequestHandler
(
		uint8 _funcId,
		uint8* _data
)
{
	uint8 nodeId = GetNodeNumber( m_currentMsg );
	ControllerState state = ControllerState_Normal;
	if( m_currentControllerCommand != NULL )
	{
		state = m_currentControllerCommand->m_controllerState;
	}
	switch( _data[3] )
	{
	case ADD_NODE_STATUS_LEARN_READY:
	{
		Log::Write( LogLevel_Info, nodeId, "ADD_NODE_STATUS_LEARN_READY" );
		m_currentControllerCommand->m_controllerAdded = false;
		state = ControllerState_Waiting;
		break;
	}
	case ADD_NODE_STATUS_NODE_FOUND:
	{
		Log::Write( LogLevel_Info, nodeId, "ADD_NODE_STATUS_NODE_FOUND" );
		state = ControllerState_InProgress;
		break;
	}
	case ADD_NODE_STATUS_ADDING_SLAVE:
	{
		Log::Write( LogLevel_Info, nodeId, "ADD_NODE_STATUS_ADDING_SLAVE" );
		Log::Write( LogLevel_Info, nodeId, "Adding node ID %d - %s", _data[4], m_currentControllerCommand->m_controllerCommandArg ? "Secure" : "Non-Secure");
		/* Discovered all the CC's are sent in this packet as well:
		 * position description
		 * 4 - Node ID
		 * 5 - Length
		 * 6 - Basic Device Class
		 * 7 - Generic Device Class
		 * 8 - Specific Device Class
		 * 9 to Length - Command Classes
		 * Last pck - CRC
		 */
		if( m_currentControllerCommand != NULL )
		{
			m_currentControllerCommand->m_controllerAdded = false;
<<<<<<< HEAD
			m_currentControllerCommand->m_controllerCommandNode = _data[4];
			/* make sure we dont overrun our buffer. Its ok to truncate */
			uint8 length = _data[5];
			if (length > 254) length = 254;
			memcpy(&m_currentControllerCommand->m_controllerDeviceProtocolInfo, &_data[6], length);
			m_currentControllerCommand->m_controllerDeviceProtocolInfoLength = length;
		}
		//			AddNodeStop( _funcId );
		//			sleep(1);
		break;
	}
	case ADD_NODE_STATUS_ADDING_CONTROLLER:
	{
		Log::Write( LogLevel_Info, nodeId, "ADD_NODE_STATUS_ADDING_CONTROLLER");
		Log::Write( LogLevel_Info, nodeId, "Adding controller ID %d", _data[4] );
		/* Discovered all the CC's are sent in this packet as well:
		 * position description
		 * 4 - Node ID
		 * 5 - Length
		 * 6 - Basic Device Class
		 * 7 - Generic Device Class
		 * 8 - Specific Device Class
		 * 9 to Length - Command Classes
		 * Last pck - CRC
		 */
=======
			state = ControllerState_Waiting;
			break;
		}
		case ADD_NODE_STATUS_NODE_FOUND:
		{
			Log::Write( LogLevel_Info, nodeId, "ADD_NODE_STATUS_NODE_FOUND" );
			state = ControllerState_InProgress;
			break;
		}
		case ADD_NODE_STATUS_ADDING_SLAVE:
		{
			Log::Write( LogLevel_Info, nodeId, "ADD_NODE_STATUS_ADDING_SLAVE" );
			/* Discovered all the CC's are sent in this packet as well:
			 * position description
			 * 4 - Node ID
			 * 5 - Length
			 * 6 - Basic Device Class
			 * 7 - Generic Device Class
			 * 8 - Specific Device Class
			 * 9 to Length - Command Classes
			 * Last pck - CRC
			 */
			if( m_currentControllerCommand != NULL )
			{
				Log::Write( LogLevel_Info, nodeId, "Adding node ID %d - %s", _data[4], m_currentControllerCommand->m_controllerCommandArg ? "Secure" : "Non-Secure");
				m_currentControllerCommand->m_controllerAdded = false;
				m_currentControllerCommand->m_controllerCommandNode = _data[4];
				/* make sure we dont overrun our buffer. Its ok to truncate */
				uint8 length = _data[5];
				if (length > 254) length = 254;
				memcpy(&m_currentControllerCommand->m_controllerDeviceProtocolInfo, &_data[6], length);
				m_currentControllerCommand->m_controllerDeviceProtocolInfoLength = length;
			}
//			AddNodeStop( _funcId );
//			sleep(1);
			break;
		}
		case ADD_NODE_STATUS_ADDING_CONTROLLER:
		{
			Log::Write( LogLevel_Info, nodeId, "ADD_NODE_STATUS_ADDING_CONTROLLER");
			Log::Write( LogLevel_Info, nodeId, "Adding controller ID %d", _data[4] );
			/* Discovered all the CC's are sent in this packet as well:
			 * position description
			 * 4 - Node ID
			 * 5 - Length
			 * 6 - Basic Device Class
			 * 7 - Generic Device Class
			 * 8 - Specific Device Class
			 * 9 to Length - Command Classes
			 * Last pck - CRC
			 */
>>>>>>> e0892c54


		if( m_currentControllerCommand != NULL )
		{
			m_currentControllerCommand->m_controllerAdded = true;
			m_currentControllerCommand->m_controllerCommandNode = _data[4];
		}
		//			AddNodeStop( _funcId );
		break;
	}
	case ADD_NODE_STATUS_PROTOCOL_DONE:
	{
		Log::Write( LogLevel_Info, nodeId, "ADD_NODE_STATUS_PROTOCOL_DONE" );
		// We added a device.
		// Get the controller out of add mode to avoid accidentally adding other devices.
		// We used to call replication here.
		AddNodeStop( _funcId );
		break;
	}
	case ADD_NODE_STATUS_DONE:
	{
		if (state == ControllerState_Failed) {
			/* if it was a failed add, we just move on */
			state = ControllerState_Completed;
			break;
		}

		Log::Write( LogLevel_Info, nodeId, "ADD_NODE_STATUS_DONE" );
		state = ControllerState_Completed;
		if( m_currentControllerCommand != NULL && m_currentControllerCommand->m_controllerCommandNode != 0xff )
		{
			InitNode( m_currentControllerCommand->m_controllerCommandNode, true, m_currentControllerCommand->m_controllerCommandArg != 0, m_currentControllerCommand->m_controllerDeviceProtocolInfo, m_currentControllerCommand->m_controllerDeviceProtocolInfoLength );
		}

		// Not sure about the new controller function here.
		if( _funcId != FUNC_ID_ZW_ADD_NODE_TO_NETWORK && m_currentControllerCommand != NULL && m_currentControllerCommand->m_controllerAdded )
		{
			// Rebuild all the node info.  Group and scene data that we stored
			// during replication will be applied as we discover each node.
			InitAllNodes();
		}
		break;
	}
	case ADD_NODE_STATUS_FAILED:
	{
		Log::Write( LogLevel_Info, nodeId, "ADD_NODE_STATUS_FAILED" );
		state = ControllerState_Failed;

		// Remove the AddNode command from the queue
		RemoveCurrentMsg();

		// Get the controller out of add mode to avoid accidentally adding other devices.
		AddNodeStop( _funcId );
		break;
	}
	default:
	{
		break;
	}
	}

	UpdateControllerState( state );
}

//-----------------------------------------------------------------------------
//	Polling Z-Wave devices
//-----------------------------------------------------------------------------

//-----------------------------------------------------------------------------
// <Driver::EnablePoll>
// Enable polling of a value
//-----------------------------------------------------------------------------
bool Driver::EnablePoll
(
		ValueID const &_valueId,
		uint8 const _intensity
)
{
	// make sure the polling thread doesn't lock the node while we're in this function
	m_pollMutex->Lock();

	// confirm that this node exists
	uint8 nodeId = _valueId.GetNodeId();
	LockGuard LG(m_nodeMutex);
	Node* node = GetNode( nodeId );
	if( node != NULL )
	{
		// confirm that this value is in the node's value store
		if( Value* value = node->GetValue( _valueId ) )
		{
			// update the value's pollIntensity
			value->SetPollIntensity( _intensity );

			// Add the valueid to the polling list
			// See if the node is already in the poll list.
			for( list<PollEntry>::iterator it = m_pollList.begin(); it != m_pollList.end(); ++it )
			{
				if( (*it).m_id == _valueId )
				{
					// It is already in the poll list, so we have nothing to do.
					Log::Write( LogLevel_Detail, "EnablePoll not required to do anything (value is already in the poll list)" );
					value->Release();
					m_pollMutex->Unlock();
					return true;
				}
			}

			// Not in the list, so we add it
			PollEntry pe;
			pe.m_id = _valueId;
			pe.m_pollCounter = value->GetPollIntensity();
			m_pollList.push_back( pe );
			value->Release();
			m_pollMutex->Unlock();

			// send notification to indicate polling is enabled
			Notification* notification = new Notification( Notification::Type_PollingEnabled );
			notification->SetHomeAndNodeIds( m_homeId, _valueId.GetNodeId() );
			QueueNotification( notification );
			Log::Write( LogLevel_Info, nodeId, "EnablePoll for HomeID 0x%.8x, value(cc=0x%02x,in=0x%02x,id=0x%02x)--poll list has %d items",
					_valueId.GetHomeId(), _valueId.GetCommandClassId(), _valueId.GetIndex(), _valueId.GetInstance(), m_pollList.size() );
			return true;
		}

		// allow the poll thread to continue
		m_pollMutex->Unlock();

		Log::Write( LogLevel_Info, nodeId, "EnablePoll failed - value not found for node %d", nodeId );
		return false;
	}

	// allow the poll thread to continue
	m_pollMutex->Unlock();

	Log::Write( LogLevel_Info, "EnablePoll failed - node %d not found", nodeId );
	return false;
}

//-----------------------------------------------------------------------------
// <Driver::DisablePoll>
// Disable polling of a node
//-----------------------------------------------------------------------------
bool Driver::DisablePoll
(
		ValueID const &_valueId
)
{
	// make sure the polling thread doesn't lock the node while we're in this function
	m_pollMutex->Lock();

	// confirm that this node exists
	uint8 nodeId = _valueId.GetNodeId();
	LockGuard LG(m_nodeMutex);
	Node* node = GetNode( nodeId );
	if( node != NULL)
	{
		// See if the value is already in the poll list.
		for( list<PollEntry>::iterator it = m_pollList.begin(); it != m_pollList.end(); ++it )
		{
			if( (*it).m_id == _valueId )
			{
				// Found it
				// remove it from the poll list
				m_pollList.erase( it );

				// get the value object and reset pollIntensity to zero (indicating no polling)
				Value* value = GetValue( _valueId );
				if (!value)
					continue;
				value->SetPollIntensity( 0 );
				value->Release();
				m_pollMutex->Unlock();

				// send notification to indicate polling is disabled
				Notification* notification = new Notification( Notification::Type_PollingDisabled );
				notification->SetHomeAndNodeIds( m_homeId, _valueId.GetNodeId() );
				QueueNotification( notification );
				Log::Write( LogLevel_Info, nodeId, "DisablePoll for HomeID 0x%.8x, value(cc=0x%02x,in=0x%02x,id=0x%02x)--poll list has %d items",
						_valueId.GetHomeId(), _valueId.GetCommandClassId(), _valueId.GetIndex(), _valueId.GetInstance(), m_pollList.size() );
				return true;
			}
		}

		// Not in the list
		m_pollMutex->Unlock();
		Log::Write( LogLevel_Info, nodeId, "DisablePoll failed - value not on list");
		return false;
	}

	// allow the poll thread to continue
	m_pollMutex->Unlock();

	Log::Write( LogLevel_Info, "DisablePoll failed - node %d not found", nodeId );
	return false;
}

//-----------------------------------------------------------------------------
// <Driver::isPolled>
// Check polling status of a value
//-----------------------------------------------------------------------------
bool Driver::isPolled
(
		ValueID const &_valueId
)
{
	bool bPolled;

	// make sure the polling thread doesn't lock the node while we're in this function
	m_pollMutex->Lock();

	Value* value = GetValue( _valueId );
	if( value && value->GetPollIntensity() != 0 )
	{
		bPolled = true;
	}
	else
	{
		bPolled = false;
	}

	if (value) value->Release();

	/*
	 * This code is retained for the moment as a belt-and-suspenders test to confirm that
	 * the pollIntensity member of each value and the pollList contents do not get out
	 * of sync.
	 */
	// confirm that this node exists
	uint8 nodeId = _valueId.GetNodeId();
	LockGuard LG(m_nodeMutex);
	Node* node = GetNode( nodeId );
	if( node != NULL)
	{

		// See if the value is already in the poll list.
		for( list<PollEntry>::iterator it = m_pollList.begin(); it != m_pollList.end(); ++it )
		{
			if( (*it).m_id == _valueId )
			{
				// Found it
				if( bPolled )
				{
					m_pollMutex->Unlock();
					return true;
				}
				else
				{
					Log::Write( LogLevel_Error, nodeId, "IsPolled setting for valueId 0x%016x is not consistent with the poll list", _valueId.GetId() );
				}
			}
		}

		// Not in the list

		if( !bPolled )
		{
			m_pollMutex->Unlock();
			return false;
		}
		else
		{
			Log::Write( LogLevel_Error, nodeId, "IsPolled setting for valueId 0x%016x is not consistent with the poll list", _valueId.GetId() );
		}
	}

	// allow the poll thread to continue
	m_pollMutex->Unlock();

	Log::Write( LogLevel_Info, "isPolled failed - node %d not found (the value reported that it is%s polled)", nodeId, bPolled?"":" not" );
	return false;
}

//-----------------------------------------------------------------------------
// <Driver::SetPollIntensity>
// Set the intensity with which this value is polled
//-----------------------------------------------------------------------------
void Driver::SetPollIntensity
(
		ValueID const &_valueId,
		uint8 const _intensity
)
{
	// make sure the polling thread doesn't lock the value while we're in this function
	m_pollMutex->Lock();

	Value* value = GetValue( _valueId );
	if (!value)
		return;
	value->SetPollIntensity( _intensity );

	value->Release();
	m_pollMutex->Unlock();
}

//-----------------------------------------------------------------------------
// <Driver::PollThreadEntryPoint>
// Entry point of the thread for poll Z-Wave devices
//-----------------------------------------------------------------------------
void Driver::PollThreadEntryPoint
(
		Event* _exitEvent,
		void* _context
)
{
	Driver* driver = (Driver*)_context;
	if( driver )
	{
		driver->PollThreadProc( _exitEvent );
	}
}

//-----------------------------------------------------------------------------
// <Driver::PollThreadProc>
// Thread for poll Z-Wave devices
//-----------------------------------------------------------------------------
void Driver::PollThreadProc
(
		Event* _exitEvent
)
{
	while( 1 )
	{
		int32 pollInterval = m_pollInterval;

		if( m_awakeNodesQueried && !m_pollList.empty() )
		{
			// We only bother getting the lock if the pollList is not empty
			m_pollMutex->Lock();

			// Get the next value to be polled
			PollEntry pe = m_pollList.front();
			m_pollList.pop_front();
			ValueID  valueId = pe.m_id;

			// only execute this poll if pe.m_pollCounter == 1; otherwise decrement the counter and process the next polled value
			if( pe.m_pollCounter != 1)
			{
				pe.m_pollCounter--;
				m_pollList.push_back( pe );
				m_pollMutex->Unlock();
				continue;
			}

			// reset the poll counter to the full pollIntensity value and push it at the end of the list
			// release the value object referenced; call GetNode to ensure the node objects are locked during this period
			{
				LockGuard LG(m_nodeMutex);
				(void)GetNode( valueId.GetNodeId() );
				Value* value = GetValue( valueId );
				if (!value)
					continue;
				pe.m_pollCounter = value->GetPollIntensity();
				m_pollList.push_back( pe );
				value->Release();
			}
			// If the polling interval is for the whole poll list, calculate the time before the next poll,
			// so that all polls can take place within the user-specified interval.
			if( !m_bIntervalBetweenPolls )
			{
				if( pollInterval < 100 )
				{
					Log::Write( LogLevel_Info, "The pollInterval setting is only %d, which appears to be a legacy setting.  Multiplying by 1000 to convert to ms.", pollInterval );
					pollInterval *= 1000;
				}
				pollInterval /= (int32) m_pollList.size();
			}

			{
				LockGuard LG(m_nodeMutex);
				// Request the state of the value from the node to which it belongs
				if( Node* node = GetNode( valueId.GetNodeId() ) )
				{
					bool requestState = true;
					if( !node->IsListeningDevice() )
					{
						// The device is not awake all the time.  If it is not awake, we mark it
						// as requiring a poll.  The poll will be done next time the node wakes up.
						if( WakeUp* wakeUp = static_cast<WakeUp*>( node->GetCommandClass( WakeUp::StaticGetCommandClassId() ) ) )
						{
							if( !wakeUp->IsAwake() )
							{
								wakeUp->SetPollRequired();
								requestState = false;
							}
						}
					}

					if( requestState )
					{
						// Request an update of the value
						CommandClass* cc = node->GetCommandClass( valueId.GetCommandClassId() );
						if (cc) {
							uint8 index = valueId.GetIndex();
							uint8 instance = valueId.GetInstance();
							Log::Write( LogLevel_Detail, node->m_nodeId, "Polling: %s index = %d instance = %d (poll queue has %d messages)", cc->GetCommandClassName().c_str(), index, instance, m_msgQueue[MsgQueue_Poll].size() );
							cc->RequestValue( 0, index, instance, MsgQueue_Poll );
						}
					}

				}
			}

			m_pollMutex->Unlock();

			// Polling messages are only sent when there are no other messages waiting to be sent
			// While this makes the polls much more variable and uncertain if some other activity dominates
			// a send queue, that may be appropriate
			// TODO we can have a debate about whether to test all four queues or just the Poll queue
			// Wait until the library isn't actively sending messages (or in the midst of a transaction)
			int i32;
			int loopCount = 0;
			while( !m_msgQueue[MsgQueue_Poll].empty()
					|| !m_msgQueue[MsgQueue_Send].empty()
					|| !m_msgQueue[MsgQueue_Command].empty()
					|| !m_msgQueue[MsgQueue_Query].empty()
					|| m_currentMsg != NULL )
			{
				i32 = Wait::Single( _exitEvent, 10);		// test conditions every 10ms
				if( i32 == 0 )
				{
					// Exit has been called
					return;
				}
				loopCount++;
				if( loopCount == 3000*10 )		// 300 seconds worth of delay?  Something unusual is going on
				{
					Log::Write( LogLevel_Warning, "Poll queue hasn't been able to execute for 300 secs or more" );
					Log::QueueDump();
					//					assert( 0 );
				}
			}

			// ready for next poll...insert the pollInterval delay
			i32 = Wait::Single( _exitEvent, pollInterval );
			if( i32 == 0 )
			{
				// Exit has been called
				return;
			}
		}
		else		// poll list is empty or awake nodes haven't been fully queried yet
		{
			// don't poll just yet, wait for the pollInterval or exit before re-checking to see if the pollList has elements
			int32 i32 = Wait::Single( _exitEvent, 500 );
			if( i32 == 0 )
			{
				// Exit has been called
				return;
			}
		}
	}
}

//-----------------------------------------------------------------------------
//	Retrieving Node information
//-----------------------------------------------------------------------------

//-----------------------------------------------------------------------------
// <Driver::InitAllNodes>
// Delete all nodes and fetch new node data from the Z-Wave network
//-----------------------------------------------------------------------------
void Driver::InitAllNodes
(
)
{
	// Delete all the node data
	{
		LockGuard LG(m_nodeMutex);
		for( int i=0; i<256; ++i )
		{
			if( m_nodes[i] )
			{
				delete m_nodes[i];
				m_nodes[i] = NULL;
			}
		}
	}
	// Fetch new node data from the Z-Wave network
	m_controller->PlayInitSequence( this );
}

//-----------------------------------------------------------------------------
// <Driver::InitNode>
// Queue a node to be interrogated for its setup details
//-----------------------------------------------------------------------------
void Driver::InitNode
(
		uint8 const _nodeId,
		bool newNode,
		bool secure,
		uint8 const *_protocolInfo,
		uint8 const _length
)
{
	// Delete any existing node and replace it with a new one
	{
		LockGuard LG(m_nodeMutex);
		if( m_nodes[_nodeId] )
		{
			// Remove the original node
			delete m_nodes[_nodeId];
			Notification* notification = new Notification( Notification::Type_NodeRemoved );
			notification->SetHomeAndNodeIds( m_homeId, _nodeId );
			QueueNotification( notification );
		}

		// Add the new node
		m_nodes[_nodeId] = new Node( m_homeId, _nodeId );
		if (newNode == true) static_cast<Node *>(m_nodes[_nodeId])->SetAddingNode();
	}

	Notification* notification = new Notification( Notification::Type_NodeAdded );
	notification->SetHomeAndNodeIds( m_homeId, _nodeId );
	QueueNotification( notification );

	if (_length == 0) {
		// Request the node info
		m_nodes[_nodeId]->SetQueryStage( Node::QueryStage_ProtocolInfo );
	} else {
		if (isNetworkKeySet())
			m_nodes[_nodeId]->SetSecured(secure);
		else
			Log::Write(LogLevel_Info, _nodeId, "Network Key Not Set - Secure Option is %s", secure ? "required" : "not required");
		m_nodes[_nodeId]->SetProtocolInfo(_protocolInfo, _length);
	}
	Log::Write(LogLevel_Info, _nodeId, "Initializing Node. New Node: %s (%s)", static_cast<Node *>(m_nodes[_nodeId])->IsAddingNode() ? "true" : "false", newNode ? "true" : "false");
}

//-----------------------------------------------------------------------------
// <Driver::IsNodeListeningDevice>
// Get whether the node is a listening device that does not go to sleep
//-----------------------------------------------------------------------------
bool Driver::IsNodeListeningDevice
(
		uint8 const _nodeId
)
{
	bool res = false;
	LockGuard LG(m_nodeMutex);
	if( Node* node = GetNode( _nodeId ) )
	{
		res = node->IsListeningDevice();
	}

	return res;
}

//-----------------------------------------------------------------------------
// <Driver::IsNodeFrequentListeningDevice>
// Get whether the node is a listening device that does not go to sleep
//-----------------------------------------------------------------------------
bool Driver::IsNodeFrequentListeningDevice
(
		uint8 const _nodeId
)
{
	bool res = false;
	LockGuard LG(m_nodeMutex);
	if( Node* node = GetNode( _nodeId ) )
	{
		res = node->IsFrequentListeningDevice();
	}

	return res;
}

//-----------------------------------------------------------------------------
// <Driver::IsNodeBeamingDevice>
// Get whether the node is a beam capable device.
//-----------------------------------------------------------------------------
bool Driver::IsNodeBeamingDevice
(
		uint8 const _nodeId
)
{
	bool res = false;
	LockGuard LG(m_nodeMutex);
	if( Node* node = GetNode( _nodeId ) )
	{
		res = node->IsBeamingDevice();
	}

	return res;
}

//-----------------------------------------------------------------------------
// <Driver::IsNodeRoutingDevice>
// Get whether the node is a routing device that passes messages to other nodes
//-----------------------------------------------------------------------------
bool Driver::IsNodeRoutingDevice
(
		uint8 const _nodeId
)
{
	bool res = false;
	LockGuard LG(m_nodeMutex);
	if( Node* node = GetNode( _nodeId ) )
	{
		res = node->IsRoutingDevice();
	}

	return res;
}

//-----------------------------------------------------------------------------
// <Driver::IsNodeSecurityDevice>
// Get the security attribute for a node
//-----------------------------------------------------------------------------
bool Driver::IsNodeSecurityDevice
(
		uint8 const _nodeId
)
{
	bool security = false;
	LockGuard LG(m_nodeMutex);
	if( Node* node = GetNode( _nodeId ) )
	{
		security = node->IsSecurityDevice();
	}

	return security;
}

//-----------------------------------------------------------------------------
// <Driver::GetNodeMaxBaudRate>
// Get the maximum baud rate of a node's communications
//-----------------------------------------------------------------------------
uint32 Driver::GetNodeMaxBaudRate
(
		uint8 const _nodeId
)
{
	uint32 baud = 0;
	LockGuard LG(m_nodeMutex);
	if( Node* node = GetNode( _nodeId ) )
	{
		baud = node->GetMaxBaudRate();
	}

	return baud;
}

//-----------------------------------------------------------------------------
// <Driver::GetNodeVersion>
// Get the version number of a node
//-----------------------------------------------------------------------------
uint8 Driver::GetNodeVersion
(
		uint8 const _nodeId
)
{
	uint8 version = 0;
	LockGuard LG(m_nodeMutex);
	if( Node* node = GetNode( _nodeId ) )
	{
		version = node->GetVersion();
	}

	return version;
}

//-----------------------------------------------------------------------------
// <Driver::GetNodeSecurity>
// Get the security byte of a node
//-----------------------------------------------------------------------------
uint8 Driver::GetNodeSecurity
(
		uint8 const _nodeId
)
{
	uint8 security = 0;
	LockGuard LG(m_nodeMutex);
	if( Node* node = GetNode( _nodeId ) )
	{
		security = node->GetSecurity();
	}

	return security;
}

//-----------------------------------------------------------------------------
// <Driver::GetNodeBasic>
// Get the basic type of a node
//-----------------------------------------------------------------------------
uint8 Driver::GetNodeBasic
(
		uint8 const _nodeId
)
{
	uint8 basic = 0;
	LockGuard LG(m_nodeMutex);
	if( Node* node = GetNode( _nodeId ) )
	{
		basic = node->GetBasic();
	}

	return basic;
}

//-----------------------------------------------------------------------------
// <Driver::GetNodeGeneric>
// Get the generic type of a node
//-----------------------------------------------------------------------------
uint8 Driver::GetNodeGeneric
(
		uint8 const _nodeId
)
{
	uint8 genericType = 0;
	LockGuard LG(m_nodeMutex);
	if( Node* node = GetNode( _nodeId ) )
	{
		genericType = node->GetGeneric();
	}

	return genericType;
}

//-----------------------------------------------------------------------------
// <Driver::GetNodeSpecific>
// Get the specific type of a node
//-----------------------------------------------------------------------------
uint8 Driver::GetNodeSpecific
(
		uint8 const _nodeId
)
{
	uint8 specific = 0;
	LockGuard LG(m_nodeMutex);
	if( Node* node = GetNode( _nodeId ) )
	{
		specific = node->GetSpecific();
	}

	return specific;
}

//-----------------------------------------------------------------------------
// <Driver::GetNodeType>
// Get the basic/generic/specific type of the specified node
// Returns a copy of the string rather than a const ref for thread safety
//-----------------------------------------------------------------------------
string Driver::GetNodeType
(
		uint8 const _nodeId
)
{
	LockGuard LG(m_nodeMutex);
	if( Node* node = GetNode( _nodeId ) )
	{
		return node->GetType();
	}

	return "Unknown";
}


bool Driver::IsNodeZWavePlus
(
		uint8 const _nodeId
)
{
	LockGuard LG(m_nodeMutex);
	if( Node* node = GetNode( _nodeId ) )
	{
		return node->IsNodeZWavePlus();
	}
	return false;
}


//-----------------------------------------------------------------------------
// <Driver::GetNodeNeighbors>
// Gets the neighbors for a node
//-----------------------------------------------------------------------------
uint32 Driver::GetNodeNeighbors
(
		uint8 const _nodeId,
		uint8** o_neighbors
)
{
	uint32 numNeighbors = 0;
	LockGuard LG(m_nodeMutex);
	if( Node* node = GetNode( _nodeId ) )
	{
		numNeighbors = node->GetNeighbors( o_neighbors );
	}

	return numNeighbors;
}

//-----------------------------------------------------------------------------
// <Driver::GetNodeManufacturerName>
// Get the manufacturer name for the node with the specified ID
// Returns a copy of the string rather than a const ref for thread safety
//-----------------------------------------------------------------------------
string Driver::GetNodeManufacturerName
(
		uint8 const _nodeId
)
{
	LockGuard LG(m_nodeMutex);
	if( Node* node = GetNode( _nodeId ) )
	{
		return node->GetManufacturerName();
	}

	return "";
}

//-----------------------------------------------------------------------------
// <Driver::GetNodeProductName>
// Get the product name for the node with the specified ID
// Returns a copy of the string rather than a const ref for thread safety
//-----------------------------------------------------------------------------
string Driver::GetNodeProductName
(
		uint8 const _nodeId
)
{
	LockGuard LG(m_nodeMutex);
	if( Node* node = GetNode( _nodeId ) )
	{
		return node->GetProductName();
	}

	return "";
}

//-----------------------------------------------------------------------------
// <Driver::GetNodeName>
// Get the user-editable name for the node with the specified ID
// Returns a copy of the string rather than a const ref for thread safety
//-----------------------------------------------------------------------------
string Driver::GetNodeName
(
		uint8 const _nodeId
)
{
	LockGuard LG(m_nodeMutex);
	if( Node* node = GetNode( _nodeId ) )
	{
		return node->GetNodeName();
	}

	return "";
}

//-----------------------------------------------------------------------------
// <Driver::GetNodeLocation>
// Get the user-editable string for location of the specified node
// Returns a copy of the string rather than a const ref for thread safety
//-----------------------------------------------------------------------------
string Driver::GetNodeLocation
(
		uint8 const _nodeId
)
{
	LockGuard LG(m_nodeMutex);
	if( Node* node = GetNode( _nodeId ) )
	{
		return node->GetLocation();
	}

	return "";
}

//-----------------------------------------------------------------------------
// <Driver::GetNodeManufacturerId>
// Get the manufacturer Id string value with the specified ID
// Returns a copy of the string rather than a const ref for thread safety
//-----------------------------------------------------------------------------
uint16 Driver::GetNodeManufacturerId
(
		uint8 const _nodeId
)
{
	LockGuard LG(m_nodeMutex);
	if( Node* node = GetNode( _nodeId ) )
	{
		return node->GetManufacturerId();
	}

	return 0;
}

//-----------------------------------------------------------------------------
// <Driver::GetNodeProductType>
// Get the product type string value with the specified ID
// Returns a copy of the string rather than a const ref for thread safety
//-----------------------------------------------------------------------------
uint16 Driver::GetNodeProductType
(
		uint8 const _nodeId
)
{
	LockGuard LG(m_nodeMutex);
	if( Node* node = GetNode( _nodeId ) )
	{
		return node->GetProductType();
	}

	return 0;
}

//-----------------------------------------------------------------------------
// <Driver::GetNodeProductId>
// Get the product Id string value with the specified ID
// Returns a copy of the string rather than a const ref for thread safety
//-----------------------------------------------------------------------------
uint16 Driver::GetNodeProductId
(
		uint8 const _nodeId
)
{
	LockGuard LG(m_nodeMutex);
	if( Node* node = GetNode( _nodeId ) )
	{
		return node->GetProductId();
	}

	return 0;
}

//-----------------------------------------------------------------------------
// <Driver::GetNodeDeviceType>
// Get the node device type as reported in the Z-Wave+ Info report.
//-----------------------------------------------------------------------------
uint16 Driver::GetNodeDeviceType
(
		uint8 const _nodeId
)
{
	LockGuard LG(m_nodeMutex);
	if( Node* node = GetNode( _nodeId ) )
	{
		return node->GetDeviceType();
	}

	return 0x00; // unknown
}

//-----------------------------------------------------------------------------
// <Driver::GetNodeDeviceTypeString>
// Get the node DeviceType as a string as reported in the Z-Wave+ Info report.
//-----------------------------------------------------------------------------

string Driver::GetNodeDeviceTypeString
(
		uint8 const _nodeId
)
{

	LockGuard LG(m_nodeMutex);
	if( Node* node = GetNode( _nodeId ) )
	{
		return node->GetDeviceTypeString();
	}

	return ""; // unknown
}



//-----------------------------------------------------------------------------
// <Driver::GetNodeRole>
// Get the node role as reported in the Z-Wave+ Info report.
//-----------------------------------------------------------------------------
uint8 Driver::GetNodeRole
(
		uint8 const _nodeId
)
{
	LockGuard LG(m_nodeMutex);
	if( Node* node = GetNode( _nodeId ) )
	{
		return node->GetRoleType();
	}

	return 0x00; // unknown
}

//-----------------------------------------------------------------------------
// <Driver::GetNodeRoleString>
// Get the node role as a string as reported in the Z-Wave+ Info report.
//-----------------------------------------------------------------------------
string Driver::GetNodeRoleString
(
		uint8 const _nodeId
)
{
	LockGuard LG(m_nodeMutex);
	if( Node* node = GetNode( _nodeId ) )
	{
		return node->GetRoleTypeString();
	}

	return ""; // unknown
}

//-----------------------------------------------------------------------------
// <Driver::GetNodePlusType>
// Get the node role as a string as reported in the Z-Wave+ Info report.
//-----------------------------------------------------------------------------
uint8 Driver::GetNodePlusType
(
		uint8 const _nodeId
)
{
	LockGuard LG(m_nodeMutex);
	if( Node* node = GetNode( _nodeId ) )
	{
		return node->GetNodeType();
	}
	return 0x00; // unknown
}

//-----------------------------------------------------------------------------
// <Driver::GetNodePlusTypeString>
// Get the node role as a string as reported in the Z-Wave+ Info report.
//-----------------------------------------------------------------------------
string Driver::GetNodePlusTypeString
(
		uint8 const _nodeId
)
{
	LockGuard LG(m_nodeMutex);
	if( Node* node = GetNode( _nodeId ) )
	{
		return node->GetNodeTypeString();
	}
	return ""; // unknown
}





//-----------------------------------------------------------------------------
// <Driver::SetNodeManufacturerName>
// Set the manufacturer name for the node with the specified ID
//-----------------------------------------------------------------------------
void Driver::SetNodeManufacturerName
(
		uint8 const _nodeId,
		string const& _manufacturerName
)
{
	LockGuard LG(m_nodeMutex);
	if( Node* node = GetNode( _nodeId ) )
	{
		node->SetManufacturerName( _manufacturerName );
	}
}

//-----------------------------------------------------------------------------
// <Driver::SetNodeProductName>
// Set the product name string value with the specified ID
//-----------------------------------------------------------------------------
void Driver::SetNodeProductName
(
		uint8 const _nodeId,
		string const& _productName
)
{
	LockGuard LG(m_nodeMutex);
	if( Node* node = GetNode( _nodeId ) )
	{
		node->SetProductName( _productName );
	}
}

//-----------------------------------------------------------------------------
// <Driver::SetNodeName>
// Set the node name string value with the specified ID
//-----------------------------------------------------------------------------
void Driver::SetNodeName
(
		uint8 const _nodeId,
		string const& _nodeName
)
{
	LockGuard LG(m_nodeMutex);
	if( Node* node = GetNode( _nodeId ) )
	{
		node->SetNodeName( _nodeName );
	}
}

//-----------------------------------------------------------------------------
// <Driver::SetNodeLocation>
// Set the location string value with the specified ID
//-----------------------------------------------------------------------------
void Driver::SetNodeLocation
(
		uint8 const _nodeId,
		string const& _location
)
{
	LockGuard LG(m_nodeMutex);
	if( Node* node = GetNode( _nodeId ) )
	{
		node->SetLocation( _location );
	}
}

//-----------------------------------------------------------------------------
// <Driver::SetNodeLevel>
// Helper to set the node level through the basic command class
//-----------------------------------------------------------------------------
void Driver::SetNodeLevel
(
		uint8 const _nodeId,
		uint8 const _level
)
{
	LockGuard LG(m_nodeMutex);
	if( Node* node = GetNode( _nodeId ) )
	{
		node->SetLevel( _level );
	}
}

//-----------------------------------------------------------------------------
// <Driver::SetNodeOn>
// Helper to set the node on through the basic command class
//-----------------------------------------------------------------------------
void Driver::SetNodeOn
(
		uint8 const _nodeId
)
{
	LockGuard LG(m_nodeMutex);
	if( Node* node = GetNode( _nodeId ) )
	{
		node->SetNodeOn();
	}
}

//-----------------------------------------------------------------------------
// <Driver::SetNodeOff>
// Helper to set the node off through the basic command class
//-----------------------------------------------------------------------------
void Driver::SetNodeOff
(
		uint8 const _nodeId
)
{
	LockGuard LG(m_nodeMutex);
	if( Node* node = GetNode( _nodeId ) )
	{
		node->SetNodeOff();
	}
}

//-----------------------------------------------------------------------------
// <Driver::GetValue>
// Get a pointer to a Value object for the specified ValueID
//-----------------------------------------------------------------------------
Value* Driver::GetValue
(
		ValueID const& _id
)
{

	// This method is only called by code that has already locked the node
	if( Node* node = m_nodes[_id.GetNodeId()] )
	{
		return node->GetValue( _id );
	}

	return NULL;
}

//-----------------------------------------------------------------------------
// Controller commands
//-----------------------------------------------------------------------------

//-----------------------------------------------------------------------------
// <Driver::ResetController>
// Reset controller and erase all node information
//-----------------------------------------------------------------------------
void Driver::ResetController
(
		Event* _evt
)
{
	m_controllerResetEvent = _evt;
	Log::Write( LogLevel_Info, "Reset controller and erase all node information");
	Msg* msg = new Msg( "Reset controller and erase all node information", 0xff, REQUEST, FUNC_ID_ZW_SET_DEFAULT, true );
	SendMsg( msg, MsgQueue_Command );
}

//-----------------------------------------------------------------------------
// <Driver::SoftReset>
// Soft-reset the Z-Wave controller chip
//-----------------------------------------------------------------------------
void Driver::SoftReset
(
)
{
	Log::Write( LogLevel_Info, "Soft-resetting the Z-Wave controller chip");
	Msg* msg = new Msg( "Soft-resetting the Z-Wave controller chip", 0xff, REQUEST, FUNC_ID_SERIAL_API_SOFT_RESET, false, false );
	SendMsg( msg, MsgQueue_Command );
}

//-----------------------------------------------------------------------------
// <Driver::RequestNodeNeighbors>
// Get the neighbour information for a node from the controller
//-----------------------------------------------------------------------------
void Driver::RequestNodeNeighbors
(
		uint8 const _nodeId,
		uint32 const _requestFlags
)
{
	if( IsAPICallSupported( FUNC_ID_ZW_GET_ROUTING_INFO ) )
	{
		// Note: This is not the same as RequestNodeNeighbourUpdate.  This method
		// merely requests the controller's current neighbour information and
		// the reply will be copied into the relevant Node object for later use.
		Log::Write( LogLevel_Detail, GetNodeNumber( m_currentMsg ), "Requesting routing info (neighbor list) for Node %d", _nodeId );
		Msg* msg = new Msg( "Get Routing Info", _nodeId, REQUEST, FUNC_ID_ZW_GET_ROUTING_INFO, false );
		msg->Append( _nodeId );
		msg->Append( 0 ); // don't remove bad links
		msg->Append( 0 ); // don't remove non-repeaters
		msg->Append( 3 ); // funcid
		SendMsg( msg, MsgQueue_Command );
	}
}

//-----------------------------------------------------------------------------
// <Driver::BeginControllerCommand>
// Start the controller performing one of its network management functions
// Create a ControllerCommand request.
//-----------------------------------------------------------------------------
bool Driver::BeginControllerCommand
(
		ControllerCommand _command,
		pfnControllerCallback_t _callback,
		void* _context,
		bool _highPower,
		uint8 _nodeId,
		uint8 _arg
)
{
	ControllerCommandItem* cci;
	MsgQueueItem item;

	if( _command == ControllerCommand_None )
	{
		return false;
	}

	Log::Write( LogLevel_Detail, _nodeId, "Queuing (%s) %s", c_sendQueueNames[MsgQueue_Controller], c_controllerCommandNames[_command] );
	cci = new ControllerCommandItem();
	cci->m_controllerCommand = _command;
	cci->m_controllerCallback = _callback;
	cci->m_controllerCallbackContext = _context;
	cci->m_highPower = _highPower;
	cci->m_controllerCommandNode = _nodeId;
	cci->m_controllerCommandArg = _arg;
	cci->m_controllerState = ControllerState_Normal;
	cci->m_controllerStateChanged = false;
	cci->m_controllerCommandDone = false;

	item.m_command = MsgQueueCmd_Controller;
	item.m_cci = cci;

	m_sendMutex->Lock();
	m_msgQueue[MsgQueue_Controller].push_back( item );
	m_queueEvent[MsgQueue_Controller]->Set();
	m_sendMutex->Unlock();

	return true;
}

//-----------------------------------------------------------------------------
// <Driver::DoControllerCommand>
// Start the controller performing one of its network management functions
//-----------------------------------------------------------------------------
void Driver::DoControllerCommand
(
)
{
	UpdateControllerState( ControllerState_Starting );
	switch( m_currentControllerCommand->m_controllerCommand )
	{
	case ControllerCommand_AddDevice:
	{
		if( !IsPrimaryController() )
		{
			UpdateControllerState( ControllerState_Error, ControllerError_NotPrimary );
		}
		else
		{
			Log::Write( LogLevel_Info, 0, "Add Device" );
			Msg* msg = new Msg( "ControllerCommand_AddDevice", 0xff, REQUEST, FUNC_ID_ZW_ADD_NODE_TO_NETWORK, true );
			uint8 options = ADD_NODE_ANY;
			if (m_currentControllerCommand->m_highPower) options |= OPTION_HIGH_POWER;
			if (IsAPICallSupported(FUNC_ID_ZW_EXPLORE_REQUEST_INCLUSION)) options |= OPTION_NWI;
			msg->Append( options);
			SendMsg( msg, MsgQueue_Command );
		}
		break;
	}
	case ControllerCommand_CreateNewPrimary:
	{
		if( IsPrimaryController() )
		{
			UpdateControllerState( ControllerState_Error, ControllerError_NotSecondary );
		}
		else if( !IsStaticUpdateController() )
		{
			UpdateControllerState( ControllerState_Error, ControllerError_NotSUC );
		}
		else
		{
			Log::Write( LogLevel_Info, 0, "Create New Primary" );
			Msg* msg = new Msg( "ControllerCommand_CreateNewPrimary", 0xff, REQUEST, FUNC_ID_ZW_CREATE_NEW_PRIMARY, true );
			msg->Append( CREATE_PRIMARY_START );
			SendMsg( msg, MsgQueue_Command );
		}
		break;
	}
	case ControllerCommand_ReceiveConfiguration:
	{
		Log::Write( LogLevel_Info, 0, "Receive Configuration" );
		Msg* msg = new Msg( "ControllerCommand_ReceiveConfiguration", 0xff, REQUEST, FUNC_ID_ZW_SET_LEARN_MODE, true );
		msg->Append( 0xff );
		SendMsg( msg, MsgQueue_Command );
		break;
	}
	case ControllerCommand_RemoveDevice:
	{
		if( !IsPrimaryController() )
		{
			UpdateControllerState( ControllerState_Error, ControllerError_NotPrimary );
		}
		else
		{
			Log::Write( LogLevel_Info, 0, "Remove Device" );
			Msg* msg = new Msg( "ControllerCommand_RemoveDevice", 0xff, REQUEST, FUNC_ID_ZW_REMOVE_NODE_FROM_NETWORK, true );
			msg->Append( m_currentControllerCommand->m_highPower ? REMOVE_NODE_ANY | OPTION_HIGH_POWER : REMOVE_NODE_ANY );
			SendMsg( msg, MsgQueue_Command );
		}
		break;
	}
	case ControllerCommand_HasNodeFailed:
	{
		Log::Write( LogLevel_Info, 0, "Requesting whether node %d has failed", m_currentControllerCommand->m_controllerCommandNode );
		Msg* msg = new Msg( "ControllerCommand_HasNodeFailed", 0xff, REQUEST, FUNC_ID_ZW_IS_FAILED_NODE_ID, false );
		msg->Append( m_currentControllerCommand->m_controllerCommandNode );
		SendMsg( msg, MsgQueue_Command );
		break;
	}
	case ControllerCommand_RemoveFailedNode:
	{
		Log::Write( LogLevel_Info, 0, "ControllerCommand_RemoveFailedNode", m_currentControllerCommand->m_controllerCommandNode );
		Msg* msg = new Msg( "ControllerCommand_RemoveFailedNode", 0xff, REQUEST, FUNC_ID_ZW_REMOVE_FAILED_NODE_ID, true );
		msg->Append( m_currentControllerCommand->m_controllerCommandNode );
		SendMsg( msg, MsgQueue_Command );
		break;
	}
	case ControllerCommand_ReplaceFailedNode:
	{
		Log::Write( LogLevel_Info, 0, "Replace Failed Node %d", m_currentControllerCommand->m_controllerCommandNode );
		Msg* msg = new Msg( "ControllerCommand_ReplaceFailedNode", 0xff, REQUEST, FUNC_ID_ZW_REPLACE_FAILED_NODE, true );
		msg->Append( m_currentControllerCommand->m_controllerCommandNode );
		SendMsg( msg, MsgQueue_Command );
		break;
	}
	case ControllerCommand_TransferPrimaryRole:
	{
		if( !IsPrimaryController() )
		{
			UpdateControllerState( ControllerState_Error, ControllerError_NotPrimary );
		}
		else
		{
			Log::Write( LogLevel_Info, 0, "Transfer Primary Role" );
			Msg* msg = new Msg( "ControllerCommand_TransferPrimaryRole", 0xff, REQUEST, FUNC_ID_ZW_CONTROLLER_CHANGE, true );
			msg->Append( m_currentControllerCommand->m_highPower ? CONTROLLER_CHANGE_START | OPTION_HIGH_POWER : CONTROLLER_CHANGE_START );
			SendMsg( msg, MsgQueue_Command );
		}
		break;
	}
	case ControllerCommand_RequestNetworkUpdate:
	{
		if( !IsStaticUpdateController() )
		{
			UpdateControllerState( ControllerState_Error, ControllerError_NotSUC );
		}
		else
		{
			Log::Write( LogLevel_Info, 0, "Request Network Update" );
			Msg* msg = new Msg( "ControllerCommand_RequestNetworkUpdate", 0xff, REQUEST, FUNC_ID_ZW_REQUEST_NETWORK_UPDATE, true );
			SendMsg( msg, MsgQueue_Command );
		}
		break;
	}
	case ControllerCommand_RequestNodeNeighborUpdate:
	{
		if( !IsPrimaryController() )
		{
			UpdateControllerState( ControllerState_Error, ControllerError_NotPrimary );
		}
		else
		{
			Log::Write( LogLevel_Info, 0, "Requesting Neighbor Update for node %d", m_currentControllerCommand->m_controllerCommandNode );
			bool opts = IsAPICallSupported( FUNC_ID_ZW_REQUEST_NODE_NEIGHBOR_UPDATE_OPTIONS );
			Msg* msg;
			if( opts )
			{
				msg = new Msg( "ControllerCommand_RequestNodeNeighborUpdate", m_currentControllerCommand->m_controllerCommandNode, REQUEST, FUNC_ID_ZW_REQUEST_NODE_NEIGHBOR_UPDATE_OPTIONS, true );
			}
			else
			{
				msg = new Msg( "ControllerCommand_RequestNodeNeighborUpdate", m_currentControllerCommand->m_controllerCommandNode, REQUEST, FUNC_ID_ZW_REQUEST_NODE_NEIGHBOR_UPDATE, true );
			}
			msg->Append( m_currentControllerCommand->m_controllerCommandNode );
			if( opts )
			{
				msg->Append( GetTransmitOptions() );
			}
			SendMsg( msg, MsgQueue_Command );
		}
		break;
	}
	case ControllerCommand_AssignReturnRoute:
	{
		Log::Write( LogLevel_Info, 0, "Assigning return route from node %d to node %d", m_currentControllerCommand->m_controllerCommandNode, m_currentControllerCommand->m_controllerCommandArg );
		Msg* msg = new Msg( "ControllerCommand_AssignReturnRoute", m_currentControllerCommand->m_controllerCommandNode, REQUEST, FUNC_ID_ZW_ASSIGN_RETURN_ROUTE, true );
		msg->Append( m_currentControllerCommand->m_controllerCommandNode );		// from the node
		msg->Append( m_currentControllerCommand->m_controllerCommandArg );		// to the specific destination
		SendMsg( msg, MsgQueue_Command );
		break;
	}
	case ControllerCommand_DeleteAllReturnRoutes:
	{
		Log::Write( LogLevel_Info, 0, "Deleting all return routes from node %d", m_currentControllerCommand->m_controllerCommandNode );
		Msg* msg = new Msg( "ControllerCommand_DeleteAllReturnRoutess", m_currentControllerCommand->m_controllerCommandNode, REQUEST, FUNC_ID_ZW_DELETE_RETURN_ROUTE, true );
		msg->Append( m_currentControllerCommand->m_controllerCommandNode );		// from the node
		SendMsg( msg, MsgQueue_Command );
		break;
	}
	case ControllerCommand_SendNodeInformation:
	{
		Log::Write( LogLevel_Info, 0, "Sending a node information frame" );
		Msg* msg = new Msg( "ControllerCommand_SendNodeInformation", m_currentControllerCommand->m_controllerCommandNode, REQUEST, FUNC_ID_ZW_SEND_NODE_INFORMATION, true );
		msg->Append( m_currentControllerCommand->m_controllerCommandNode );		// to the node
		msg->Append( GetTransmitOptions() );
		SendMsg( msg, MsgQueue_Command );
		break;
	}
	case ControllerCommand_ReplicationSend:
	{
		if( !IsPrimaryController() )
		{
			UpdateControllerState( ControllerState_Error, ControllerError_NotPrimary );
		}
		else
		{
			Log::Write( LogLevel_Info, 0, "Replication Send" );
			Msg* msg = new Msg( "ControllerCommand_ReplicationSend", 0xff, REQUEST, FUNC_ID_ZW_ADD_NODE_TO_NETWORK, true );
			msg->Append( m_currentControllerCommand->m_highPower ? ADD_NODE_CONTROLLER | OPTION_HIGH_POWER : ADD_NODE_CONTROLLER );
			SendMsg( msg, MsgQueue_Command );
		}
		break;
	}
	case ControllerCommand_CreateButton:
	{
		if( IsBridgeController() )
		{
			Node* node = GetNodeUnsafe( m_currentControllerCommand->m_controllerCommandNode );
			if( node != NULL )
			{
				if( node->m_buttonMap.find( m_currentControllerCommand->m_controllerCommandArg ) == node->m_buttonMap.end() && m_virtualNeighborsReceived )
				{
					bool found = false;
					for( uint8 n = 1; n <= 232 && !found; n++ )
					{
						if( !IsVirtualNode( n ))
							continue;

						map<uint8,uint8>::iterator it = node->m_buttonMap.begin();
						for( ; it != node->m_buttonMap.end(); ++it )
						{
							// is virtual node already in map?
							if( it->second == n )
								break;
						}
						if( it == node->m_buttonMap.end() ) // found unused virtual node
						{
							node->m_buttonMap[m_currentControllerCommand->m_controllerCommandArg] = n;
							SendVirtualNodeInfo( n, m_currentControllerCommand->m_controllerCommandNode );
							found = true;
						}
					}
					if( !found ) // create a new virtual node
					{
						Log::Write( LogLevel_Info, 0, "AddVirtualNode" );
						Msg* msg = new Msg( "FUNC_ID_SERIAL_API_SLAVE_NODE_INFO", 0xff, REQUEST, FUNC_ID_SERIAL_API_SLAVE_NODE_INFO, false, false );
						msg->Append( 0 );		// node 0
						msg->Append( 1 );		// listening
						msg->Append( 0x09 );		// genericType window covering
						msg->Append( 0x00 );		// specificType undefined
						msg->Append( 0 );		// length
						SendMsg( msg, MsgQueue_Command );

						msg = new Msg( "FUNC_ID_ZW_SET_SLAVE_LEARN_MODE", 0xff, REQUEST, FUNC_ID_ZW_SET_SLAVE_LEARN_MODE, true );
						msg->Append( 0 );		// node 0 to add
						if( IsPrimaryController() || IsInclusionController() )
						{
							msg->Append( SLAVE_LEARN_MODE_ADD );
						}
						else
						{
							msg->Append( SLAVE_LEARN_MODE_ENABLE );
						}
						SendMsg( msg, MsgQueue_Command );
					}
				}
				else
				{
					UpdateControllerState( ControllerState_Error, ControllerError_ButtonNotFound );
				}
			}
			else
			{
				UpdateControllerState( ControllerState_Error, ControllerError_NodeNotFound );
			}
		} else
		{
			UpdateControllerState( ControllerState_Error, ControllerError_NotBridge );
		}
		break;
	}
	case ControllerCommand_DeleteButton:
	{
		if( IsBridgeController() )
		{
			Node* node = GetNodeUnsafe( m_currentControllerCommand->m_controllerCommandNode );
			if( node != NULL )
			{
				// Make sure button is allocated to a virtual node.
				if( node->m_buttonMap.find( m_currentControllerCommand->m_controllerCommandArg ) != node->m_buttonMap.end() )
				{
#ifdef notdef
					// We would need a reference count to decide when to free virtual nodes
					// We could do this by making the bitmap of virtual nodes into a map that also holds a reference count.
					Log::Write( LogLevel_Info, 0, "RemoveVirtualNode %d", m_currentControllerCommand->m_controllerCommandNode );
					Msg* msg = new Msg( "Remove Virtual Node", 0xff, REQUEST, FUNC_ID_ZW_SET_SLAVE_LEARN_MODE, true );
					msg->Append( m_currentControllerCommand->m_controllerCommandNode );		// from the node
					if( IsPrimaryController() || IsInclusionController() )
						msg->Append( SLAVE_LEARN_MODE_REMOVE );
					else
						msg->Append( SLAVE_LEARN_MODE_ENABLE );
					SendMsg( msg );
#endif
					node->m_buttonMap.erase( m_currentControllerCommand->m_controllerCommandArg );
					SaveButtons();

					Notification* notification = new Notification( Notification::Type_DeleteButton );
					notification->SetHomeAndNodeIds( m_homeId, m_currentControllerCommand->m_controllerCommandNode );
					notification->SetButtonId( m_currentControllerCommand->m_controllerCommandArg );
					QueueNotification( notification );
				}
				else
				{
					UpdateControllerState( ControllerState_Error, ControllerError_ButtonNotFound );
				}
			}
			else
			{
				UpdateControllerState( ControllerState_Error, ControllerError_NodeNotFound );
			}
		}
		else
		{
			UpdateControllerState( ControllerState_Error, ControllerError_NotBridge );
		}
		break;
	}
	case ControllerCommand_None:
	{
		// To keep gcc quiet
		break;
	}
	}
}

//-----------------------------------------------------------------------------
// <Driver::UpdateControllerState>
// Stop the current controller function
//-----------------------------------------------------------------------------
void Driver::UpdateControllerState( ControllerState const _state, ControllerError const _error )
{
	if( m_currentControllerCommand != NULL )
	{
		if( _state != m_currentControllerCommand->m_controllerState )
		{
			m_currentControllerCommand->m_controllerStateChanged = true;
			m_currentControllerCommand->m_controllerState = _state;
			switch( _state )
			{
			case ControllerState_Error:
			case ControllerState_Cancel:
			case ControllerState_Failed:
			case ControllerState_Sleeping:
			case ControllerState_NodeFailed:
			case ControllerState_NodeOK:
			case ControllerState_Completed:
			{
				m_currentControllerCommand->m_controllerCommandDone = true;
				m_sendMutex->Lock();
				m_queueEvent[MsgQueue_Controller]->Set();
				m_sendMutex->Unlock();
				break;
			}
			default:
			{
				break;
			}
			}

		}
		Notification* notification = new Notification( Notification::Type_ControllerCommand );
		notification->SetHomeAndNodeIds(m_homeId, 0);
		notification->SetCommand(m_currentControllerCommand->m_controllerCommand);
		notification->SetEvent(_state);

		if( _error != ControllerError_None )
		{
			m_currentControllerCommand->m_controllerReturnError = _error;
			/* Create a new Notification Callback */
			notification->SetNotification(_error);
		}
		QueueNotification( notification );
	}
}




//-----------------------------------------------------------------------------
// <Driver::CancelControllerCommand>
// Stop the current controller function
//-----------------------------------------------------------------------------
bool Driver::CancelControllerCommand
(
)
{
	if( m_currentControllerCommand == NULL )
	{
		// Controller is not doing anything
		return false;
	}

	switch( m_currentControllerCommand->m_controllerCommand )
	{
	case ControllerCommand_AddDevice:
	{
		Log::Write( LogLevel_Info, 0, "Cancel Add Node" );
		m_currentControllerCommand->m_controllerCommandNode = 0xff;		// identify the fact that there is no new node to initialize
		AddNodeStop( FUNC_ID_ZW_ADD_NODE_TO_NETWORK );
		break;
	}
	case ControllerCommand_CreateNewPrimary:
	{
		Log::Write( LogLevel_Info, 0, "Cancel Create New Primary" );
		Msg* msg = new Msg( "CreateNewPrimary Stop", 0xff, REQUEST, FUNC_ID_ZW_CREATE_NEW_PRIMARY, true );
		msg->Append( CREATE_PRIMARY_STOP );
		SendMsg( msg, MsgQueue_Command );
		break;
	}
	case ControllerCommand_ReceiveConfiguration:
	{
		Log::Write( LogLevel_Info, 0, "Cancel Receive Configuration" );
		Msg* msg = new Msg( "ReceiveConfiguration Stop", 0xff, REQUEST, FUNC_ID_ZW_SET_LEARN_MODE, false, false );
		msg->Append( 0 );
		SendMsg( msg, MsgQueue_Command );
		break;
	}
	case ControllerCommand_RemoveDevice:
	{
		Log::Write( LogLevel_Info, 0, "Cancel Remove Device" );
		m_currentControllerCommand->m_controllerCommandNode = 0xff;		// identify the fact that there is no node to remove
		AddNodeStop( FUNC_ID_ZW_REMOVE_NODE_FROM_NETWORK );
		break;
	}
	case ControllerCommand_TransferPrimaryRole:
	{
		Log::Write( LogLevel_Info, 0, "Cancel Transfer Primary Role" );
		Msg* msg = new Msg( "Transfer Primary Role Stop", 0xff, REQUEST, FUNC_ID_ZW_CONTROLLER_CHANGE, true );
		msg->Append( CONTROLLER_CHANGE_STOP );
		SendMsg( msg, MsgQueue_Command );
		break;
	}
	case ControllerCommand_ReplicationSend:
	{
		Log::Write( LogLevel_Info, 0, "Cancel Replication Send" );
		m_currentControllerCommand->m_controllerCommandNode = 0xff;		// identify the fact that there is no new node to initialize
		AddNodeStop( FUNC_ID_ZW_ADD_NODE_TO_NETWORK );
		break;
	}
	case ControllerCommand_CreateButton:
	case ControllerCommand_DeleteButton:
	{
		if( m_currentControllerCommand->m_controllerCommandNode != 0 )
		{
			SendSlaveLearnModeOff();
		}
		break;
	}
	case ControllerCommand_None:
	case ControllerCommand_RequestNetworkUpdate:
	case ControllerCommand_RequestNodeNeighborUpdate:
	case ControllerCommand_AssignReturnRoute:
	case ControllerCommand_DeleteAllReturnRoutes:
	case ControllerCommand_RemoveFailedNode:
	case ControllerCommand_HasNodeFailed:
	case ControllerCommand_ReplaceFailedNode:
	case ControllerCommand_SendNodeInformation:
	{
		// Cannot cancel
		return false;
	}
	}

	UpdateControllerState( ControllerState_Cancel );
	return true;
}

//-----------------------------------------------------------------------------
// <Driver::AddNodeStop>
// Stop the Add Node mode based on API of controller
//-----------------------------------------------------------------------------
void Driver::AddNodeStop
(
		uint8 const _funcId
)
{
	if( m_currentControllerCommand == NULL )
	{
		// Controller is not doing anything
		return;
	}

	if( m_serialAPIVersion[0] == 2 && m_serialAPIVersion[1] == 76 )
	{
		Msg* msg = new Msg( "Add Node Stop", 0xff, REQUEST, _funcId, false, false );
		msg->Append( ADD_NODE_STOP );
		SendMsg( msg, Driver::MsgQueue_Command );
	}
	else
	{
		Msg* msg = new Msg( "Add Node Stop", 0xff, REQUEST, _funcId, false, true );
		msg->Append( ADD_NODE_STOP );
		SendMsg( msg, Driver::MsgQueue_Command );
	}
}

//-----------------------------------------------------------------------------
// <Driver::TestNetwork>
// Run a series of messages to a single node or every node on the network.
//-----------------------------------------------------------------------------
void Driver::TestNetwork
(
		uint8 const _nodeId,
		uint32 const _count
)
{
	LockGuard LG(m_nodeMutex);
	if( _nodeId == 0 )	// send _count messages to every node
	{
		for( int i=0; i<256; ++i )
		{
			if( i == m_Controller_nodeId ) // ignore sending to ourself
			{
				continue;
			}
			if( m_nodes[i] != NULL )
			{
				NoOperation *noop = static_cast<NoOperation*>( m_nodes[i]->GetCommandClass( NoOperation::StaticGetCommandClassId() ) );
				for( int j=0; j < (int)_count; j++ )
				{
					noop->Set( true );
				}
			}
		}
	}
	else if( _nodeId != m_Controller_nodeId && m_nodes[_nodeId] != NULL )
	{
		NoOperation *noop = static_cast<NoOperation*>( m_nodes[_nodeId]->GetCommandClass( NoOperation::StaticGetCommandClassId() ) );
		for( int i=0; i < (int)_count; i++ )
		{
			noop->Set( true );
		}
	}
}

//-----------------------------------------------------------------------------
//	SwitchAll
//-----------------------------------------------------------------------------

//-----------------------------------------------------------------------------
// <Driver::SwitchAllOn>
// All devices that support the SwitchAll command class will be turned on
//-----------------------------------------------------------------------------
void Driver::SwitchAllOn
(
)
{
	SwitchAll::On( this, 0xff );

	LockGuard LG(m_nodeMutex);
	for( int i=0; i<256; ++i )
	{
		if( GetNodeUnsafe( i ) )
		{
			if( m_nodes[i]->GetCommandClass( SwitchAll::StaticGetCommandClassId() ) )
			{
				SwitchAll::On( this, (uint8)i );
			}
		}
	}
}

//-----------------------------------------------------------------------------
// <Driver::SwitchAllOff>
// All devices that support the SwitchAll command class will be turned off
//-----------------------------------------------------------------------------
void Driver::SwitchAllOff
(
)
{
	SwitchAll::Off( this, 0xff );

	LockGuard LG(m_nodeMutex);
	for( int i=0; i<256; ++i )
	{
		if( GetNodeUnsafe( i ) )
		{
			if( m_nodes[i]->GetCommandClass( SwitchAll::StaticGetCommandClassId() ) )
			{
				SwitchAll::Off( this, (uint8)i );
			}
		}
	}
}

//-----------------------------------------------------------------------------
// <Driver::SetConfigParam>
// Set the value of one of the configuration parameters of a device
//-----------------------------------------------------------------------------
bool Driver::SetConfigParam
(
		uint8 const _nodeId,
		uint8 const _param,
		int32 _value,
		uint8 _size
)
{
	LockGuard LG(m_nodeMutex);
	if( Node* node = GetNode( _nodeId ) )
	{
		return node->SetConfigParam( _param, _value, _size );
	}

	return false;
}

//-----------------------------------------------------------------------------
// <Driver::RequestConfigParam>
// Request the value of one of the configuration parameters of a device
//-----------------------------------------------------------------------------
void Driver::RequestConfigParam
(
		uint8 const _nodeId,
		uint8 const _param
)
{
	LockGuard LG(m_nodeMutex);
	if( Node* node = GetNode( _nodeId ) )
	{
		node->RequestConfigParam( _param );
	}
}

//-----------------------------------------------------------------------------
// <Driver::GetNumGroups>
// Gets the number of association groups reported by this node
//-----------------------------------------------------------------------------
uint8 Driver::GetNumGroups
(
		uint8 const _nodeId
)
{
	uint8 numGroups = 0;
	LockGuard LG(m_nodeMutex);
	if( Node* node = GetNode( _nodeId ) )
	{
		numGroups = node->GetNumGroups();
	}

	return numGroups;
}

//-----------------------------------------------------------------------------
// <Driver::GetAssociations>
// Gets the associations for a group
//-----------------------------------------------------------------------------
uint32 Driver::GetAssociations
(
		uint8 const _nodeId,
		uint8 const _groupIdx,
		uint8** o_associations
)
{
	uint32 numAssociations = 0;
	LockGuard LG(m_nodeMutex);
	if( Node* node = GetNode( _nodeId ) )
	{
		numAssociations = node->GetAssociations( _groupIdx, o_associations );
	}

	return numAssociations;
}

//-----------------------------------------------------------------------------
// <Driver::GetAssociations>
// Gets the associations for a group
//-----------------------------------------------------------------------------
uint32 Driver::GetAssociations
(
		uint8 const _nodeId,
		uint8 const _groupIdx,
		InstanceAssociation** o_associations
)
{
	uint32 numAssociations = 0;
	LockGuard LG(m_nodeMutex);
	if( Node* node = GetNode( _nodeId ) )
	{
		numAssociations = node->GetAssociations( _groupIdx, o_associations );
	}

	return numAssociations;
}

//-----------------------------------------------------------------------------
// <Driver::GetMaxAssociations>
// Gets the maximum number of associations for a group
//-----------------------------------------------------------------------------
uint8 Driver::GetMaxAssociations
(
		uint8 const _nodeId,
		uint8 const _groupIdx
)
{
	uint8 maxAssociations = 0;
	LockGuard LG(m_nodeMutex);
	if( Node* node = GetNode( _nodeId ) )
	{
		maxAssociations = node->GetMaxAssociations( _groupIdx );
	}

	return maxAssociations;
}

//-----------------------------------------------------------------------------
// <Driver::GetGroupLabel>
// Gets the label for a particular group
//-----------------------------------------------------------------------------
string Driver::GetGroupLabel
(
		uint8 const _nodeId,
		uint8 const _groupIdx
)
{
	string label = "";
	LockGuard LG(m_nodeMutex);
	if( Node* node = GetNode( _nodeId ) )
	{
		label = node->GetGroupLabel( _groupIdx );
	}

	return label;
}

//-----------------------------------------------------------------------------
// <Driver::AddAssociation>
// Adds a node to an association group
//-----------------------------------------------------------------------------
void Driver::AddAssociation
(
		uint8 const _nodeId,
		uint8 const _groupIdx,
		uint8 const _targetNodeId,
		uint8 const _instance
)
{
	LockGuard LG(m_nodeMutex);
	if( Node* node = GetNode( _nodeId ) )
	{
		node->AddAssociation( _groupIdx, _targetNodeId, _instance );
	}
}

//-----------------------------------------------------------------------------
// <Driver::RemoveAssociation>
// Removes a node from an association group
//-----------------------------------------------------------------------------
void Driver::RemoveAssociation
(
		uint8 const _nodeId,
		uint8 const _groupIdx,
		uint8 const _targetNodeId,
		uint8 const _instance
)
{
	LockGuard LG(m_nodeMutex);
	if( Node* node = GetNode( _nodeId ) )
	{
		node->RemoveAssociation( _groupIdx, _targetNodeId, _instance );
	}
}

//-----------------------------------------------------------------------------
// <Driver::QueueNotification>
// Add a notification to the queue to be sent at a later, safe time.
//-----------------------------------------------------------------------------
void Driver::QueueNotification
(
		Notification* _notification
)
{
	m_notifications.push_back( _notification );
	m_notificationsEvent->Set();
}

//-----------------------------------------------------------------------------
// <Driver::NotifyWatchers>
// Notify any watching objects of a value change
//-----------------------------------------------------------------------------
void Driver::NotifyWatchers
(
)
{
	list<Notification*>::iterator nit = m_notifications.begin();
	while( nit != m_notifications.end() )
	{
		Notification* notification = m_notifications.front();
		m_notifications.pop_front();

		/* check the any ValueID's sent as part of the Notification are still valid */
		switch (notification->GetType()) {
		case Notification::Type_ValueChanged:
		case Notification::Type_ValueRefreshed: {
			Value *val = GetValue(notification->GetValueID());
			if (!val) {
				Log::Write(LogLevel_Info, notification->GetNodeId(), "Dropping Notification as ValueID does not exist");
				nit = m_notifications.begin();
				delete notification;
				val->Release();
				continue;
			}
			break;
		}
		default:
			break;
		}

		Log::Write(LogLevel_Detail, notification->GetNodeId(), "Notification: %s", notification->GetAsString().c_str());

		Manager::Get()->NotifyWatchers( notification );

		delete notification;
		nit = m_notifications.begin();
	}
	m_notificationsEvent->Reset();
}

//-----------------------------------------------------------------------------
// <Driver::HandleRfPowerLevelSetResponse>
// Process a response from the Z-Wave PC interface
//-----------------------------------------------------------------------------
bool Driver::HandleRfPowerLevelSetResponse
(
		uint8* _data
)
{
	bool res = true;
	// the meaning of this command is currently unclear, and there
	// isn't any returned response data, so just log the function call
	Log::Write( LogLevel_Info, GetNodeNumber( m_currentMsg ), "Received reply to FUNC_ID_ZW_R_F_POWER_LEVEL_SET" );

	return res;
}

//-----------------------------------------------------------------------------
// <Driver::HandleSerialApiSetTimeoutsResponse>
// Process a response from the Z-Wave PC interface
//-----------------------------------------------------------------------------
bool Driver::HandleSerialApiSetTimeoutsResponse
(
		uint8* _data
)
{
	// the meaning of this command and its response is currently unclear
	bool res = true;
	Log::Write( LogLevel_Info, GetNodeNumber( m_currentMsg ), "Received reply to FUNC_ID_SERIAL_API_SET_TIMEOUTS" );
	return res;
}

//-----------------------------------------------------------------------------
// <Driver::HandleMemoryGetByteResponse>
// Process a response from the Z-Wave PC interface
//-----------------------------------------------------------------------------
bool Driver::HandleMemoryGetByteResponse
(
		uint8* _data
)
{
	bool res = true;
	// the meaning of this command and its response is currently unclear
	// it seems to return three bytes of data, so print them out
	Log::Write( LogLevel_Info, GetNodeNumber( m_currentMsg ), "Received reply to FUNC_ID_ZW_MEMORY_GET_BYTE, returned data: 0x%02hx 0x%02hx 0x%02hx", _data[0], _data[1], _data[2] );

	return res;
}

//-----------------------------------------------------------------------------
// <Driver::HandleReadMemoryResponse>
// Process a response from the Z-Wave PC interface
//-----------------------------------------------------------------------------
bool Driver::HandleReadMemoryResponse
(
		uint8* _data
)
{
	// the meaning of this command and its response is currently unclear
	bool res = true;
	Log::Write( LogLevel_Info, GetNodeNumber( m_currentMsg ), "Received reply to FUNC_ID_MEMORY_GET_BYTE" );
	return res;
}

//-----------------------------------------------------------------------------
// <Driver::HandleGetVirtualNodesResponse>
// Process a response from the Z-Wave PC interface
//-----------------------------------------------------------------------------
void Driver::HandleGetVirtualNodesResponse
(
		uint8* _data
)
{
	uint8 nodeId = GetNodeNumber( m_currentMsg );
	Log::Write( LogLevel_Info, nodeId, "Received reply to FUNC_ID_ZW_GET_VIRTUAL_NODES" );
	memcpy( m_virtualNeighbors, &_data[2], 29 );
	m_virtualNeighborsReceived = true;
	bool bNeighbors = false;
	for( int by=0; by<29; by++ )
	{
		for( int bi=0; bi<8; bi++ )
		{
			if( (_data[2+by] & (0x01<<bi)) )
			{
				Log::Write( LogLevel_Info, nodeId, "    Node %d", (by<<3)+bi+1 );
				bNeighbors = true;
			}
		}
	}
	if( !bNeighbors )
		Log::Write( LogLevel_Info, nodeId, "    (none reported)" );
}

//-----------------------------------------------------------------------------
// <Driver::GetVirtualNeighbors>
// Gets the virtual neighbors for a network
//-----------------------------------------------------------------------------
uint32 Driver::GetVirtualNeighbors
(
		uint8** o_neighbors
)
{
	int i;
	uint32 numNeighbors = 0;
	if( !m_virtualNeighborsReceived )
	{
		*o_neighbors = NULL;
		return 0;
	}
	for( i = 0; i < 29; i++ )
	{
		for( unsigned char mask = 0x80; mask != 0; mask >>= 1 )
			if( m_virtualNeighbors[i] & mask )
				numNeighbors++;
	}

	// handle the possibility that no neighbors are reported
	if( !numNeighbors )
	{
		*o_neighbors = NULL;
		return 0;
	}

	// create and populate an array with neighbor node ids
	uint8* neighbors = new uint8[numNeighbors];
	uint32 index = 0;
	for( int by=0; by<29; by++ )
	{
		for( int bi=0; bi<8; bi++ )
		{
			if( (m_virtualNeighbors[by] & (0x01<<bi)) )
				neighbors[index++] = ( (by<<3) + bi + 1 );
		}
	}

	*o_neighbors = neighbors;
	return numNeighbors;
}

//-----------------------------------------------------------------------------
// <Driver::RequestVirtualNeighbors>
// Get the virtual neighbour information from the controller
//-----------------------------------------------------------------------------
void Driver::RequestVirtualNeighbors
(
		MsgQueue const _queue
)
{
	Msg* msg = new Msg( "Get Virtual Neighbor List", 0xff, REQUEST, FUNC_ID_ZW_GET_VIRTUAL_NODES, false );
	SendMsg( msg, _queue );
}

//-----------------------------------------------------------------------------
// <Driver::SendVirtualNodeInfo>
// Send node info frame on behalf of a virtual node.
//-----------------------------------------------------------------------------
void Driver::SendVirtualNodeInfo
(
		uint8 const _FromNodeId,
		uint8 const _ToNodeId
)
{
	char str[80];

	snprintf( str, sizeof(str), "Send Virtual Node Info from %d to %d", _FromNodeId, _ToNodeId );
	Msg* msg = new Msg( str, 0xff, REQUEST, FUNC_ID_ZW_SEND_SLAVE_NODE_INFO, true );
	msg->Append( _FromNodeId );		// from the virtual node
	msg->Append( _ToNodeId );		// to the handheld controller
	msg->Append( TRANSMIT_OPTION_ACK );
	SendMsg( msg, MsgQueue_Command );
}

//-----------------------------------------------------------------------------
// <Driver::SendSlaveLearnModeOff>
// Disable Slave Learn Mode.
//-----------------------------------------------------------------------------
void Driver::SendSlaveLearnModeOff
(
)
{
	if( !( IsPrimaryController() || IsInclusionController() ) )
	{
		Msg* msg = new Msg( "Set Slave Learn Mode Off ", 0xff, REQUEST, FUNC_ID_ZW_SET_SLAVE_LEARN_MODE, true );
		msg->Append( 0 );	// filler node id
		msg->Append( SLAVE_LEARN_MODE_DISABLE );
		SendMsg( msg, MsgQueue_Command  );
	}
}

//-----------------------------------------------------------------------------
// <Driver::SaveButtons>
// Save button info into file.
//-----------------------------------------------------------------------------
void Driver::SaveButtons
(
)
{
	char str[16];

	// Create a new XML document to contain the driver configuration
	TiXmlDocument doc;
	TiXmlDeclaration* decl = new TiXmlDeclaration( "1.0", "utf-8", "" );
	TiXmlElement* nodesElement = new TiXmlElement( "Nodes" );
	doc.LinkEndChild( decl );
	doc.LinkEndChild( nodesElement );

	nodesElement->SetAttribute( "xmlns", "http://code.google.com/p/open-zwave/" );

	snprintf( str, sizeof(str), "%d", 1 );
	nodesElement->SetAttribute( "version", str);
	LockGuard LG(m_nodeMutex);
	for( int i = 1; i < 256; i++ )
	{
		if( m_nodes[i] == NULL || m_nodes[i]->m_buttonMap.empty() )
		{
			continue;
		}

		TiXmlElement* nodeElement = new TiXmlElement( "Node" );

		snprintf( str, sizeof(str), "%d", i );
		nodeElement->SetAttribute( "id", str );

		for( map<uint8,uint8>::iterator it = m_nodes[i]->m_buttonMap.begin(); it != m_nodes[i]->m_buttonMap.end(); ++it )
		{
			TiXmlElement* valueElement = new TiXmlElement( "Button" );

			snprintf( str, sizeof(str), "%d", it->first );
			valueElement->SetAttribute( "id", str );

			snprintf( str, sizeof(str), "%d", it->second );
			TiXmlText* textElement = new TiXmlText( str );
			valueElement->LinkEndChild( textElement );

			nodeElement->LinkEndChild( valueElement );
		}

		nodesElement->LinkEndChild( nodeElement );
	}

	string userPath;
	Options::Get()->GetOptionAsString( "UserPath", &userPath );

	string filename =  userPath + "zwbutton.xml";

	doc.SaveFile( filename.c_str() );
}
//-----------------------------------------------------------------------------
// <Driver::ReadButtons>
// Read button info per node from file.
//-----------------------------------------------------------------------------
void Driver::ReadButtons
(
		uint8 const _nodeId
)
{
	int32 intVal;
	int32 nodeId;
	int32 buttonId;
	char const* str;

	// Load the XML document that contains the driver configuration
	string userPath;
	Options::Get()->GetOptionAsString( "UserPath", &userPath );

	string filename =  userPath + "zwbutton.xml";

	TiXmlDocument doc;
	if( !doc.LoadFile( filename.c_str(), TIXML_ENCODING_UTF8 ) )
	{
		Log::Write( LogLevel_Debug, "Driver::ReadButtons - zwbutton.xml file not found.");
		return;
	}

	TiXmlElement const* nodesElement = doc.RootElement();
	str = nodesElement->Value();
	if( str && strcmp( str, "Nodes" ))
	{
		Log::Write( LogLevel_Warning, "WARNING: Driver::ReadButtons - zwbutton.xml is malformed");
		return;
	}

	// Version
	if( TIXML_SUCCESS == nodesElement->QueryIntAttribute( "version", &intVal ) )
	{
		if( (uint32)intVal != 1 )
		{
			Log::Write( LogLevel_Info, "Driver::ReadButtons - %s is from an older version of OpenZWave and cannot be loaded.", "zwbutton.xml" );
			return;
		}
	}
	else
	{
		Log::Write( LogLevel_Warning, "WARNING: Driver::ReadButtons - zwbutton.xml is from an older version of OpenZWave and cannot be loaded." );
		return;
	}

	TiXmlElement const* nodeElement = nodesElement->FirstChildElement();
	while( nodeElement )
	{
		str = nodeElement->Value();
		if( str && !strcmp( str, "Node" ))
		{
			Node* node = NULL;
			if( TIXML_SUCCESS == nodeElement->QueryIntAttribute( "id", &intVal ) )
			{
				if( _nodeId == intVal )
				{
					node = GetNodeUnsafe( intVal );
				}
			}
			if( node != NULL )
			{
				TiXmlElement const* buttonElement = nodeElement->FirstChildElement();
				while( buttonElement )
				{
					str = buttonElement->Value();
					if( str && !strcmp( str, "Button"))
					{
						if (TIXML_SUCCESS != buttonElement->QueryIntAttribute( "id", &buttonId ) )
						{
							Log::Write( LogLevel_Warning, "WARNING: Driver::ReadButtons - cannot find Button Id for node %d", _nodeId );
							return;
						}
						str = buttonElement->GetText();
						if( str )
						{
							char *p;
							nodeId = (int32)strtol( str, &p, 0 );
						}
						else
						{
							Log::Write( LogLevel_Info, "Driver::ReadButtons - missing virtual node value for node %d button id %d", _nodeId, buttonId );
							return;
						}
						node->m_buttonMap[buttonId] = nodeId;
						Notification* notification = new Notification( Notification::Type_CreateButton );
						notification->SetHomeAndNodeIds( m_homeId, nodeId );
						notification->SetButtonId( buttonId );
						QueueNotification( notification );
					}
					buttonElement = buttonElement->NextSiblingElement();
				}
			}
		}
		nodeElement = nodeElement->NextSiblingElement();
	}
}
//-----------------------------------------------------------------------------
// <Driver::HandleSetSlaveLearnModeResponse>
// Process a response from the Z-Wave PC interface
//-----------------------------------------------------------------------------
bool Driver::HandleSetSlaveLearnModeResponse
(
		uint8* _data
)
{
	bool res = true;
	ControllerState state = ControllerState_InProgress;
	uint8 nodeId = GetNodeNumber( m_currentMsg );
	if( _data[2] )
	{
		Log::Write( LogLevel_Info, nodeId, "Received reply to FUNC_ID_ZW_SET_SLAVE_LEARN_MODE - command in progress" );
	}
	else
	{
		// Failed
		Log::Write( LogLevel_Warning, nodeId, "WARNING: Received reply to FUNC_ID_ZW_SET_SLAVE_LEARN_MODE - command failed" );
		state = ControllerState_Failed;
		res = false;
		SendSlaveLearnModeOff();
	}

	UpdateControllerState( state );
	return res;
}

//-----------------------------------------------------------------------------
// <Driver::HandleSetSlaveLearnModeRequest>
// Process a request from the Z-Wave PC interface
//-----------------------------------------------------------------------------
void Driver::HandleSetSlaveLearnModeRequest
(
		uint8* _data
)
{
	ControllerState state = ControllerState_Waiting;
	uint8 nodeId = GetNodeNumber( m_currentMsg );

	if( m_currentControllerCommand == NULL )
	{
		return;
	}

	SendSlaveLearnModeOff();
	switch( _data[3] )
	{
	case SLAVE_ASSIGN_COMPLETE:
	{
		Log::Write( LogLevel_Info, nodeId, "SLAVE_ASSIGN_COMPLETE" );
		if( _data[4] == 0 ) // original node is 0 so adding
		{
			Log::Write( LogLevel_Info, nodeId, "Adding virtual node ID %d", _data[5] );
			Node* node = GetNodeUnsafe( m_currentControllerCommand->m_controllerCommandNode );
			if( node != NULL )
			{
				node->m_buttonMap[m_currentControllerCommand->m_controllerCommandArg] = _data[5];
				SendVirtualNodeInfo( _data[5], m_currentControllerCommand->m_controllerCommandNode );
			}
		}
		else
			if( _data[5] == 0 )
			{
				Log::Write( LogLevel_Info, nodeId, "Removing virtual node ID %d", _data[4] );
			}
		break;
	}
	case SLAVE_ASSIGN_NODEID_DONE:
	{
		Log::Write( LogLevel_Info, nodeId, "SLAVE_ASSIGN_NODEID_DONE" );
		if( _data[4] == 0 ) // original node is 0 so adding
		{
			Log::Write( LogLevel_Info, nodeId, "Adding virtual node ID %d", _data[5] );
			Node* node = GetNodeUnsafe( m_currentControllerCommand->m_controllerCommandNode );
			if( node != NULL )
			{
				node->m_buttonMap[m_currentControllerCommand->m_controllerCommandArg] = _data[5];
				SendVirtualNodeInfo( _data[5], m_currentControllerCommand->m_controllerCommandNode );
			}
		}
		else
			if( _data[5] == 0 )
			{
				Log::Write( LogLevel_Info, nodeId, "Removing virtual node ID %d", _data[4] );
			}
		break;
	}
	case SLAVE_ASSIGN_RANGE_INFO_UPDATE:
	{
		Log::Write( LogLevel_Info, nodeId, "SLAVE_ASSIGN_RANGE_INFO_UPDATE" );
		break;
	}
	}
	m_currentControllerCommand->m_controllerAdded = false;

	UpdateControllerState( state );
}

//-----------------------------------------------------------------------------
// <Driver::HandleSendSlaveNodeInfoResponse>
// Process a response from the Z-Wave PC interface
//-----------------------------------------------------------------------------
bool Driver::HandleSendSlaveNodeInfoResponse
(
		uint8* _data
)
{
	bool res = true;
	ControllerState state = ControllerState_InProgress;
	uint8 nodeId = GetNodeNumber( m_currentMsg );
	if( m_currentControllerCommand == NULL )
	{
		return false;
	}
	if( _data[2] )
	{
		Log::Write( LogLevel_Info, nodeId, "Received reply to FUNC_ID_ZW_SEND_SLAVE_NODE_INFO - command in progress" );
	}
	else
	{
		// Failed
		Log::Write( LogLevel_Info, nodeId, "Received reply to FUNC_ID_ZW_SEND_SLAVE_NODE_INFO - command failed" );
		state = ControllerState_Failed;
		// Undo button map settings
		Node* node = GetNodeUnsafe( m_currentControllerCommand->m_controllerCommandNode );
		if( node != NULL )
		{
			node->m_buttonMap.erase( m_currentControllerCommand->m_controllerCommandArg );
		}
		res = false;
	}

	UpdateControllerState( state );
	return res;
}

//-----------------------------------------------------------------------------
// <Driver::HandleSendSlaveNodeInfoRequest>
// Process a request from the Z-Wave PC interface
//-----------------------------------------------------------------------------
void Driver::HandleSendSlaveNodeInfoRequest
(
		uint8* _data
)
{
	if( m_currentControllerCommand == NULL )
	{
		return;
	}
	if( _data[3] == 0 )	// finish up
	{
		Log::Write( LogLevel_Info, GetNodeNumber( m_currentMsg ), "SEND_SLAVE_NODE_INFO_COMPLETE OK" );
		SaveButtons();
		Notification* notification = new Notification( Notification::Type_CreateButton );
		notification->SetHomeAndNodeIds( m_homeId, m_currentControllerCommand->m_controllerCommandNode );
		notification->SetButtonId( m_currentControllerCommand->m_controllerCommandArg );
		QueueNotification( notification );

		UpdateControllerState( ControllerState_Completed );
		RequestVirtualNeighbors( MsgQueue_Send );
	}
	else			// error. try again
	{
		HandleErrorResponse( _data[3], m_currentControllerCommand->m_controllerCommandNode, "SLAVE_NODE_INFO_COMPLETE" );
		Node* node = GetNodeUnsafe( m_currentControllerCommand->m_controllerCommandNode );
		if( node != NULL)
		{
			SendVirtualNodeInfo( node->m_buttonMap[m_currentControllerCommand->m_controllerCommandArg], m_currentControllerCommand->m_controllerCommandNode );
		}
	}
}

//-----------------------------------------------------------------------------
// <Driver::HandleApplicationSlaveCommandRequest>
// Process a request from the Z-Wave PC interface
//-----------------------------------------------------------------------------
void Driver::HandleApplicationSlaveCommandRequest
(
		uint8* _data
)
{
	Log::Write( LogLevel_Info, GetNodeNumber( m_currentMsg ), "APPLICATION_SLAVE_COMMAND_HANDLER rxStatus %x dest %d source %d len %d", _data[2], _data[3], _data[4], _data[5] );
	Node* node = GetNodeUnsafe( _data[4] );
	if( node != NULL && _data[5] == 3 && _data[6] == 0x20 && _data[7] == 0x01 ) // only support Basic Set for now
	{
		map<uint8,uint8>::iterator it = node->m_buttonMap.begin();
		for( ; it != node->m_buttonMap.end(); ++it )
		{
			if( it->second == _data[3] )
				break;
		}
		if( it != node->m_buttonMap.end() )
		{
			Notification *notification;
			if( _data[8] == 0 )
			{
				notification = new Notification( Notification::Type_ButtonOff );
			}
			else
			{
				notification = new Notification( Notification::Type_ButtonOn );
			}
			notification->SetHomeAndNodeIds( m_homeId, _data[4] );
			notification->SetButtonId( it->first );
			QueueNotification( notification );
		}
	}
}

//-----------------------------------------------------------------------------
// <Driver::NodeFromMessage>
// See if we can get node from incoming message data
//-----------------------------------------------------------------------------
uint8 Driver::NodeFromMessage
(
		uint8 const* buffer
)
{
	uint8 nodeId = 0;

	if( buffer[1] >= 5 )
	{
		switch( buffer[3] )
		{
		case FUNC_ID_APPLICATION_COMMAND_HANDLER:		nodeId = buffer[5];	break;
		case FUNC_ID_ZW_APPLICATION_UPDATE:			nodeId = buffer[5];	break;
		}
	}
	return nodeId;
}
//-----------------------------------------------------------------------------
// <Driver::UpdateNodeRoutes>
// Update a node's routing information
//-----------------------------------------------------------------------------
void Driver::UpdateNodeRoutes
(
		uint8 const _nodeId,
		bool _doUpdate		// = false
)
{
	// Only for routing slaves
	Node* node = GetNodeUnsafe( _nodeId );
	if( node != NULL && node->GetBasic() == 0x04 )
	{
		uint8 numGroups = GetNumGroups( _nodeId );
		uint8 numNodes = 0;
		uint8 nodes[5];
		InstanceAssociation* associations;
		uint8 i;

		// Determine up to 5 destinations

		memset( nodes, 0, sizeof(nodes) );
		for( i = 1; i <= numGroups && numNodes < sizeof(nodes) ; i++ )
		{
			associations = NULL;
			uint32 len = GetAssociations( _nodeId, i, &associations );
			for( uint8 j = 0; j < len; j++ )
			{
				uint8 k;
				/* there is a gcc bug that triggers here: https://gcc.gnu.org/bugzilla/show_bug.cgi?id=59124
				 * see also https://github.com/OpenZWave/open-zwave/issues/586
				 */
				for( k = 0; k < numNodes && k < sizeof(nodes); k++ )
				{
					if( nodes[k] == associations[j].m_nodeId )
					{
						break;
					}
				}
				if( k >= numNodes && numNodes < sizeof(nodes) )	// not in list so add it
				{
					nodes[numNodes++] = associations[j].m_nodeId;
				}
			}
			if( associations != NULL )
			{
				delete [] associations;
			}
		}
		if( _doUpdate || numNodes != node->m_numRouteNodes || memcmp( nodes, node->m_routeNodes, sizeof(node->m_routeNodes) ) != 0 )
		{
			// Figure out what to do if one of these fail.
			BeginControllerCommand( ControllerCommand_DeleteAllReturnRoutes, NULL, NULL, true, _nodeId, 0 );
			for( i = 0; i < numNodes; i++ )
			{
				BeginControllerCommand( ControllerCommand_AssignReturnRoute, NULL, NULL, true, _nodeId, nodes[i] );
			}
			node->m_numRouteNodes = numNodes;
			memcpy( node->m_routeNodes, nodes, sizeof(nodes) );
		}
	}
}

//-----------------------------------------------------------------------------
// <Driver::GetDriverStatistics>
// Return driver statistics
//-----------------------------------------------------------------------------
void Driver::GetDriverStatistics
(
		DriverData* _data
)
{
	_data->m_SOFCnt = m_SOFCnt;
	_data->m_ACKWaiting = m_ACKWaiting;
	_data->m_readAborts = m_readAborts;
	_data->m_badChecksum = m_badChecksum;
	_data->m_readCnt = m_readCnt;
	_data->m_writeCnt = m_writeCnt;
	_data->m_CANCnt = m_CANCnt;
	_data->m_NAKCnt = m_NAKCnt;
	_data->m_ACKCnt = m_ACKCnt;
	_data->m_OOFCnt = m_OOFCnt;
	_data->m_dropped = m_dropped;
	_data->m_retries = m_retries;
	_data->m_callbacks = m_callbacks;
	_data->m_badroutes = m_badroutes;
	_data->m_noack = m_noack;
	_data->m_netbusy = m_netbusy;
	_data->m_notidle = m_notidle;
	_data->m_nondelivery = m_nondelivery;
	_data->m_routedbusy = m_routedbusy;
	_data->m_broadcastReadCnt = m_broadcastReadCnt;
	_data->m_broadcastWriteCnt = m_broadcastWriteCnt;
}

//-----------------------------------------------------------------------------
// <Driver::GetNodeStatistics>
// Return per node statistics
//-----------------------------------------------------------------------------
void Driver::GetNodeStatistics
(
		uint8 const _nodeId,
		Node::NodeData* _data
)
{
	LockGuard LG(m_nodeMutex);
	Node* node = GetNode( _nodeId );
	if( node != NULL )
	{
		node->GetNodeStatistics( _data );
	}
}

//-----------------------------------------------------------------------------
// <Driver::LogDriverStatistics>
// Report driver statistics to the driver's log
//-----------------------------------------------------------------------------
void Driver::LogDriverStatistics
(
)
{
	DriverData data;

	GetDriverStatistics(&data);
	int32 totalElapsed = -m_startTime.TimeRemaining();
	int32 days = totalElapsed / (1000*60*60*24);

	totalElapsed -= days*1000*60*60*24;
	int32 hours = totalElapsed/(1000*60*60);

	totalElapsed -= hours*1000*60*60;
	int32 minutes = totalElapsed/(1000*60);

	Log::Write( LogLevel_Always, "***************************************************************************" );
	Log::Write( LogLevel_Always, "*********************  Cumulative Network Statistics  *********************" );
	Log::Write( LogLevel_Always, "*** General" );
	Log::Write( LogLevel_Always, "Driver run time: . .  . %ld days, %ld hours, %ld minutes", days, hours, minutes);
	Log::Write( LogLevel_Always, "Frames processed: . . . . . . . . . . . . . . . . . . . . %ld", data.m_SOFCnt );
	Log::Write( LogLevel_Always, "Total messages successfully received: . . . . . . . . . . %ld", data.m_readCnt );
	Log::Write( LogLevel_Always, "Total Messages successfully sent: . . . . . . . . . . . . %ld", data.m_writeCnt );
	Log::Write( LogLevel_Always, "ACKs received from controller:  . . . . . . . . . . . . . %ld", data.m_ACKCnt );
	// Consider tracking and adding:
	//		Initialization messages
	//		Ad-hoc command messages
	//		Polling messages
	//		Messages inititated by network
	//		Others?
	Log::Write( LogLevel_Always, "*** Errors" );
	Log::Write( LogLevel_Always, "Unsolicited messages received while waiting for ACK:  . . %ld", data.m_ACKWaiting );
	Log::Write( LogLevel_Always, "Reads aborted due to timeouts:  . . . . . . . . . . . . . %ld", data.m_readAborts );
	Log::Write( LogLevel_Always, "Bad checksum errors:  . . . . . . . . . . . . . . . . . . %ld", data.m_badChecksum );
	Log::Write( LogLevel_Always, "CANs received from controller:  . . . . . . . . . . . . . %ld", data.m_CANCnt );
	Log::Write( LogLevel_Always, "NAKs received from controller:  . . . . . . . . . . . . . %ld", data.m_NAKCnt );
	Log::Write( LogLevel_Always, "Out of frame data flow errors:  . . . . . . . . . . . . . %ld", data.m_OOFCnt );
	Log::Write( LogLevel_Always, "Messages retransmitted: . . . . . . . . . . . . . . . . . %ld", data.m_retries );
	Log::Write( LogLevel_Always, "Messages dropped and not delivered: . . . . . . . . . . . %ld", data.m_dropped );
	Log::Write( LogLevel_Always, "***************************************************************************" );
}

//-----------------------------------------------------------------------------
// <Driver::GetNetworkKey>
// Get the Network Key we will use for Security Command Class
//-----------------------------------------------------------------------------
uint8 *Driver::GetNetworkKey() {
	std::string networkKey;
	std::vector<std::string> elems;
	unsigned int tempkey[16];
	static uint8 keybytes[16] = {0, 0, 0, 0, 0, 0, 0, 0, 0, 0, 0, 0, 0, 0, 0, 0 };
	static bool keySet = false;
	if (keySet == false) {
		Options::Get()->GetOptionAsString("NetworkKey", &networkKey );
		OpenZWave::split(elems, networkKey, ",", true);
		if (elems.size() != 16) {
			Log::Write(LogLevel_Warning, "Invalid Network Key. Does not contain 16 Bytes - Contains %d", elems.size());
			Log::Write(LogLevel_Warning, "Raw Key: %s", networkKey.c_str());
			Log::Write(LogLevel_Warning, "Parsed Key:");
			int i = 0;
			for (std::vector<std::string>::iterator it = elems.begin(); it != elems.end(); it++)
				Log::Write(LogLevel_Warning, "%d) - %s", ++i, (*it).c_str());
			OZW_FATAL_ERROR(OZWException::OZWEXCEPTION_SECURITY_FAILED, "Failed to Read Network Key");
		}
		int i = 0;
		for (std::vector<std::string>::iterator it = elems.begin(); it != elems.end(); it++) {
			if (0 == sscanf(OpenZWave::trim(*it).c_str(), "%x", &tempkey[i])) {
				Log::Write(LogLevel_Warning, "Cannot Convert Network Key Byte %s to Key", (*it).c_str());
				OZW_FATAL_ERROR(OZWException::OZWEXCEPTION_SECURITY_FAILED, "Failed to Convert Network Key");
			} else {
				keybytes[i] = (tempkey[i] & 0xFF);
			}
			i++;
		}
		keySet = true;
	}
	return keybytes;
}

//-----------------------------------------------------------------------------
// <Driver::SendEncryptedMessage>
// Send either a NONCE request, or the actual encrypted message, depending what state the Message Currently is in.
//-----------------------------------------------------------------------------
bool Driver::SendEncryptedMessage() {

	uint8 *buffer = m_currentMsg->GetBuffer();
	uint8 length = m_currentMsg->GetLength();
	m_expectedCallbackId = m_currentMsg->GetCallbackId();
	Log::Write(LogLevel_Info, m_currentMsg->GetTargetNodeId(), "Sending (%s) message (Callback ID=0x%.2x, Expected Reply=0x%.2x) - %s", c_sendQueueNames[m_currentMsgQueueSource], m_expectedCallbackId, m_expectedReply, m_currentMsg->GetAsString().c_str());

	m_controller->Write( buffer, length );
	m_currentMsg->clearNonce();

	return true;
}


bool Driver::SendNonceRequest(string logmsg) {

	uint8 m_buffer[11];

	/* construct a standard NONCE_GET message */
	m_buffer[0] = SOF;
	m_buffer[1] = 9;					// Length of the entire message
	m_buffer[2] = REQUEST;
	m_buffer[3] = FUNC_ID_ZW_SEND_DATA;
	m_buffer[4] = m_currentMsg->GetTargetNodeId();
	m_buffer[5] = 2; 					// Length of the payload
	m_buffer[6] = Security::StaticGetCommandClassId();
	m_buffer[7] = SecurityCmd_NonceGet;
	//m_buffer[8] = TRANSMIT_OPTION_ACK | TRANSMIT_OPTION_AUTO_ROUTE;
	m_buffer[8] = TRANSMIT_OPTION_ACK | TRANSMIT_OPTION_AUTO_ROUTE;
	/* this is the same as the Actual Message */
	//m_buffer[9] = m_expectedCallbackId;
	m_buffer[9] = 2;
	// Calculate the checksum
	m_buffer[10] = 0xff;
	for( uint32 i=1; i<10; ++i )
	{
		m_buffer[10] ^= m_buffer[i];
	}
	Log::Write(LogLevel_Info, m_currentMsg->GetTargetNodeId(), "Sending (%s) message (Callback ID=0x%.2x, Expected Reply=0x%.2x) - Nonce_Get(%s) - %s:", c_sendQueueNames[m_currentMsgQueueSource], m_expectedCallbackId, m_expectedReply, logmsg.c_str(), PktToString(m_buffer, 10).c_str());

	m_controller->Write(m_buffer, 11);

	return true;
}

bool Driver::initNetworkKeys(bool newnode) {

	uint8_t EncryptPassword[16] = {0xAA, 0xAA, 0xAA, 0xAA, 0xAA, 0xAA, 0xAA, 0xAA, 0xAA, 0xAA, 0xAA, 0xAA, 0xAA, 0xAA, 0xAA, 0xAA};
	uint8_t AuthPassword[16] = {0x55, 0x55, 0x55, 0x55, 0x55, 0x55, 0x55, 0x55, 0x55, 0x55, 0x55, 0x55, 0x55, 0x55, 0x55, 0x55};

	uint8_t SecuritySchemes[1][16] = {
			{0x00, 0x00, 0x00, 0x00, 0x00, 0x00, 0x00, 0x00, 0x00, 0x00, 0x00, 0x00, 0x00, 0x00, 0x00, 0x00 }
	};
	this->m_inclusionkeySet = newnode;
	this->AuthKey = new aes_encrypt_ctx;
	this->EncryptKey = new aes_encrypt_ctx;

	Log::Write(LogLevel_Info, GetControllerNodeId(), "Setting Up %s Network Key for Secure Communications", newnode == true ? "Inclusion" : "Provided");

	if (!isNetworkKeySet()) {
		Log::Write(LogLevel_Warning, GetControllerNodeId(), "Failed - Network Key Not Set");
		return false;
	}

	if (aes_init() == EXIT_FAILURE) {
		Log::Write(LogLevel_Warning, GetControllerNodeId(), "Failed to Init AES Engine");
		return false;
	}

	if (aes_encrypt_key128(newnode == false ? this->GetNetworkKey() : SecuritySchemes[0], this->EncryptKey) == EXIT_FAILURE) {
		Log::Write(LogLevel_Warning, GetControllerNodeId(), "Failed to Set Initial Network Key for Encryption");
		return false;
	}

	if (aes_encrypt_key128(newnode == false ? this->GetNetworkKey() : SecuritySchemes[0], this->AuthKey) == EXIT_FAILURE) {
		Log::Write(LogLevel_Warning, GetControllerNodeId(), "Failed to Set Initial Network Key for Authentication");
		return false;
	}

	uint8 tmpEncKey[32];
	uint8 tmpAuthKey[32];
	aes_mode_reset(this->EncryptKey);
	aes_mode_reset(this->AuthKey);

	if (aes_ecb_encrypt(EncryptPassword, tmpEncKey, 16, this->EncryptKey) == EXIT_FAILURE) {
		Log::Write(LogLevel_Warning, GetControllerNodeId(), "Failed to Generate Encrypted Network Key for Encryption");
		return false;
	}
	if (aes_ecb_encrypt(AuthPassword, tmpAuthKey, 16, this->AuthKey) == EXIT_FAILURE) {
		Log::Write(LogLevel_Warning, GetControllerNodeId(), "Failed to Generate Encrypted Network Key for Authentication");
		return false;
	}


	aes_mode_reset(this->EncryptKey);
	aes_mode_reset(this->AuthKey);
	if (aes_encrypt_key128(tmpEncKey, this->EncryptKey) == EXIT_FAILURE) {
		Log::Write(LogLevel_Warning, GetControllerNodeId(), "Failed to set Encrypted Network Key for Encryption");
		return false;
	}
	if (aes_encrypt_key128(tmpAuthKey, this->AuthKey) == EXIT_FAILURE) {
		Log::Write(LogLevel_Warning, GetControllerNodeId(), "Failed to set Encrypted Network Key for Authentication");
		return false;
	}
	aes_mode_reset(this->EncryptKey);
	aes_mode_reset(this->AuthKey);
	return true;
}

void Driver::SendNonceKey(uint8 nodeId, uint8 *nonce) {


	uint8 m_buffer[19];
	/* construct a standard NONCE_GET message */
	m_buffer[0] = SOF;
	m_buffer[1] = 17;					// Length of the entire message
	m_buffer[2] = REQUEST;
	m_buffer[3] = FUNC_ID_ZW_SEND_DATA;
	m_buffer[4] = nodeId;
	m_buffer[5] = 10; 					// Length of the payload
	m_buffer[6] = Security::StaticGetCommandClassId();
	m_buffer[7] = SecurityCmd_NonceReport;
	for (int i = 0; i < 8; ++i) {
		m_buffer[8+i] = nonce[i];
	}
	m_buffer[16] = TRANSMIT_OPTION_ACK | TRANSMIT_OPTION_AUTO_ROUTE;
	/* this is the same as the Actual Message */
	m_buffer[17] = 1;
	// Calculate the checksum
	m_buffer[18] = 0xff;
	for( uint32 i=1; i<18; ++i )
	{
		m_buffer[18] ^= m_buffer[i];
	}
	Log::Write(LogLevel_Info, nodeId, "Sending (%s) message (Callback ID=0x%.2x, Expected Reply=0x%.2x) - Nonce_Report - %s:", c_sendQueueNames[m_currentMsgQueueSource], m_buffer[17], m_expectedReply, PktToString(m_buffer, 19).c_str());

	m_controller->Write(m_buffer, 19);

	m_nonceReportSent = nodeId;
}

aes_encrypt_ctx *Driver::GetAuthKey
(
)
{
	if( m_currentControllerCommand != NULL &&
			m_currentControllerCommand->m_controllerCommand == ControllerCommand_AddDevice &&
			m_currentControllerCommand->m_controllerState == ControllerState_Completed ) {
		/* we are adding a Node, so our AuthKey is different from normal comms */
		initNetworkKeys(true);
	} else if (m_inclusionkeySet) {
		initNetworkKeys(false);
	}
	return this->AuthKey;
};
aes_encrypt_ctx *Driver::GetEncKey
(
)
{
	if( m_currentControllerCommand != NULL &&
			m_currentControllerCommand->m_controllerCommand == ControllerCommand_AddDevice &&
			m_currentControllerCommand->m_controllerState == ControllerState_Completed ) {
		/* we are adding a Node, so our EncryptKey is different from normal comms */
		initNetworkKeys(true);
	} else if (m_inclusionkeySet) {
		initNetworkKeys(false);
	}

	return this->EncryptKey;
};

bool Driver::isNetworkKeySet() {
	std::string networkKey;
	if (!Options::Get()->GetOptionAsString("NetworkKey", &networkKey )) {
		return false;
	} else {
		return networkKey.length() <= 0 ? false : true;
	}
}

bool Driver::CheckNodeConfigRevision
(
		Node *node
)
{
	DNSLookup *lu = new DNSLookup;
	lu->NodeID = node->GetNodeId();
	/* make up a string of what we want to look up */
	std::stringstream ss;
	ss << std::hex << std::setw(4) << std::setfill('0') << node->GetProductId() << ".";
	ss << std::hex << std::setw(4) << std::setfill('0') << node->GetProductType() << ".";
	ss << std::hex << std::setw(4) << std::setfill('0') << node->GetManufacturerId() << ".db.openzwave.com";

	lu->lookup = ss.str();
	lu->type = DNS_Lookup_ConfigRevision;
	return m_dns->sendRequest(lu);
}

bool Driver::CheckMFSConfigRevision
(
)
{
	DNSLookup *lu = new DNSLookup;
	lu->NodeID = 0;
	lu->lookup = "mfs.db.openzwave.com";
	lu->type = DNS_Lookup_ConfigRevision;
	return m_dns->sendRequest(lu);
}


void Driver::processConfigRevision
(
		DNSLookup *result
)
{
	if (result->status == DNSError_None) {
		if (result->type == DNS_Lookup_ConfigRevision) {
			if (result->NodeID > 0) {
				LockGuard LG(m_nodeMutex);
				Node *node = this->GetNode(result->NodeID);
				if (!node) {
					Log::Write(LogLevel_Warning, result->NodeID, "Node disappeared when processing Config Revision");
					return;
				}
				node->setLatestConfigRevision((unsigned long)atol(result->result.c_str()));
				if (node->getFileConfigRevision() < node->getLatestConfigRevision()) {
					Log::Write(LogLevel_Warning, node->GetNodeId(), "Config File for Device \"%s\" is out of date", node->GetProductName().c_str());
					Notification* notification = new Notification( Notification::Type_UserAlerts );
					notification->SetHomeAndNodeIds( m_homeId, node->GetNodeId() );
					notification->SetUserAlertNofification(Notification::Alert_ConfigOutOfDate);
					QueueNotification( notification );

					bool update = false;
				    Options::Get()->GetOptionAsBool("AutoUpdateConfigFile", &update);

					if (update)
						m_mfs->updateConfigFile(this, node);

				}
			} else if (result->NodeID == 0) {
				/* manufacturer_specific */
				m_mfs->setLatestRevision(atol(result->result.c_str()));
				if (m_mfs->getRevision() < atol(result->result.c_str())) {
					Log::Write(LogLevel_Warning, "Config Revision of ManufacturerSpecific Database is out of date");
					Notification* notification = new Notification( Notification::Type_UserAlerts );
					notification->SetUserAlertNofification(Notification::Alert_MFSOutOfDate);
					QueueNotification( notification );

					bool update = false;
				    Options::Get()->GetOptionAsBool("AutoUpdateConfigFile", &update);

				    if (update) {
				    	m_mfs->updateMFSConfigFile(this);
					} else {
						m_mfs->checkInitialized();
					}
				} else {
					/* its upto date - Check to make sure we have all the config files */
					m_mfs->checkConfigFiles(this);
				}
			}
			return;
		}
	} else if (result->status == DNSError_NotFound) {
		Log::Write(LogLevel_Info, "Not Found for Device record %s", result->lookup.c_str());
		Notification* notification = new Notification( Notification::Type_UserAlerts );
		notification->SetUserAlertNofification(Notification::Alert_DNSError);
		QueueNotification( notification );
	} else if (result->status == DNSError_DomainError) {
		Log::Write(LogLevel_Warning, "Domain Error Looking up record %s", result->lookup.c_str());
		Notification* notification = new Notification( Notification::Type_UserAlerts );
		notification->SetUserAlertNofification(Notification::Alert_DNSError);
		QueueNotification( notification );
	} else if (result->status == DNSError_InternalError) {
		Log::Write(LogLevel_Warning, "Internal DNS Error looking up record %s", result->lookup.c_str());
		Notification* notification = new Notification( Notification::Type_UserAlerts );
		notification->SetUserAlertNofification(Notification::Alert_DNSError);
		QueueNotification( notification );
	}
	m_mfs->checkInitialized();
}


bool Driver::setHttpClient
(
		i_HttpClient *client
)
{
	if (m_httpClient)
		delete m_httpClient;
	m_httpClient = client;
	return true;
}


bool Driver::startConfigDownload
(
		uint16 _manufacturerId,
		uint16 _productType,
		uint16 _productId,
		string configfile,
		uint8 node
)
{
	HttpDownload *download = new HttpDownload();
	std::stringstream ss;
	ss << std::hex << std::setw(4) << std::setfill('0') << _productId << ".";
	ss << std::hex << std::setw(4) << std::setfill('0') << _productType << ".";
	ss << std::hex << std::setw(4) << std::setfill('0') << _manufacturerId << ".xml";
	download->url = "http://download.db.openzwave.com/" + ss.str();
	download->filename = configfile;
	download->operation = HttpDownload::Config;
	download->node = node;
	Log::Write(LogLevel_Info, "Queuing download for %s (Node %d)", download->url.c_str(), download->node);

	return m_httpClient->StartDownload(download);
}

bool Driver::startMFSDownload
(
		string configfile
)
{
	HttpDownload *download = new HttpDownload();
	download->url = "http://download.db.openzwave.com/mfs.xml";
	download->filename = configfile;
	download->operation = HttpDownload::MFSConfig;
	download->node = 0;
	Log::Write(LogLevel_Info, "Queuing download for %s", download->url.c_str());

	return m_httpClient->StartDownload(download);
}

bool Driver::refreshNodeConfig
(
		uint8 _nodeId
)
{
	LockGuard LG(m_nodeMutex);
	string action;
	Options::Get()->GetOptionAsString("ReloadAfterUpdate",&action);
	if (ToUpper(action) == "NEVER") {
		Notification* notification = new Notification( Notification::Type_UserAlerts );
		notification->SetUserAlertNofification(Notification::Alert_NodeReloadReqired);
		QueueNotification( notification );
		return true;
	} else if (ToUpper(action) == "IMMEDIATE") {
		Log::Write(LogLevel_Info, _nodeId, "Refreshing Node Info after new Config File loaded");
		/* this will reload the Node, ignoring any cache that exists etc */
		InitNode(_nodeId);
		return true;
	} else if (ToUpper(action) == "AWAKE") {
		Node *node = GetNode(_nodeId);
		if( !node->IsListeningDevice() )
		{
			if( WakeUp* wakeUp = static_cast<WakeUp*>( node->GetCommandClass( WakeUp::StaticGetCommandClassId() ) ) )
			{
				if( !wakeUp->IsAwake() )
				{
					/* Node is Asleep. Queue it for WakeUp */
					MsgQueueItem item;
					item.m_command = MsgQueueCmd_ReloadNode;
					item.m_nodeId = _nodeId;
					wakeUp->QueueMsg( item );

				} else {
					/* Node is Awake. Reload it */
					Log::Write(LogLevel_Info, _nodeId, "Refreshing Node Info after new Config File loaded");
					ReloadNode(_nodeId);
					return true;
				}
			}
		}
	}
	return false;
}

//-----------------------------------------------------------------------------
// <Driver::SendQueryStageComplete>
// Queue an item on the query queue that indicates a stage is complete
//-----------------------------------------------------------------------------
void Driver::ReloadNode
(
		uint8 const _nodeId
)
{
	MsgQueueItem item;
	item.m_command = MsgQueueCmd_ReloadNode;
	item.m_nodeId = _nodeId;

	LockGuard LG(m_nodeMutex);
	Log::Write( LogLevel_Detail, _nodeId, "Queuing (%s) Node Reload", c_sendQueueNames[MsgQueue_Command]);
	m_sendMutex->Lock();
	m_msgQueue[MsgQueue_Command].push_back( item );
	m_queueEvent[MsgQueue_Command]->Set();
	m_sendMutex->Unlock();
}



void Driver::processDownload
(
		HttpDownload *download
)
{
	if (download->transferStatus == HttpDownload::Ok) {
		Log::Write(LogLevel_Info, "Download Finished: %s (Node: %d)", download->filename.c_str(), download->node);
		if (download->operation == HttpDownload::Config) {
			m_mfs->configDownloaded(this, download->filename, download->node);
		} else if (download->operation == HttpDownload::MFSConfig) {
			m_mfs->mfsConfigDownloaded(this, download->filename);
		}
	} else {
		Log::Write(LogLevel_Warning, "Download of %s Failed (Node: %d)", download->url.c_str(), download->node);
		if (download->operation == HttpDownload::Config) {
			m_mfs->configDownloaded(this, download->filename, download->node, false);
		} else if (download->operation == HttpDownload::MFSConfig) {
			m_mfs->mfsConfigDownloaded(this, download->filename, false);
		}
		Notification* notification = new Notification( Notification::Type_UserAlerts );
		notification->SetUserAlertNofification(Notification::Alert_ConfigFileDownloadFailed);
		QueueNotification( notification );
	}

}

bool Driver::downloadConfigRevision
(
		Node *node
)
{
	/* only download if the revision is 1 or higher. Revision 0's are for local testing only */
	if (node->getFileConfigRevision() <= 0) {
		Log::Write(LogLevel_Warning, node->GetNodeId(), "Config File Revision is 0. Not Updating");
		Notification* notification = new Notification( Notification::Type_UserAlerts );
		notification->SetUserAlertNofification(Notification::Alert_ConfigFileDownloadFailed);
		QueueNotification( notification );
		return false;
	}
	if (node->getFileConfigRevision() >= node->getLatestConfigRevision()) {
		Log::Write(LogLevel_Warning, node->GetNodeId(), "Config File Revision %d is equal to or greater than current revision %d", node->getFileConfigRevision(), node->getLatestConfigRevision());
		Notification* notification = new Notification( Notification::Type_UserAlerts );
		notification->SetUserAlertNofification(Notification::Alert_ConfigFileDownloadFailed);
		QueueNotification( notification );
		return false;
	} else {
		m_mfs->updateConfigFile(this, node);
		return true;
	}
}
bool Driver::downloadMFSRevision
(
)
{
	if (m_mfs->getRevision() <= 0) {
		Log::Write(LogLevel_Warning, "ManufacturerSpecific Revision is 0. Not Updating");
		Notification* notification = new Notification( Notification::Type_UserAlerts );
		notification->SetUserAlertNofification(Notification::Alert_ConfigFileDownloadFailed);
		QueueNotification( notification );
		return false;
	}
	if (m_mfs->getRevision() >= m_mfs->getLatestRevision()) {
		Log::Write(LogLevel_Warning, "ManufacturerSpecific Revision %d is equal to or greater than current revision %d", m_mfs->getRevision(), m_mfs->getLatestRevision());
		Notification* notification = new Notification( Notification::Type_UserAlerts );
		notification->SetUserAlertNofification(Notification::Alert_ConfigFileDownloadFailed);
		QueueNotification( notification );
		return false;
	}
	m_mfs->updateMFSConfigFile(this);
	return true;
}

void Driver::SubmitEventMsg(EventMsg *event) {
	LockGuard LG(m_eventMutex);
	m_eventQueueMsg.push_back(event);
	m_queueMsgEvent->Set();
}


void Driver::ProcessEventMsg
(
)
{
	EventMsg *event;
	{
		LockGuard LG(m_eventMutex);
		event = m_eventQueueMsg.front();
		m_eventQueueMsg.pop_front();
		if (m_eventQueueMsg.empty())
			m_queueMsgEvent->Reset();
	}
	switch (event->type) {
	case EventMsg::Event_DNS:
		processConfigRevision(event->event.lookup);
		delete event->event.lookup;
		break;
	case EventMsg::Event_Http:
		processDownload(event->event.httpdownload);
		delete event->event.httpdownload;
		break;
	}
	delete event;
}

//-----------------------------------------------------------------------------
// <Manager::GetNodeStatistics>
// Retrieve driver based counters.
//-----------------------------------------------------------------------------
string Driver::GetMetaData
(
		uint8 const _nodeId,
		Node::MetaDataFields _metadata
)
{
	LockGuard LG(m_nodeMutex);
	Node* node = GetNode( _nodeId );
	if( node != NULL )
	{
		return node->GetMetaData( _metadata );
	}
	return "";
}

ManufacturerSpecificDB *Driver::GetManufacturerSpecificDB
(
)
{
	return this->m_mfs;
}
<|MERGE_RESOLUTION|>--- conflicted
+++ resolved
@@ -3304,13 +3304,6 @@
 							m_currentControllerCommand->m_controllerCommandNode = m_nodes[i]->m_nodeId;
 						}
 					}
-<<<<<<< HEAD
-=======
-				}
-				else
-				{
-					Log::Write( LogLevel_Warning, "WARNING: Node is 0 but not enough data to perform alternative match." );
->>>>>>> e0892c54
 				}
 				LG.Unlock();
 			}
@@ -3344,30 +3337,16 @@
 				}
 			}
 
-<<<<<<< HEAD
 			if ( m_currentControllerCommand->m_controllerCommandNode != 0 && m_currentControllerCommand->m_controllerCommandNode != 0xff )
 			{
-				LockGuard LG(m_nodeMutex);
-				delete m_nodes[m_currentControllerCommand->m_controllerCommandNode];
-				m_nodes[m_currentControllerCommand->m_controllerCommandNode] = NULL;
-				LG.Unlock();
-
+				{
+					LockGuard LG(m_nodeMutex);
+					delete m_nodes[m_currentControllerCommand->m_controllerCommandNode];
+					m_nodes[m_currentControllerCommand->m_controllerCommandNode] = NULL;
+				}
 				Notification* notification = new Notification( Notification::Type_NodeRemoved );
 				notification->SetHomeAndNodeIds( m_homeId, m_currentControllerCommand->m_controllerCommandNode );
 				QueueNotification( notification );
-=======
-				if ( m_currentControllerCommand->m_controllerCommandNode != 0 && m_currentControllerCommand->m_controllerCommandNode != 0xff )
-				{
-					{
-						LockGuard LG(m_nodeMutex);
-						delete m_nodes[m_currentControllerCommand->m_controllerCommandNode];
-						m_nodes[m_currentControllerCommand->m_controllerCommandNode] = NULL;
-					}
-					Notification* notification = new Notification( Notification::Type_NodeRemoved );
-					notification->SetHomeAndNodeIds( m_homeId, m_currentControllerCommand->m_controllerCommandNode );
-					QueueNotification( notification );
-				}
->>>>>>> e0892c54
 			}
 		}
 		return;
@@ -3508,26 +3487,14 @@
 	{
 		Log::Write( LogLevel_Info, nodeId, "Received reply to FUNC_ID_ZW_REMOVE_FAILED_NODE_ID - node %d successfully moved to failed nodes list", m_currentControllerCommand->m_controllerCommandNode );
 		state = ControllerState_Completed;
-
-<<<<<<< HEAD
-		LockGuard LG(m_nodeMutex);
-		delete m_nodes[m_currentControllerCommand->m_controllerCommandNode];
-		m_nodes[m_currentControllerCommand->m_controllerCommandNode] = NULL;
-		LG.Unlock();
-
+		{
+			LockGuard LG(m_nodeMutex);
+			delete m_nodes[m_currentControllerCommand->m_controllerCommandNode];
+			m_nodes[m_currentControllerCommand->m_controllerCommandNode] = NULL;
+		}
 		Notification* notification = new Notification( Notification::Type_NodeRemoved );
 		notification->SetHomeAndNodeIds( m_homeId, m_currentControllerCommand->m_controllerCommandNode );
 		QueueNotification( notification );
-=======
-			{
-				LockGuard LG(m_nodeMutex);
-				delete m_nodes[m_currentControllerCommand->m_controllerCommandNode];
-				m_nodes[m_currentControllerCommand->m_controllerCommandNode] = NULL;
-			}
-			Notification* notification = new Notification( Notification::Type_NodeRemoved );
-			notification->SetHomeAndNodeIds( m_homeId, m_currentControllerCommand->m_controllerCommandNode );
-			QueueNotification( notification );
->>>>>>> e0892c54
 
 		break;
 	}
@@ -3855,44 +3822,25 @@
 
 	switch( _data[2] )
 	{
-<<<<<<< HEAD
 	case UPDATE_STATE_SUC_ID:
-	{
-		Log::Write( LogLevel_Info, nodeId, "UPDATE_STATE_SUC_ID from node %d", nodeId );
-		m_SUCNodeId = nodeId; // need to confirm real data here
-		break;
-	}
-	case UPDATE_STATE_DELETE_DONE:
-	{
-		Log::Write( LogLevel_Info, nodeId, "** Network change **: Z-Wave node %d was removed", nodeId );
-=======
-		case UPDATE_STATE_SUC_ID:
 		{
 			Log::Write( LogLevel_Info, nodeId, "UPDATE_STATE_SUC_ID from node %d", nodeId );
 			m_SUCNodeId = nodeId; // need to confirm real data here
 			break;
 		}
-		case UPDATE_STATE_DELETE_DONE:
-		{
-			Log::Write( LogLevel_Info, nodeId, "** Network change **: Z-Wave node %d was removed", nodeId );
-
+	case UPDATE_STATE_DELETE_DONE:
+		{
+		Log::Write( LogLevel_Info, nodeId, "** Network change **: Z-Wave node %d was removed", nodeId );
 			{
 				LockGuard LG(m_nodeMutex);
 				delete m_nodes[nodeId];
 				m_nodes[nodeId] = NULL;
 			}
->>>>>>> e0892c54
-
-		LockGuard LG(m_nodeMutex);
-		delete m_nodes[nodeId];
-		m_nodes[nodeId] = NULL;
-		LG.Unlock();
-
 		Notification* notification = new Notification( Notification::Type_NodeRemoved );
 		notification->SetHomeAndNodeIds( m_homeId, nodeId );
 		QueueNotification( notification );
 		break;
-	}
+		}
 	case UPDATE_STATE_NEW_ID_ASSIGNED:
 	{
 		Log::Write( LogLevel_Info, nodeId, "** Network change **: ID %d was assigned to a new Z-Wave node", nodeId );
@@ -4015,7 +3963,6 @@
 		if( m_currentControllerCommand != NULL )
 		{
 			m_currentControllerCommand->m_controllerAdded = false;
-<<<<<<< HEAD
 			m_currentControllerCommand->m_controllerCommandNode = _data[4];
 			/* make sure we dont overrun our buffer. Its ok to truncate */
 			uint8 length = _data[5];
@@ -4041,60 +3988,6 @@
 		 * 9 to Length - Command Classes
 		 * Last pck - CRC
 		 */
-=======
-			state = ControllerState_Waiting;
-			break;
-		}
-		case ADD_NODE_STATUS_NODE_FOUND:
-		{
-			Log::Write( LogLevel_Info, nodeId, "ADD_NODE_STATUS_NODE_FOUND" );
-			state = ControllerState_InProgress;
-			break;
-		}
-		case ADD_NODE_STATUS_ADDING_SLAVE:
-		{
-			Log::Write( LogLevel_Info, nodeId, "ADD_NODE_STATUS_ADDING_SLAVE" );
-			/* Discovered all the CC's are sent in this packet as well:
-			 * position description
-			 * 4 - Node ID
-			 * 5 - Length
-			 * 6 - Basic Device Class
-			 * 7 - Generic Device Class
-			 * 8 - Specific Device Class
-			 * 9 to Length - Command Classes
-			 * Last pck - CRC
-			 */
-			if( m_currentControllerCommand != NULL )
-			{
-				Log::Write( LogLevel_Info, nodeId, "Adding node ID %d - %s", _data[4], m_currentControllerCommand->m_controllerCommandArg ? "Secure" : "Non-Secure");
-				m_currentControllerCommand->m_controllerAdded = false;
-				m_currentControllerCommand->m_controllerCommandNode = _data[4];
-				/* make sure we dont overrun our buffer. Its ok to truncate */
-				uint8 length = _data[5];
-				if (length > 254) length = 254;
-				memcpy(&m_currentControllerCommand->m_controllerDeviceProtocolInfo, &_data[6], length);
-				m_currentControllerCommand->m_controllerDeviceProtocolInfoLength = length;
-			}
-//			AddNodeStop( _funcId );
-//			sleep(1);
-			break;
-		}
-		case ADD_NODE_STATUS_ADDING_CONTROLLER:
-		{
-			Log::Write( LogLevel_Info, nodeId, "ADD_NODE_STATUS_ADDING_CONTROLLER");
-			Log::Write( LogLevel_Info, nodeId, "Adding controller ID %d", _data[4] );
-			/* Discovered all the CC's are sent in this packet as well:
-			 * position description
-			 * 4 - Node ID
-			 * 5 - Length
-			 * 6 - Basic Device Class
-			 * 7 - Generic Device Class
-			 * 8 - Specific Device Class
-			 * 9 to Length - Command Classes
-			 * Last pck - CRC
-			 */
->>>>>>> e0892c54
-
 
 		if( m_currentControllerCommand != NULL )
 		{
