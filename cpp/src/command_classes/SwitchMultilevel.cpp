//-----------------------------------------------------------------------------
//
//	SwitchMultilevel.cpp
//
//	Implementation of the Z-Wave COMMAND_CLASS_SWITCH_MULTILEVEL
//
//	Copyright (c) 2010 Mal Lansell <openzwave@lansell.org>
//
//	SOFTWARE NOTICE AND LICENSE
//
//	This file is part of OpenZWave.
//
//	OpenZWave is free software: you can redistribute it and/or modify
//	it under the terms of the GNU Lesser General Public License as published
//	by the Free Software Foundation, either version 3 of the License,
//	or (at your option) any later version.
//
//	OpenZWave is distributed in the hope that it will be useful,
//	but WITHOUT ANY WARRANTY; without even the implied warranty of
//	MERCHANTABILITY or FITNESS FOR A PARTICULAR PURPOSE.  See the
//	GNU Lesser General Public License for more details.
//
//	You should have received a copy of the GNU Lesser General Public License
//	along with OpenZWave.  If not, see <http://www.gnu.org/licenses/>.
//
//-----------------------------------------------------------------------------

#include "command_classes/CommandClasses.h"
#include "command_classes/SwitchMultilevel.h"
#include "command_classes/WakeUp.h"
#include "Defs.h"
#include "Msg.h"
#include "Driver.h"
#include "Node.h"
#include "platform/Log.h"

#include "value_classes/ValueBool.h"
#include "value_classes/ValueButton.h"
#include "value_classes/ValueByte.h"

namespace OpenZWave
{
	namespace Internal
	{
		namespace CC
		{

			enum SwitchMultilevelCmd
			{
				SwitchMultilevelCmd_Set = 0x01,
				SwitchMultilevelCmd_Get = 0x02,
				SwitchMultilevelCmd_Report = 0x03,
				SwitchMultilevelCmd_StartLevelChange = 0x04,
				SwitchMultilevelCmd_StopLevelChange = 0x05,
				SwitchMultilevelCmd_SupportedGet = 0x06,
				SwitchMultilevelCmd_SupportedReport = 0x07
			};

			static uint8 c_directionParams[] =
			{ 0x00, 0x40, 0x00, 0x40 };

			static char const* c_directionDebugLabels[] =
			{ "Up", "Down", "Inc", "Dec" };

			static char const* c_switchLabelsPos[] =
			{ "Undefined", "On", "Up", "Open", "Clockwise", "Right", "Forward", "Push" };

			static char const* c_switchLabelsNeg[] =
			{ "Undefined", "Off", "Down", "Close", "Counter-Clockwise", "Left", "Reverse", "Pull" };

//-----------------------------------------------------------------------------
// <SwitchMultilevel::RequestState>
// Request current state from the device
//-----------------------------------------------------------------------------
			bool SwitchMultilevel::RequestState(uint32 const _requestFlags, uint8 const _instance, Driver::MsgQueue const _queue)
			{
				if (_requestFlags & RequestFlag_Dynamic)
				{
					return RequestValue(_requestFlags, 0, _instance, _queue);
				}

				return false;
			}

//-----------------------------------------------------------------------------
// <SwitchMultilevel::RequestValue>
// Request current value from the device
//-----------------------------------------------------------------------------
			bool SwitchMultilevel::RequestValue(uint32 const _requestFlags, uint16 const _index, uint8 const _instance, Driver::MsgQueue const _queue)
			{
				if (_index == ValueID_Index_SwitchMultiLevel::Level)
				{
					if (m_com.GetFlagBool(COMPAT_FLAG_GETSUPPORTED))
					{
						Msg* msg = new Msg("SwitchMultilevelCmd_Get", GetNodeId(), REQUEST, FUNC_ID_ZW_SEND_DATA, true, true, FUNC_ID_APPLICATION_COMMAND_HANDLER, GetCommandClassId());
						msg->SetInstance(this, _instance);
						msg->Append(GetNodeId());
						msg->Append(2);
						msg->Append(GetCommandClassId());
						msg->Append(SwitchMultilevelCmd_Get);
						msg->Append(GetDriver()->GetTransmitOptions());
						GetDriver()->SendMsg(msg, _queue);
						return true;
					}
					else
					{
						Log::Write(LogLevel_Info, GetNodeId(), "SwitchMultilevelCmd_Get Not Supported on this node");
					}
				}
				return false;
			}

			bool SwitchMultilevel::HandleIncomingMsg(uint8 const* _data, uint32 const _length, uint32 const _instance	// = 1
					)
			{
				if (SwitchMultilevelCmd_Set == (SwitchMultilevelCmd) _data[0])
				{
					Log::Write(LogLevel_Info, GetNodeId(), "Received SwitchMultiLevel Set: level=%d", _data[1]);
					return true;
				}
				else if (SwitchMultilevelCmd_StartLevelChange == (SwitchMultilevelCmd) _data[0])
				{
					Log::Write(LogLevel_Info, GetNodeId(), "Received SwitchMultiLevel StartLevelChange: level=%d", _data[1]);

				}
				else if (SwitchMultilevelCmd_StopLevelChange == (SwitchMultilevelCmd) _data[0])
				{
					Log::Write(LogLevel_Info, GetNodeId(), "Received SwitchMultiLevel StopLevelChange: level=%d", _data[1]);

				}

				return true;
			}

//-----------------------------------------------------------------------------
// <SwitchMultilevel::HandleMsg>
// Handle a message from the Z-Wave network
//-----------------------------------------------------------------------------
			bool SwitchMultilevel::HandleMsg(uint8 const* _data, uint32 const _length, uint32 const _instance	// = 1
					)
			{
				if (SwitchMultilevelCmd_Report == (SwitchMultilevelCmd) _data[0])
				{
					Log::Write(LogLevel_Info, GetNodeId(), "Received SwitchMultiLevel report: level=%d", _data[1]);

					if (Internal::VC::ValueByte* value = static_cast<Internal::VC::ValueByte*>(GetValue(_instance, ValueID_Index_SwitchMultiLevel::Level)))
					{
						value->OnValueRefreshed(_data[1]);
						value->Release();
					}

					if (GetVersion() >= 4)
					{

						// data[2] => target value
						if (Internal::VC::ValueByte* value = static_cast<Internal::VC::ValueByte*>(GetValue(_instance, ValueID_Index_SwitchMultiLevel::TargetValue)))
						{
							value->OnValueRefreshed(_data[2]);
							value->Release();
						}

						// data[3] might be duration
						if (_length > 3)
						{
							if (Internal::VC::ValueByte* value = static_cast<Internal::VC::ValueByte*>(GetValue(_instance, ValueID_Index_SwitchMultiLevel::Duration)))
							{
								value->OnValueRefreshed(_data[3]);
								value->Release();
							}
						}
					}

					return true;
				}

				if (SwitchMultilevelCmd_SupportedReport == (SwitchMultilevelCmd) _data[0])
				{
					uint8 switchType1 = _data[1] & 0x1f;
					uint8 switchType2 = _data[2] & 0x1f;
					uint8 switchtype1label = switchType1;
					uint8 switchtype2label = switchType2;
					if (switchtype1label > 7) /* size of c_switchLabelsPos, c_switchLabelsNeg */
					{
						Log::Write(LogLevel_Warning, GetNodeId(), "switchtype1label Value was greater than range. Setting to Invalid");
						switchtype1label = 0;
					}
					if (switchtype2label > 7) /* sizeof c_switchLabelsPos, c_switchLabelsNeg */
					{
						Log::Write(LogLevel_Warning, GetNodeId(), "switchtype2label Value was greater than range. Setting to Invalid");
						switchtype2label = 0;
					}

					Log::Write(LogLevel_Info, GetNodeId(), "Received SwitchMultiLevel supported report: Switch1=%s/%s, Switch2=%s/%s", c_switchLabelsPos[switchtype1label], c_switchLabelsNeg[switchtype1label], c_switchLabelsPos[switchtype2label], c_switchLabelsNeg[switchtype2label]);
					ClearStaticRequest(StaticRequest_Version);

					// Set the labels on the values
					Internal::VC::ValueButton* button;

					if (switchType1)
					{
						if ( NULL != (button = static_cast<Internal::VC::ValueButton*>(GetValue(_instance, ValueID_Index_SwitchMultiLevel::Bright))))
						{
							button->SetLabel(c_switchLabelsPos[switchtype1label]);
							button->Release();
						}
						if ( NULL != (button = static_cast<Internal::VC::ValueButton*>(GetValue(_instance, ValueID_Index_SwitchMultiLevel::Dim))))
						{
							button->SetLabel(c_switchLabelsNeg[switchtype1label]);
							button->Release();
						}
					}

					if (switchType2)
					{
						if ( NULL != (button = static_cast<Internal::VC::ValueButton*>(GetValue(_instance, ValueID_Index_SwitchMultiLevel::Inc))))
						{
							button->SetLabel(c_switchLabelsPos[switchtype2label]);
							button->Release();
						}
						if ( NULL != (button = static_cast<Internal::VC::ValueButton*>(GetValue(_instance, ValueID_Index_SwitchMultiLevel::Dec))))
						{
							button->SetLabel(c_switchLabelsNeg[switchtype2label]);
							button->Release();
						}
					}
					return true;
				}

				return false;
			}

//-----------------------------------------------------------------------------
// <SwitchMultilevel::SetVersion>
// Set the command class version
//-----------------------------------------------------------------------------
			void SwitchMultilevel::SetVersion(uint8 const _version)
			{
				CommandClass::SetVersion(_version);

				if (_version >= 3)
				{
					// Request the supported switch types
					Msg* msg = new Msg("SwitchMultilevelCmd_SupportedGet", GetNodeId(), REQUEST, FUNC_ID_ZW_SEND_DATA, true, true, FUNC_ID_APPLICATION_COMMAND_HANDLER, GetCommandClassId());
					msg->Append(GetNodeId());
					msg->Append(2);
					msg->Append(GetCommandClassId());
					msg->Append(SwitchMultilevelCmd_SupportedGet);
					msg->Append(GetDriver()->GetTransmitOptions());
					GetDriver()->SendMsg(msg, Driver::MsgQueue_Send);

					// Set the request flag again - it will be cleared when we get a
					// response to the SwitchMultilevelCmd_SupportedGet message.
					SetStaticRequest(StaticRequest_Version);
				}
			}

//-----------------------------------------------------------------------------
// <SwitchMultilevel::SetValue>
// Set the level on a device
//-----------------------------------------------------------------------------
			bool SwitchMultilevel::SetValue(Internal::VC::Value const& _value)
			{
				bool res = false;
				uint8 instance = _value.GetID().GetInstance();

				switch (_value.GetID().GetIndex())
				{
					case ValueID_Index_SwitchMultiLevel::Level:
					{
						// Level
						if (Internal::VC::ValueByte* value = static_cast<Internal::VC::ValueByte*>(GetValue(instance, ValueID_Index_SwitchMultiLevel::Level)))
						{
							res = SetLevel(instance, (static_cast<Internal::VC::ValueByte const*>(&_value))->GetValue());
							value->Release();
						}
						break;
					}
					case ValueID_Index_SwitchMultiLevel::Bright:
					{
						// Bright
						if (Internal::VC::ValueButton* button = static_cast<Internal::VC::ValueButton*>(GetValue(instance, ValueID_Index_SwitchMultiLevel::Bright)))
						{
							if (button->IsPressed())
							{
								res = StartLevelChange(instance, SwitchMultilevelDirection_Up);
							}
							else
							{
								res = StopLevelChange(instance);
							}
							button->Release();
						}
						break;
					}
					case ValueID_Index_SwitchMultiLevel::Dim:
					{
						// Dim
						if (Internal::VC::ValueButton* button = static_cast<Internal::VC::ValueButton*>(GetValue(instance, ValueID_Index_SwitchMultiLevel::Dim)))
						{
							if (button->IsPressed())
							{
								res = StartLevelChange(instance, SwitchMultilevelDirection_Down);
							}
							else
							{
								res = StopLevelChange(instance);
							}
							button->Release();
						}
						break;
					}
					case ValueID_Index_SwitchMultiLevel::IgnoreStartLevel:
					{
						if (Internal::VC::ValueBool* value = static_cast<Internal::VC::ValueBool*>(GetValue(instance, ValueID_Index_SwitchMultiLevel::IgnoreStartLevel)))
						{
							value->OnValueRefreshed((static_cast<Internal::VC::ValueBool const*>(&_value))->GetValue());
							value->Release();
						}
						res = true;
						break;
					}
					case ValueID_Index_SwitchMultiLevel::StartLevel:
					{
						if (Internal::VC::ValueByte* value = static_cast<Internal::VC::ValueByte*>(GetValue(instance, ValueID_Index_SwitchMultiLevel::StartLevel)))
						{
							value->OnValueRefreshed((static_cast<Internal::VC::ValueByte const*>(&_value))->GetValue());
							value->Release();
						}
						res = true;
						break;
					}
					case ValueID_Index_SwitchMultiLevel::Duration:
					{
						if (Internal::VC::ValueByte* value = static_cast<Internal::VC::ValueByte*>(GetValue(instance, ValueID_Index_SwitchMultiLevel::Duration)))
						{
							value->OnValueRefreshed((static_cast<Internal::VC::ValueByte const*>(&_value))->GetValue());
							value->Release();
						}
						res = true;
						break;
					}
					case ValueID_Index_SwitchMultiLevel::Step:
					{
						if (Internal::VC::ValueByte* value = static_cast<Internal::VC::ValueByte*>(GetValue(instance, ValueID_Index_SwitchMultiLevel::Step)))
						{
							value->OnValueRefreshed((static_cast<Internal::VC::ValueByte const*>(&_value))->GetValue());
							value->Release();
						}
						res = true;
						break;
					}
					case ValueID_Index_SwitchMultiLevel::Inc:
					{
						// Inc
						if (Internal::VC::ValueButton* button = static_cast<Internal::VC::ValueButton*>(GetValue(instance, ValueID_Index_SwitchMultiLevel::Inc)))
						{
							if (button->IsPressed())
							{
								res = StartLevelChange(instance, SwitchMultilevelDirection_Inc);
							}
							else
							{
								res = StopLevelChange(instance);
							}
							button->Release();
						}
						break;
					}
					case ValueID_Index_SwitchMultiLevel::Dec:
					{
						// Dec
						if (Internal::VC::ValueButton* button = static_cast<Internal::VC::ValueButton*>(GetValue(instance, ValueID_Index_SwitchMultiLevel::Dec)))
						{
							if (button->IsPressed())
							{
								res = StartLevelChange(instance, SwitchMultilevelDirection_Dec);
							}
							else
							{
								res = StopLevelChange(instance);
							}
							button->Release();
						}
						break;
					}
				}

				return res;
			}

//-----------------------------------------------------------------------------
// <SwitchMultilevel::SetValueBasic>
// Update class values based in BASIC mapping
//-----------------------------------------------------------------------------
			void SwitchMultilevel::SetValueBasic(uint8 const _instance, uint8 const _value)
			{
				// Send a request for new value to synchronize it with the BASIC set/report.
				// In case the device is sleeping, we set the value anyway so the BASIC set/report
				// stays in sync with it. We must be careful mapping the uint8 BASIC value
				// into a class specific value.
				// When the device wakes up, the real requested value will be retrieved.
				RequestValue(0, 0, _instance, Driver::MsgQueue_Send);
				if (Node* node = GetNodeUnsafe())
				{
					if (Internal::CC::WakeUp* wakeUp = static_cast<Internal::CC::WakeUp*>(node->GetCommandClass(Internal::CC::WakeUp::StaticGetCommandClassId())))
					{
						if (!wakeUp->IsAwake())
						{
							if (Internal::VC::ValueByte* value = static_cast<Internal::VC::ValueByte*>(GetValue(_instance, ValueID_Index_SwitchMultiLevel::Level)))
							{
								value->OnValueRefreshed(_value != 0);
								value->Release();
							}
						}
					}
				}
			}

//-----------------------------------------------------------------------------
// <SwitchMultilevel::SetLevel>
// Set a new level for the switch
//-----------------------------------------------------------------------------
			bool SwitchMultilevel::SetLevel(uint8 const _instance, uint8 const _level)
			{
				Log::Write(LogLevel_Info, GetNodeId(), "SwitchMultilevel::Set - Setting to level %d", _level);
				Msg* msg = new Msg("SwitchMultilevelCmd_Set", GetNodeId(), REQUEST, FUNC_ID_ZW_SEND_DATA, true);
				msg->SetInstance(this, _instance);
				msg->Append(GetNodeId());

				if (GetVersion() >= 2)
				{
					Internal::VC::ValueByte* durationValue = static_cast<Internal::VC::ValueByte*>(GetValue(_instance, ValueID_Index_SwitchMultiLevel::Duration));
					uint8 duration = durationValue->GetValue();
					durationValue->Release();
					if (duration == 0xff)
					{
						Log::Write(LogLevel_Info, GetNodeId(), "  Duration: Default");
					}
					else if (duration >= 0x80)
					{
						Log::Write(LogLevel_Info, GetNodeId(), "  Duration: %d minutes", duration - 0x7f);
					}
					else
					{
						Log::Write(LogLevel_Info, GetNodeId(), "  Duration: %d seconds", duration);
					}

					msg->Append(4);
					msg->Append(GetCommandClassId());
					msg->Append(SwitchMultilevelCmd_Set);
					msg->Append(_level);
					msg->Append(duration);
				}
				else
				{
					msg->Append(3);
					msg->Append(GetCommandClassId());
					msg->Append(SwitchMultilevelCmd_Set);
					msg->Append(_level);
				}

				msg->Append(GetDriver()->GetTransmitOptions());
				GetDriver()->SendMsg(msg, Driver::MsgQueue_Send);
				return true;
			}

//-----------------------------------------------------------------------------
// <SwitchMultilevel::SwitchMultilevelCmd_StartLevelChange>
// Start the level changing
//-----------------------------------------------------------------------------
			bool SwitchMultilevel::StartLevelChange(uint8 const _instance, SwitchMultilevelDirection const _direction)
			{
				Log::Write(LogLevel_Info, GetNodeId(), "SwitchMultilevel::StartLevelChange - Starting a level change");

				uint8 length = 4;
				if (_direction > 3) /* size of  c_directionParams, c_directionDebugLabels */
				{
					Log::Write(LogLevel_Warning, GetNodeId(), "_direction Value was greater than range. Dropping");
					return false;
				}
				uint8 direction = c_directionParams[_direction];
				Log::Write(LogLevel_Info, GetNodeId(), "  Direction:          %s", c_directionDebugLabels[_direction]);

				if (Internal::VC::ValueBool* ignoreStartLevel = static_cast<Internal::VC::ValueBool*>(GetValue(_instance, ValueID_Index_SwitchMultiLevel::IgnoreStartLevel)))
				{
					if (ignoreStartLevel->GetValue())
					{
						// Set the ignore start level flag
						direction |= 0x20;
					}
					ignoreStartLevel->Release();
				}
				Log::Write(LogLevel_Info, GetNodeId(), "  Ignore Start Level: %s", (direction & 0x20) ? "True" : "False");

				uint8 startLevel = 0;
				if (Internal::VC::ValueByte* startLevelValue = static_cast<Internal::VC::ValueByte*>(GetValue(_instance, ValueID_Index_SwitchMultiLevel::StartLevel)))
				{
					startLevel = startLevelValue->GetValue();
					startLevelValue->Release();
				}
				Log::Write(LogLevel_Info, GetNodeId(), "  Start Level:        %d", startLevel);

				uint8 duration = 0;
				if (Internal::VC::ValueByte* durationValue = static_cast<Internal::VC::ValueByte*>(GetValue(_instance, ValueID_Index_SwitchMultiLevel::Duration)))
				{
					length = 5;
					duration = durationValue->GetValue();
					durationValue->Release();
					Log::Write(LogLevel_Info, GetNodeId(), "  Duration:           %d", duration);
				}

				uint8 step = 0;
				if ((SwitchMultilevelDirection_Inc == _direction) || (SwitchMultilevelDirection_Dec == _direction))
				{
					if (Internal::VC::ValueByte* stepValue = static_cast<Internal::VC::ValueByte*>(GetValue(_instance, ValueID_Index_SwitchMultiLevel::Step)))
					{
						length = 6;
						step = stepValue->GetValue();
						stepValue->Release();
						Log::Write(LogLevel_Info, GetNodeId(), "  Step Size:          %d", step);
					}
				}

				Msg* msg = new Msg("SwitchMultilevelCmd_StartLevelChange", GetNodeId(), REQUEST, FUNC_ID_ZW_SEND_DATA, true);
				msg->SetInstance(this, _instance);
				msg->Append(GetNodeId());
				msg->Append(length);
				msg->Append(GetCommandClassId());
				msg->Append(SwitchMultilevelCmd_StartLevelChange);
				if (GetVersion() == 2)
				{
					direction &= 0x60;
				}
				else if (GetVersion() >= 3)
				{
					/* we don't support secondary switch, so we mask that out as well */
					direction &= 0xE0;
				}

				msg->Append(direction);
				msg->Append(startLevel);

				if (length >= 5)
				{
					msg->Append(duration);
				}

				if (length == 6)
				{
					msg->Append(step);
				}

				msg->Append(GetDriver()->GetTransmitOptions());
				GetDriver()->SendMsg(msg, Driver::MsgQueue_Send);
				return true;
			}

//-----------------------------------------------------------------------------
// <SwitchMultilevel::StopLevelChange>
// Stop the level changing
//-----------------------------------------------------------------------------
			bool SwitchMultilevel::StopLevelChange(uint8 const _instance)
			{
				Log::Write(LogLevel_Info, GetNodeId(), "SwitchMultilevel::StopLevelChange - Stopping the level change");
				Msg* msg = new Msg("SwitchMultilevelCmd_StopLevelChange", GetNodeId(), REQUEST, FUNC_ID_ZW_SEND_DATA, true);
				msg->SetInstance(this, _instance);
				msg->Append(GetNodeId());
				msg->Append(2);
				msg->Append(GetCommandClassId());
				msg->Append(SwitchMultilevelCmd_StopLevelChange);
				msg->Append(GetDriver()->GetTransmitOptions());
				GetDriver()->SendMsg(msg, Driver::MsgQueue_Send);
				return true;
			}

//-----------------------------------------------------------------------------
// <SwitchMultilevel::CreateVars>
// Create the values managed by this command class
//-----------------------------------------------------------------------------
			void SwitchMultilevel::CreateVars(uint8 const _instance)
			{
				if (Node* node = GetNodeUnsafe())
				{
<<<<<<< HEAD
					switch (GetVersion())
					{
						case 4:
						{
							node->CreateValueByte(ValueID::ValueGenre_System, GetCommandClassId(), _instance, ValueID_Index_SwitchMultiLevel::TargetValue, "Target Value", "", true, false, 0, 0);
							// Fall through to version 3
						}
						case 3:
						{
							node->CreateValueByte(ValueID::ValueGenre_User, GetCommandClassId(), _instance, ValueID_Index_SwitchMultiLevel::Step, "Step Size", "", false, false, 0, 0);
							node->CreateValueButton(ValueID::ValueGenre_User, GetCommandClassId(), _instance, ValueID_Index_SwitchMultiLevel::Inc, "Inc", 0);
							node->CreateValueButton(ValueID::ValueGenre_User, GetCommandClassId(), _instance, ValueID_Index_SwitchMultiLevel::Dec, "Dec", 0);
							// Fall through to version 2
						}
						case 2:
						{
							node->CreateValueByte(ValueID::ValueGenre_System, GetCommandClassId(), _instance, ValueID_Index_SwitchMultiLevel::Duration, "Dimming Duration", "", false, false, 0xff, 0);
							// Fall through to version 1
						}
						case 1:
						{
							node->CreateValueByte(ValueID::ValueGenre_User, GetCommandClassId(), _instance, ValueID_Index_SwitchMultiLevel::Level, "Level", "", false, false, 0, 0);
							node->CreateValueButton(ValueID::ValueGenre_User, GetCommandClassId(), _instance, ValueID_Index_SwitchMultiLevel::Bright, "Bright", 0);
							node->CreateValueButton(ValueID::ValueGenre_User, GetCommandClassId(), _instance, ValueID_Index_SwitchMultiLevel::Dim, "Dim", 0);
							node->CreateValueBool(ValueID::ValueGenre_System, GetCommandClassId(), _instance, ValueID_Index_SwitchMultiLevel::IgnoreStartLevel, "Ignore Start Level", "", false, false, true, 0);
							node->CreateValueByte(ValueID::ValueGenre_System, GetCommandClassId(), _instance, ValueID_Index_SwitchMultiLevel::StartLevel, "Start Level", "", false, false, 0, 0);
							break;
						}
					}
=======
					if (GetVersion() >= 4)
					{
						node->CreateValueByte(ValueID::ValueGenre_System, GetCommandClassId(), _instance, ValueID_Index_SwitchMultiLevel::TargetValue, "Target Value", "", true, false, 0, 0);
					}
					if (GetVersion() >= 3)
					{
						node->CreateValueByte(ValueID::ValueGenre_User, GetCommandClassId(), _instance, ValueID_Index_SwitchMultiLevel::Step, "Step Size", "", false, false, 0, 0);
						node->CreateValueButton(ValueID::ValueGenre_User, GetCommandClassId(), _instance, ValueID_Index_SwitchMultiLevel::Inc, "Inc", 0);
						node->CreateValueButton(ValueID::ValueGenre_User, GetCommandClassId(), _instance, ValueID_Index_SwitchMultiLevel::Dec, "Dec", 0);
					}
					if (GetVersion() >= 2)
					{
						node->CreateValueByte(ValueID::ValueGenre_System, GetCommandClassId(), _instance, ValueID_Index_SwitchMultiLevel::Duration, "Dimming Duration", "", false, false, 0xff, 0);
					}
					node->CreateValueByte(ValueID::ValueGenre_User, GetCommandClassId(), _instance, ValueID_Index_SwitchMultiLevel::Level, "Level", "", false, false, 0, 0);
					node->CreateValueButton(ValueID::ValueGenre_User, GetCommandClassId(), _instance, ValueID_Index_SwitchMultiLevel::Bright, "Bright", 0);
					node->CreateValueButton(ValueID::ValueGenre_User, GetCommandClassId(), _instance, ValueID_Index_SwitchMultiLevel::Dim, "Dim", 0);
					node->CreateValueBool(ValueID::ValueGenre_System, GetCommandClassId(), _instance, ValueID_Index_SwitchMultiLevel::IgnoreStartLevel, "Ignore Start Level", "", false, false, true, 0);
					node->CreateValueByte(ValueID::ValueGenre_System, GetCommandClassId(), _instance, ValueID_Index_SwitchMultiLevel::StartLevel, "Start Level", "", false, false, 0, 0);
>>>>>>> 067d4285
				}
			}
		} // namespace CC
	} // namespace Internal
} // namespace OpenZWave
<|MERGE_RESOLUTION|>--- conflicted
+++ resolved
@@ -581,37 +581,6 @@
 			{
 				if (Node* node = GetNodeUnsafe())
 				{
-<<<<<<< HEAD
-					switch (GetVersion())
-					{
-						case 4:
-						{
-							node->CreateValueByte(ValueID::ValueGenre_System, GetCommandClassId(), _instance, ValueID_Index_SwitchMultiLevel::TargetValue, "Target Value", "", true, false, 0, 0);
-							// Fall through to version 3
-						}
-						case 3:
-						{
-							node->CreateValueByte(ValueID::ValueGenre_User, GetCommandClassId(), _instance, ValueID_Index_SwitchMultiLevel::Step, "Step Size", "", false, false, 0, 0);
-							node->CreateValueButton(ValueID::ValueGenre_User, GetCommandClassId(), _instance, ValueID_Index_SwitchMultiLevel::Inc, "Inc", 0);
-							node->CreateValueButton(ValueID::ValueGenre_User, GetCommandClassId(), _instance, ValueID_Index_SwitchMultiLevel::Dec, "Dec", 0);
-							// Fall through to version 2
-						}
-						case 2:
-						{
-							node->CreateValueByte(ValueID::ValueGenre_System, GetCommandClassId(), _instance, ValueID_Index_SwitchMultiLevel::Duration, "Dimming Duration", "", false, false, 0xff, 0);
-							// Fall through to version 1
-						}
-						case 1:
-						{
-							node->CreateValueByte(ValueID::ValueGenre_User, GetCommandClassId(), _instance, ValueID_Index_SwitchMultiLevel::Level, "Level", "", false, false, 0, 0);
-							node->CreateValueButton(ValueID::ValueGenre_User, GetCommandClassId(), _instance, ValueID_Index_SwitchMultiLevel::Bright, "Bright", 0);
-							node->CreateValueButton(ValueID::ValueGenre_User, GetCommandClassId(), _instance, ValueID_Index_SwitchMultiLevel::Dim, "Dim", 0);
-							node->CreateValueBool(ValueID::ValueGenre_System, GetCommandClassId(), _instance, ValueID_Index_SwitchMultiLevel::IgnoreStartLevel, "Ignore Start Level", "", false, false, true, 0);
-							node->CreateValueByte(ValueID::ValueGenre_System, GetCommandClassId(), _instance, ValueID_Index_SwitchMultiLevel::StartLevel, "Start Level", "", false, false, 0, 0);
-							break;
-						}
-					}
-=======
 					if (GetVersion() >= 4)
 					{
 						node->CreateValueByte(ValueID::ValueGenre_System, GetCommandClassId(), _instance, ValueID_Index_SwitchMultiLevel::TargetValue, "Target Value", "", true, false, 0, 0);
@@ -631,7 +600,6 @@
 					node->CreateValueButton(ValueID::ValueGenre_User, GetCommandClassId(), _instance, ValueID_Index_SwitchMultiLevel::Dim, "Dim", 0);
 					node->CreateValueBool(ValueID::ValueGenre_System, GetCommandClassId(), _instance, ValueID_Index_SwitchMultiLevel::IgnoreStartLevel, "Ignore Start Level", "", false, false, true, 0);
 					node->CreateValueByte(ValueID::ValueGenre_System, GetCommandClassId(), _instance, ValueID_Index_SwitchMultiLevel::StartLevel, "Start Level", "", false, false, 0, 0);
->>>>>>> 067d4285
 				}
 			}
 		} // namespace CC
