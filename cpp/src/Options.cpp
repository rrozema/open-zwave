<<<<<<< HEAD
//-----------------------------------------------------------------------------
//
//	Options.h
//
//	Program options read from XML files or the command line.
//
//	Copyright (c) 2010 Mal Lansell <openzwave@lansell.org>
//
//	SOFTWARE NOTICE AND LICENSE
//
//	This file is part of OpenZWave.
//
//	OpenZWave is free software: you can redistribute it and/or modify
//	it under the terms of the GNU Lesser General Public License as published
//	by the Free Software Foundation, either version 3 of the License,
//	or (at your option) any later version.
//
//	OpenZWave is distributed in the hope that it will be useful,
//	but WITHOUT ANY WARRANTY; without even the implied warranty of
//	MERCHANTABILITY or FITNESS FOR A PARTICULAR PURPOSE.  See the
//	GNU Lesser General Public License for more details.
//
//	You should have received a copy of the GNU Lesser General Public License
//	along with OpenZWave.  If not, see <http://www.gnu.org/licenses/>.
//
//-----------------------------------------------------------------------------

#include <algorithm>
#include <string>

#include "Defs.h"
#include "Options.h"
#include "Utils.h"
#include "Manager.h"
#include "platform/Log.h"
#include "platform/FileOps.h"
#include "tinyxml.h"

using namespace OpenZWave;

Options* Options::s_instance = NULL;

//-----------------------------------------------------------------------------
// <Options::Create>
// Static method to create an Options object
//-----------------------------------------------------------------------------
Options* Options::Create
(
	string const& _configPath,
	string const& _userPath,
	string const& _commandLine
)
{

	if( s_instance == NULL )
	{
		string configPath = _configPath;
		string userPath = _userPath;

		// Make sure a trailing path delimiter is present
		if( configPath.size() > 0 && configPath[configPath.size() - 1] != '/' )
		{
			configPath += "/";
		}
		if( userPath.size() > 0 && userPath[userPath.size() - 1] != '/' )
		{
			userPath += "/";
		}

		FileOps::Create();
		if( !FileOps::FolderExists( configPath ) )
		{
			Log::Create( "", false, true, LogLevel_Debug, LogLevel_Debug, LogLevel_None );
			/* Try some default directories */
			if ( FileOps::FolderExists( "config/" ) )
			{
				Log::Write( LogLevel_Error, "Cannot find a path to the configuration files at %s, Using config/ instead...", configPath.c_str() );
				configPath = "config/";
			} else if (FileOps::FolderExists("/etc/openzwave/" ) )
			{
				Log::Write( LogLevel_Error, "Cannot find a path to the configuration files at %s, Using /etc/openzwave/ instead...", configPath.c_str() );
				configPath = "/etc/openzwave/";
#ifdef SYSCONFDIR
			} else if ( FileOps::FolderExists(SYSCONFDIR ) )
			{
				Log::Write( LogLevel_Error, "Cannot find a path to the configuration files at %s, Using %s instead...", configPath.c_str(), SYSCONFDIR);
				configPath = SYSCONFDIR;
#endif
			} else {
				Log::Write( LogLevel_Error, "Cannot find a path to the configuration files at %s. Exiting...", configPath.c_str() );
                OZW_FATAL_ERROR(OZWException::OZWEXCEPTION_CONFIG, "Cannot Find Configuration Files");
                return NULL;
			}
		}
		FileOps::Destroy();
		s_instance = new Options( configPath, userPath, _commandLine );

		// Add the default options
		s_instance->AddOptionString(	"ConfigPath",				configPath,	false );	// Path to the OpenZWave config folder.
		s_instance->AddOptionString(	"UserPath",					userPath,		false );	// Path to the user's data folder.

		s_instance->AddOptionBool(		"Logging",					true );						// Enable logging of library activity.
		s_instance->AddOptionString(	"LogFileName",				"OZW_Log.txt",	false );	// Name of the log file (can be changed via Log::SetLogFileName)
		s_instance->AddOptionBool(		"AppendLogFile",			false );					// Append new session logs to existing log file (false = overwrite)
		s_instance->AddOptionBool(		"ConsoleOutput",			true );						// Display log information on console (as well as save to disk)
		s_instance->AddOptionInt(		"SaveLogLevel",				LogLevel_Detail );			// Save (to file) log messages equal to or above LogLevel_Detail
		s_instance->AddOptionInt(		"QueueLogLevel",			LogLevel_Debug );			// Save (in RAM) log messages equal to or above LogLevel_Debug
		s_instance->AddOptionInt(		"DumpTriggerLevel",			LogLevel_None );			// Default is to never dump RAM-stored log messages

		s_instance->AddOptionBool(		"Associate",				true );						// Enable automatic association of the controller with group one of every device.
		s_instance->AddOptionString(	"Exclude",					string(""),		true );		// Remove support for the listed command classes.
		s_instance->AddOptionString(	"Include",					string(""),		true );		// Only handle the specified command classes.  The Exclude option is ignored if anything is listed here.
		s_instance->AddOptionBool(		"NotifyTransactions",		false );					// Notifications when transaction complete is reported.
		s_instance->AddOptionString(	"Interface",				string(""),		true );		// Identify the serial port to be accessed (TODO: change the code so more than one serial port can be specified and HID)
		s_instance->AddOptionBool(		"SaveConfiguration",		true );						// Save the XML configuration upon driver close.
		s_instance->AddOptionInt(		"DriverMaxAttempts",		0);

		s_instance->AddOptionInt(		"PollInterval",				30000);						// 30 seconds (can easily poll 30 values in this time; ~120 values is the effective limit for 30 seconds)
		s_instance->AddOptionBool(		"IntervalBetweenPolls",		false );					// if false, try to execute the entire poll list within the PollInterval time frame
																								// if true, wait for PollInterval milliseconds between polls
		s_instance->AddOptionBool(		"SuppressValueRefresh",		false );					// if true, notifications for refreshed (but unchanged) values will not be sent
		s_instance->AddOptionBool(		"PerformReturnRoutes",		true );					// if true, return routes will be updated
		s_instance->AddOptionString(	"NetworkKey", 				string(""), 			false);
		s_instance->AddOptionBool(		"RefreshAllUserCodes",		false ); 					// if true, during startup, we refresh all the UserCodes the device reports it supports. If False, we stop after we get the first "Available" slot (Some devices have 250+ usercode slots! - That makes our Session Stage Very Long )
		s_instance->AddOptionInt( 		"RetryTimeout", 			RETRY_TIMEOUT);				// How long do we wait to timeout messages sent
		s_instance->AddOptionBool( 		"EnableSIS", 				true);						// Automatically become a SUC if there is no SUC on the network.
		s_instance->AddOptionBool( 		"AssumeAwake", 				true);						// Assume Devices that Support the Wakeup CC are awake when we first query them....
		s_instance->AddOptionBool(		"NotifyOnDriverUnload",		false);						// Should we send the Node/Value Notifications on Driver Unloading - Read comments in Driver::~Driver() method about possible race conditions
        s_instance->AddOptionString(	"SecurityStrategy", 		"SUPPORTED", 	false);		// Should we encrypt CC's that are available via both clear text and Security CC?
		s_instance->AddOptionString(	"CustomSecuredCC", 			"0x62,0x4c,0x63", 	false);	// What List of Custom CC should we always encrypt if SecurityStrategy is CUSTOM
		s_instance->AddOptionBool(		"EnforceSecureReception",	true);						// if we recieve a clear text message for a CC that is Secured, should we drop the message

#if defined WINRT
		s_instance->AddOptionInt(       "ThreadTerminateTimeout",   -1);						// Since threads cannot be terminated in WinRT, Thread::Terminate will simply wait for them to exit on there own
#endif
	}

	return s_instance;
}

//-----------------------------------------------------------------------------
// <Options::Destroy>
// Static method to destroy an Options object
//-----------------------------------------------------------------------------
bool Options::Destroy
(
)
{
	if( Manager::Get() )
	{
		// Cannot delete Options because Manager object still exists
        OZW_ERROR(OZWException::OZWEXCEPTION_OPTIONS, "Cannot Delete Options Class as Manager Class is still around");
		return false;
	}

	delete s_instance;
	s_instance = NULL;

	return true;
}

//-----------------------------------------------------------------------------
// <Options::Options>
// Constructor
//-----------------------------------------------------------------------------
Options::Options
(
	string const& _configPath,
	string const& _userPath,
	string const& _commandLine
):
	m_xml ("options.xml"),
	m_commandLine( _commandLine ),
	m_SystemPath (_configPath),
	m_LocalPath (_userPath),
	m_locked( false )
{
}

//-----------------------------------------------------------------------------
// <Options::~Options>
// Destructor
//-----------------------------------------------------------------------------
Options::~Options
(
)
{
	// Clear the options map
	while( !m_options.empty() )
	{
		map<string,Option*>::iterator it = m_options.begin();
		delete it->second;
		m_options.erase( it );
	}
}

//-----------------------------------------------------------------------------
// <Options::AddOptionBool>
// Add a boolean option.
//-----------------------------------------------------------------------------
bool Options::AddOptionBool
(
	string const& _name,
	bool const _value
)
{
	// get (or create) option
	Option* option = AddOption( _name );

	if (option == NULL) return false;

	// set unique option members
	option->m_type = Options::OptionType_Bool;
	option->m_valueBool = _value;

	// save in m_options map
	string lowerName = ToLower( _name );
	m_options[lowerName] = option;
	return true;
}

//-----------------------------------------------------------------------------
// <Options::AddOptionInt>
// Add an integer option.
//-----------------------------------------------------------------------------
bool Options::AddOptionInt
(
	string const& _name,
	int32 const _value
)
{
	// get (or create) option
	Option* option = AddOption( _name );

	if (option == NULL) return false;

	// set unique option members
	option->m_type = Options::OptionType_Int;
	option->m_valueInt = _value;

	// save in m_options map
	string lowerName = ToLower( _name );
	m_options[lowerName] = option;
	return true;
}

//-----------------------------------------------------------------------------
// <Options::AddOptionString>
// Add a string option.
//-----------------------------------------------------------------------------
bool Options::AddOptionString
(
	string const& _name,
	string const& _value,
	bool const _append
)
{
	// get (or create) option
	Option* option = AddOption( _name );

	if (option == NULL) return false;

	// set unique option members
	option->m_type = Options::OptionType_String;
	option->m_valueString = _value;
	option->m_append = _append;

	// save in m_options map
	string lowerName = ToLower( _name );
	m_options[lowerName] = option;
	return true;
}

//-----------------------------------------------------------------------------
// <Options::GetOptionAsBool>
// Get the value of a boolean option.
//-----------------------------------------------------------------------------
bool Options::GetOptionAsBool
(
	string const& _name,
	bool* o_value
)
{
	Option* option = Find( _name );
	if( o_value && option && ( OptionType_Bool == option->m_type ) )
	{
		*o_value = option->m_valueBool;
		return true;
	}

	Log::Write( LogLevel_Warning, "Specified option [%s] was not found.", _name.c_str() );
	return false;
}

//-----------------------------------------------------------------------------
// <Options::GetOptionAsInt>
// Get the value of an integer option.
//-----------------------------------------------------------------------------
bool Options::GetOptionAsInt
(
	string const& _name,
	int32* o_value
)
{
	Option* option = Find( _name );
	if( o_value && option && ( OptionType_Int == option->m_type ) )
	{
		*o_value = option->m_valueInt;
		return true;
	}

	Log::Write( LogLevel_Warning, "Specified option [%s] was not found.", _name.c_str() );
	return false;
}

//-----------------------------------------------------------------------------
// <Options::GetOptionAsString>
// Get the value of a string option.
//-----------------------------------------------------------------------------
bool Options::GetOptionAsString
(
	string const& _name,
	string* o_value
)
{
	Option* option = Find( _name );
	if( o_value && option && ( OptionType_String == option->m_type ) )
	{
		*o_value = option->m_valueString;
		return true;
	}

	Log::Write( LogLevel_Warning, "Specified option [%s] was not found.", _name.c_str() );
	return false;
}

//-----------------------------------------------------------------------------
// <Options::GetOptionType>
// Get the type of value stored in an option.
//-----------------------------------------------------------------------------
Options::OptionType Options::GetOptionType
(
	string const& _name
)
{
	Option* option = Find( _name );
	if( option )
	{
		return option->m_type;
	}

	// Option not found
	Log::Write( LogLevel_Warning, "Specified option [%s] was not found.", _name.c_str() );
	return OptionType_Invalid;
}

//-----------------------------------------------------------------------------
// <Options::Lock>
// Read all the option XMLs and Command Lines, and lock their values.
//-----------------------------------------------------------------------------
bool Options::Lock
(
)
{
	if( m_locked )
	{
		Log::Write( LogLevel_Error, "Options are already final (locked)." );
		return false;
	}

	ParseOptionsXML( m_SystemPath + m_xml );
	ParseOptionsXML( m_LocalPath + m_xml);
	ParseOptionsString( m_commandLine );
	m_locked = true;

	return true;
}

//-----------------------------------------------------------------------------
// <Options::ParseOptionsString>
// Parse a string containing program options, such as a command line
//-----------------------------------------------------------------------------
bool Options::ParseOptionsString
(
	string const& _commandLine
)
{
	bool res = true;

	size_t pos = 0;
	size_t start = 0;
	while( 1 )
	{
		// find start of first option name
		pos = _commandLine.find_first_of( "--", start );
		if( string::npos == pos )
		{
			break;
		}
		start = pos + 2;

		// found an option.  Get the name.
		string optionName;
		pos = _commandLine.find( " ", start );
		if( string::npos == pos )
		{
			optionName = _commandLine.substr( start );
			start = pos;
		}
		else
		{
			optionName = _commandLine.substr( start, pos-start );
			start = pos + 1;
		}

		// Find the matching option object
		Option* option = Find( optionName );
		if( option )
		{
			// Read the values
			int numValues = 0;
			bool parsing = true;
			while( parsing )
			{
				string value;
				size_t back = start;
				pos = _commandLine.find( " ", start );
				if( string::npos == pos )
				{
					// Last value in string
					value = _commandLine.substr( start );
					parsing = false;
					start = pos;
				}
				else
				{
					value = _commandLine.substr( start, pos-start );
					start = pos+1;
				}

				if( !value.compare( 0, 2, "--" ) )
				{
					// Value is actually the next option.
					if( !numValues )
					{
						// No values were read for this option
						// This is ok only for bool options, where we assume no value means "true".
						if( OptionType_Bool == option->m_type )
						{
							option->m_valueBool = true;
						}
						else
						{
							res = false;
						}
					}
					start = back;		// back up to the beginning of the next option
					break;
				}
				else if( value.size() > 0 )
				{
					// Set the value
					option->SetValueFromString( value );
					numValues++;
				}
			}
		}
	}

	return res;
}

//-----------------------------------------------------------------------------
// <Options::ParseOptionsXML>
// Parse an XML file containing program options
//-----------------------------------------------------------------------------
bool Options::ParseOptionsXML
(
	string const& _filename
)
{
	TiXmlDocument doc;
	if( !doc.LoadFile( _filename.c_str(), TIXML_ENCODING_UTF8 ) )
	{
		Log::Write(LogLevel_Warning, "Failed to Parse %s: %s", _filename.c_str(), doc.ErrorDesc());
		return false;
	}
	Log::Write(LogLevel_Info, "Reading %s for Options", _filename.c_str());

	TiXmlElement const* optionsElement = doc.RootElement();

	// Read the options
	TiXmlElement const* optionElement = optionsElement->FirstChildElement();
	while( optionElement )
	{
		char const* str = optionElement->Value();
		if( str && !strcmp( str, "Option" ) )
		{
			char const* name = optionElement->Attribute( "name" );
			if( name )
			{
				Option* option = Find( name );
				if( option )
				{
					char const* value = optionElement->Attribute( "value" );
					if( value )
					{
						// Set the value
						option->SetValueFromString( value );
					}
				}
			}
		}

		optionElement = optionElement->NextSiblingElement();
	}

	return true;
}

//-----------------------------------------------------------------------------
// <Options::AddOption>
// General setup for adding a specific option
//-----------------------------------------------------------------------------
Options::Option* Options::AddOption
(
	string const& _name
)
{
	if( m_locked )
	{
		Log::Write( LogLevel_Error, "Options have been locked.  No more may be added." );
		return NULL;
	}

	// get a pointer to the option (and create a new Option if it doesn't already exist)
	Option* option = Find( _name );
	if( option == NULL )
	{
		option = new Option( _name );
	}

	return option;
}

//-----------------------------------------------------------------------------
// <Options::Find>
// Find an option by name
//-----------------------------------------------------------------------------
Options::Option* Options::Find
(
	string const& _name
)
{
	string lowername = ToLower( _name );
	map<string,Option*>::iterator it = m_options.find( lowername );
	if( it != m_options.end() )
	{
		return it->second;
	}

	return NULL;
}

//-----------------------------------------------------------------------------
// <Options::Option::SetValueFromString>
// Find an option by name
//-----------------------------------------------------------------------------
bool Options::Option::SetValueFromString
(
	string const& _value
)
{
	if( OptionType_Bool == m_type )
	{
		string lowerValue = ToLower( _value );
		if( ( lowerValue == "true" ) || ( lowerValue == "1" ) )
		{
			m_valueBool = true;
			return true;
		}

		if( ( lowerValue == "false" ) || ( lowerValue == "0" ) )
		{
			m_valueBool = false;
			return true;
		}

		return false;
	}

	if( OptionType_Int == m_type )
	{
		m_valueInt = (int32)atol( _value.c_str() );
		return true;
	}

	if( OptionType_String == m_type )
	{
		if( m_append && ( m_valueString.size() > 0 ) )
		{
			m_valueString += ( string(",") + _value );
		}
		else
		{
			m_valueString = _value;
		}
		return true;
	}

	return false;
}
=======
//-----------------------------------------------------------------------------
//
//	Options.h
//
//	Program options read from XML files or the command line.
//
//	Copyright (c) 2010 Mal Lansell <openzwave@lansell.org>
//
//	SOFTWARE NOTICE AND LICENSE
//
//	This file is part of OpenZWave.
//
//	OpenZWave is free software: you can redistribute it and/or modify
//	it under the terms of the GNU Lesser General Public License as published
//	by the Free Software Foundation, either version 3 of the License,
//	or (at your option) any later version.
//
//	OpenZWave is distributed in the hope that it will be useful,
//	but WITHOUT ANY WARRANTY; without even the implied warranty of
//	MERCHANTABILITY or FITNESS FOR A PARTICULAR PURPOSE.  See the
//	GNU Lesser General Public License for more details.
//
//	You should have received a copy of the GNU Lesser General Public License
//	along with OpenZWave.  If not, see <http://www.gnu.org/licenses/>.
//
//-----------------------------------------------------------------------------

#include <algorithm>
#include <string>

#include "Defs.h"
#include "Options.h"
#include "Utils.h"
#include "Manager.h"
#include "platform/Log.h"
#include "platform/FileOps.h"
#include "tinyxml.h"

using namespace OpenZWave;

Options* Options::s_instance = NULL;

//-----------------------------------------------------------------------------
// <Options::Create>
// Static method to create an Options object
//-----------------------------------------------------------------------------
Options* Options::Create
(
	string const& _configPath,
	string const& _userPath,
	string const& _commandLine
)
{

	if( s_instance == NULL )
	{
		string configPath = _configPath;
		string userPath = _userPath;

		// Make sure a trailing path delimiter is present
		if( configPath.size() > 0 && configPath[configPath.size() - 1] != '/' )
		{
			configPath += "/";
		}
		if( userPath.size() > 0 && userPath[userPath.size() - 1] != '/' )
		{
			userPath += "/";
		}

		FileOps::Create();
		if( !FileOps::FolderExists( configPath ) )
		{
			Log::Create( "", false, true, LogLevel_Debug, LogLevel_Debug, LogLevel_None );
			/* Try some default directories */
			if ( FileOps::FolderExists( "config/" ) )
			{
				Log::Write( LogLevel_Error, "Cannot find a path to the configuration files at %s, Using config/ instead...", configPath.c_str() );
				configPath = "config/";
			} else if (FileOps::FolderExists("/etc/openzwave/" ) )
			{
				Log::Write( LogLevel_Error, "Cannot find a path to the configuration files at %s, Using /etc/openzwave/ instead...", configPath.c_str() );
				configPath = "/etc/openzwave/";
#ifdef SYSCONFDIR
			} else if ( FileOps::FolderExists(SYSCONFDIR ) )
			{
				Log::Write( LogLevel_Error, "Cannot find a path to the configuration files at %s, Using %s instead...", configPath.c_str(), SYSCONFDIR);
				configPath = SYSCONFDIR;
#endif
			} else {
				Log::Write( LogLevel_Error, "Cannot find a path to the configuration files at %s. Exiting...", configPath.c_str() );
                OZW_FATAL_ERROR(OZWException::OZWEXCEPTION_CONFIG, "Cannot Find Configuration Files");
                return NULL;
			}
		}
		FileOps::Destroy();
		s_instance = new Options( configPath, userPath, _commandLine );

		// Add the default options
		s_instance->AddOptionString(	"ConfigPath",				configPath,	false );	// Path to the OpenZWave config folder.
		s_instance->AddOptionString(	"UserPath",					userPath,		false );	// Path to the user's data folder.

		s_instance->AddOptionBool(		"Logging",					true );						// Enable logging of library activity.
		s_instance->AddOptionString(	"LogFileName",				"OZW_Log.txt",	false );	// Name of the log file (can be changed via Log::SetLogFileName)
		s_instance->AddOptionBool(		"AppendLogFile",			false );					// Append new session logs to existing log file (false = overwrite)
		s_instance->AddOptionBool(		"ConsoleOutput",			true );						// Display log information on console (as well as save to disk)
		s_instance->AddOptionInt(		"SaveLogLevel",				LogLevel_Detail );			// Save (to file) log messages equal to or above LogLevel_Detail
		s_instance->AddOptionInt(		"QueueLogLevel",			LogLevel_Debug );			// Save (in RAM) log messages equal to or above LogLevel_Debug
		s_instance->AddOptionInt(		"DumpTriggerLevel",			LogLevel_None );			// Default is to never dump RAM-stored log messages

		s_instance->AddOptionBool(		"Associate",				true );						// Enable automatic association of the controller with group one of every device.
		s_instance->AddOptionString(	"Exclude",					string(""),		true );		// Remove support for the listed command classes.
		s_instance->AddOptionString(	"Include",					string(""),		true );		// Only handle the specified command classes.  The Exclude option is ignored if anything is listed here.
		s_instance->AddOptionBool(		"NotifyTransactions",		false );					// Notifications when transaction complete is reported.
		s_instance->AddOptionString(	"Interface",				string(""),		true );		// Identify the serial port to be accessed (TODO: change the code so more than one serial port can be specified and HID)
		s_instance->AddOptionBool(		"SaveConfiguration",		true );						// Save the XML configuration upon driver close.
		s_instance->AddOptionInt(		"DriverMaxAttempts",		0);

		s_instance->AddOptionInt(		"PollInterval",				30000);						// 30 seconds (can easily poll 30 values in this time; ~120 values is the effective limit for 30 seconds)
		s_instance->AddOptionBool(		"IntervalBetweenPolls",		false );					// if false, try to execute the entire poll list within the PollInterval time frame
																								// if true, wait for PollInterval milliseconds between polls
		s_instance->AddOptionBool(		"SuppressValueRefresh",		false );					// if true, notifications for refreshed (but unchanged) values will not be sent
		s_instance->AddOptionBool(		"PerformReturnRoutes",		true );					// if true, return routes will be updated
		s_instance->AddOptionString(	"NetworkKey", 				string(""), 			false);
		s_instance->AddOptionBool(		"RefreshAllUserCodes",		false ); 					// if true, during startup, we refresh all the UserCodes the device reports it supports. If False, we stop after we get the first "Available" slot (Some devices have 250+ usercode slots! - That makes our Session Stage Very Long )
		s_instance->AddOptionInt( 		"RetryTimeout", 			RETRY_TIMEOUT);				// How long do we wait to timeout messages sent
		s_instance->AddOptionBool( 		"EnableSIS", 				true);						// Automatically become a SUC if there is no SUC on the network.
		s_instance->AddOptionBool( 		"AssumeAwake", 				true);						// Assume Devices that Support the Wakeup CC are awake when we first query them....
		s_instance->AddOptionBool(		"NotifyOnDriverUnload",		false);						// Should we send the Node/Value Notifications on Driver Unloading - Read comments in Driver::~Driver() method about possible race conditions
        s_instance->AddOptionString(	"SecurityStrategy", 		"SUPPORTED", 	false);		// Should we encrypt CC's that are available via both clear text and Security CC?
		s_instance->AddOptionString(	"CustomSecuredCC", 			"0x62,0x4c,0x63", 	false);	// What List of Custom CC should we always encrypt if SecurityStrategy is CUSTOM

#if defined WINRT
		s_instance->AddOptionInt(       "ThreadTerminateTimeout",   -1);						// Since threads cannot be terminated in WinRT, Thread::Terminate will simply wait for them to exit on there own
#endif
	}

	return s_instance;
}

//-----------------------------------------------------------------------------
// <Options::Destroy>
// Static method to destroy an Options object
//-----------------------------------------------------------------------------
bool Options::Destroy
(
)
{
	if( Manager::Get() )
	{
		// Cannot delete Options because Manager object still exists
        OZW_ERROR(OZWException::OZWEXCEPTION_OPTIONS, "Cannot Delete Options Class as Manager Class is still around");
		return false;
	}

	delete s_instance;
	s_instance = NULL;

	return true;
}

//-----------------------------------------------------------------------------
// <Options::Options>
// Constructor
//-----------------------------------------------------------------------------
Options::Options
(
	string const& _configPath,
	string const& _userPath,
	string const& _commandLine
):
	m_xml ("options.xml"),
	m_commandLine( _commandLine ),
	m_SystemPath (_configPath),
	m_LocalPath (_userPath),
	m_locked( false )
{
}

//-----------------------------------------------------------------------------
// <Options::~Options>
// Destructor
//-----------------------------------------------------------------------------
Options::~Options
(
)
{
	// Clear the options map
	while( !m_options.empty() )
	{
		map<string,Option*>::iterator it = m_options.begin();
		delete it->second;
		m_options.erase( it );
	}
}

//-----------------------------------------------------------------------------
// <Options::AddOptionBool>
// Add a boolean option.
//-----------------------------------------------------------------------------
bool Options::AddOptionBool
(
	string const& _name,
	bool const _value
)
{
	// get (or create) option
	Option* option = AddOption( _name );

	if (option == NULL) return false;

	// set unique option members
	option->m_type = Options::OptionType_Bool;
	option->m_valueBool = _value;

	// save in m_options map
	string lowerName = ToLower( _name );
	m_options[lowerName] = option;
	return true;
}

//-----------------------------------------------------------------------------
// <Options::AddOptionInt>
// Add an integer option.
//-----------------------------------------------------------------------------
bool Options::AddOptionInt
(
	string const& _name,
	int32 const _value
)
{
	// get (or create) option
	Option* option = AddOption( _name );

	if (option == NULL) return false;

	// set unique option members
	option->m_type = Options::OptionType_Int;
	option->m_valueInt = _value;

	// save in m_options map
	string lowerName = ToLower( _name );
	m_options[lowerName] = option;
	return true;
}

//-----------------------------------------------------------------------------
// <Options::AddOptionString>
// Add a string option.
//-----------------------------------------------------------------------------
bool Options::AddOptionString
(
	string const& _name,
	string const& _value,
	bool const _append
)
{
	// get (or create) option
	Option* option = AddOption( _name );

	if (option == NULL) return false;

	// set unique option members
	option->m_type = Options::OptionType_String;
	option->m_valueString = _value;
	option->m_append = _append;

	// save in m_options map
	string lowerName = ToLower( _name );
	m_options[lowerName] = option;
	return true;
}

//-----------------------------------------------------------------------------
// <Options::GetOptionAsBool>
// Get the value of a boolean option.
//-----------------------------------------------------------------------------
bool Options::GetOptionAsBool
(
	string const& _name,
	bool* o_value
)
{
	Option* option = Find( _name );
	if( o_value && option && ( OptionType_Bool == option->m_type ) )
	{
		*o_value = option->m_valueBool;
		return true;
	}

	Log::Write( LogLevel_Warning, "Specified option [%s] was not found.", _name.c_str() );
	return false;
}

//-----------------------------------------------------------------------------
// <Options::GetOptionAsInt>
// Get the value of an integer option.
//-----------------------------------------------------------------------------
bool Options::GetOptionAsInt
(
	string const& _name,
	int32* o_value
)
{
	Option* option = Find( _name );
	if( o_value && option && ( OptionType_Int == option->m_type ) )
	{
		*o_value = option->m_valueInt;
		return true;
	}

	Log::Write( LogLevel_Warning, "Specified option [%s] was not found.", _name.c_str() );
	return false;
}

//-----------------------------------------------------------------------------
// <Options::GetOptionAsString>
// Get the value of a string option.
//-----------------------------------------------------------------------------
bool Options::GetOptionAsString
(
	string const& _name,
	string* o_value
)
{
	Option* option = Find( _name );
	if( o_value && option && ( OptionType_String == option->m_type ) )
	{
		*o_value = option->m_valueString;
		return true;
	}

	Log::Write( LogLevel_Warning, "Specified option [%s] was not found.", _name.c_str() );
	return false;
}

//-----------------------------------------------------------------------------
// <Options::GetOptionType>
// Get the type of value stored in an option.
//-----------------------------------------------------------------------------
Options::OptionType Options::GetOptionType
(
	string const& _name
)
{
	Option* option = Find( _name );
	if( option )
	{
		return option->m_type;
	}

	// Option not found
	Log::Write( LogLevel_Warning, "Specified option [%s] was not found.", _name.c_str() );
	return OptionType_Invalid;
}

//-----------------------------------------------------------------------------
// <Options::Lock>
// Read all the option XMLs and Command Lines, and lock their values.
//-----------------------------------------------------------------------------
bool Options::Lock
(
)
{
	if( m_locked )
	{
		Log::Write( LogLevel_Error, "Options are already final (locked)." );
		return false;
	}

	ParseOptionsXML( m_SystemPath + m_xml );
	ParseOptionsXML( m_LocalPath + m_xml);
	ParseOptionsString( m_commandLine );
	m_locked = true;

	return true;
}

//-----------------------------------------------------------------------------
// <Options::ParseOptionsString>
// Parse a string containing program options, such as a command line
//-----------------------------------------------------------------------------
bool Options::ParseOptionsString
(
	string const& _commandLine
)
{
	bool res = true;

	size_t pos = 0;
	size_t start = 0;
	while( 1 )
	{
		// find start of first option name
		pos = _commandLine.find_first_of( "--", start );
		if( string::npos == pos )
		{
			break;
		}
		start = pos + 2;

		// found an option.  Get the name.
		string optionName;
		pos = _commandLine.find( " ", start );
		if( string::npos == pos )
		{
			optionName = _commandLine.substr( start );
			start = pos;
		}
		else
		{
			optionName = _commandLine.substr( start, pos-start );
			start = pos + 1;
		}

		// Find the matching option object
		Option* option = Find( optionName );
		if( option )
		{
			// Read the values
			int numValues = 0;
			bool parsing = true;
			while( parsing )
			{
				string value;
				size_t back = start;
				pos = _commandLine.find( " ", start );
				if( string::npos == pos )
				{
					// Last value in string
					value = _commandLine.substr( start );
					parsing = false;
					start = pos;
				}
				else
				{
					value = _commandLine.substr( start, pos-start );
					start = pos+1;
				}

				if( !value.compare( 0, 2, "--" ) )
				{
					// Value is actually the next option.
					if( !numValues )
					{
						// No values were read for this option
						// This is ok only for bool options, where we assume no value means "true".
						if( OptionType_Bool == option->m_type )
						{
							option->m_valueBool = true;
						}
						else
						{
							res = false;
						}
					}
					start = back;		// back up to the beginning of the next option
					break;
				}
				else if( value.size() > 0 )
				{
					// Set the value
					option->SetValueFromString( value );
					numValues++;
				}
			}
		}
	}

	return res;
}

//-----------------------------------------------------------------------------
// <Options::ParseOptionsXML>
// Parse an XML file containing program options
//-----------------------------------------------------------------------------
bool Options::ParseOptionsXML
(
	string const& _filename
)
{
	TiXmlDocument doc;
	if( !doc.LoadFile( _filename.c_str(), TIXML_ENCODING_UTF8 ) )
	{
		Log::Write(LogLevel_Warning, "Failed to Parse %s: %s", _filename.c_str(), doc.ErrorDesc());
		return false;
	}
	Log::Write(LogLevel_Info, "Reading %s for Options", _filename.c_str());

	TiXmlElement const* optionsElement = doc.RootElement();

	// Read the options
	TiXmlElement const* optionElement = optionsElement->FirstChildElement();
	while( optionElement )
	{
		char const* str = optionElement->Value();
		if( str && !strcmp( str, "Option" ) )
		{
			char const* name = optionElement->Attribute( "name" );
			if( name )
			{
				Option* option = Find( name );
				if( option )
				{
					char const* value = optionElement->Attribute( "value" );
					if( value )
					{
						// Set the value
						option->SetValueFromString( value );
					}
				}
			}
		}

		optionElement = optionElement->NextSiblingElement();
	}

	return true;
}

//-----------------------------------------------------------------------------
// <Options::AddOption>
// General setup for adding a specific option
//-----------------------------------------------------------------------------
Options::Option* Options::AddOption
(
	string const& _name
)
{
	if( m_locked )
	{
		Log::Write( LogLevel_Error, "Options have been locked.  No more may be added." );
		return NULL;
	}

	// get a pointer to the option (and create a new Option if it doesn't already exist)
	Option* option = Find( _name );
	if( option == NULL )
	{
		option = new Option( _name );
	}

	return option;
}

//-----------------------------------------------------------------------------
// <Options::Find>
// Find an option by name
//-----------------------------------------------------------------------------
Options::Option* Options::Find
(
	string const& _name
)
{
	string lowername = ToLower( _name );
	map<string,Option*>::iterator it = m_options.find( lowername );
	if( it != m_options.end() )
	{
		return it->second;
	}

	return NULL;
}

//-----------------------------------------------------------------------------
// <Options::Option::SetValueFromString>
// Find an option by name
//-----------------------------------------------------------------------------
bool Options::Option::SetValueFromString
(
	string const& _value
)
{
	if( OptionType_Bool == m_type )
	{
		string lowerValue = ToLower( _value );
		if( ( lowerValue == "true" ) || ( lowerValue == "1" ) )
		{
			m_valueBool = true;
			return true;
		}

		if( ( lowerValue == "false" ) || ( lowerValue == "0" ) )
		{
			m_valueBool = false;
			return true;
		}

		return false;
	}

	if( OptionType_Int == m_type )
	{
		m_valueInt = (int32)atol( _value.c_str() );
		return true;
	}

	if( OptionType_String == m_type )
	{
		if( m_append && ( m_valueString.size() > 0 ) )
		{
			m_valueString += ( string(",") + _value );
		}
		else
		{
			m_valueString = _value;
		}
		return true;
	}

	return false;
}
>>>>>>> c36f577e
<|MERGE_RESOLUTION|>--- conflicted
+++ resolved
@@ -1,4 +1,3 @@
-<<<<<<< HEAD
 //-----------------------------------------------------------------------------
 //
 //	Options.h
@@ -89,8 +88,8 @@
 #endif
 			} else {
 				Log::Write( LogLevel_Error, "Cannot find a path to the configuration files at %s. Exiting...", configPath.c_str() );
-                OZW_FATAL_ERROR(OZWException::OZWEXCEPTION_CONFIG, "Cannot Find Configuration Files");
-                return NULL;
+				OZW_FATAL_ERROR(OZWException::OZWEXCEPTION_CONFIG, "Cannot Find Configuration Files");
+				return NULL;
 			}
 		}
 		FileOps::Destroy();
@@ -127,13 +126,13 @@
 		s_instance->AddOptionBool( 		"EnableSIS", 				true);						// Automatically become a SUC if there is no SUC on the network.
 		s_instance->AddOptionBool( 		"AssumeAwake", 				true);						// Assume Devices that Support the Wakeup CC are awake when we first query them....
 		s_instance->AddOptionBool(		"NotifyOnDriverUnload",		false);						// Should we send the Node/Value Notifications on Driver Unloading - Read comments in Driver::~Driver() method about possible race conditions
-        s_instance->AddOptionString(	"SecurityStrategy", 		"SUPPORTED", 	false);		// Should we encrypt CC's that are available via both clear text and Security CC?
+		s_instance->AddOptionString(	"SecurityStrategy", 		"SUPPORTED", 	false);		// Should we encrypt CC's that are available via both clear text and Security CC?
 		s_instance->AddOptionString(	"CustomSecuredCC", 			"0x62,0x4c,0x63", 	false);	// What List of Custom CC should we always encrypt if SecurityStrategy is CUSTOM
 		s_instance->AddOptionBool(		"EnforceSecureReception",	true);						// if we recieve a clear text message for a CC that is Secured, should we drop the message
-
-#if defined WINRT
-		s_instance->AddOptionInt(       "ThreadTerminateTimeout",   -1);						// Since threads cannot be terminated in WinRT, Thread::Terminate will simply wait for them to exit on there own
-#endif
+
+#if defined WINRT
+		s_instance->AddOptionInt(       "ThreadTerminateTimeout",   -1);						// Since threads cannot be terminated in WinRT, Thread::Terminate will simply wait for them to exit on there own
+#endif
 	}
 
 	return s_instance;
@@ -150,7 +149,7 @@
 	if( Manager::Get() )
 	{
 		// Cannot delete Options because Manager object still exists
-        OZW_ERROR(OZWException::OZWEXCEPTION_OPTIONS, "Cannot Delete Options Class as Manager Class is still around");
+		OZW_ERROR(OZWException::OZWEXCEPTION_OPTIONS, "Cannot Delete Options Class as Manager Class is still around");
 		return false;
 	}
 
@@ -610,617 +609,4 @@
 	}
 
 	return false;
-}
-=======
-//-----------------------------------------------------------------------------
-//
-//	Options.h
-//
-//	Program options read from XML files or the command line.
-//
-//	Copyright (c) 2010 Mal Lansell <openzwave@lansell.org>
-//
-//	SOFTWARE NOTICE AND LICENSE
-//
-//	This file is part of OpenZWave.
-//
-//	OpenZWave is free software: you can redistribute it and/or modify
-//	it under the terms of the GNU Lesser General Public License as published
-//	by the Free Software Foundation, either version 3 of the License,
-//	or (at your option) any later version.
-//
-//	OpenZWave is distributed in the hope that it will be useful,
-//	but WITHOUT ANY WARRANTY; without even the implied warranty of
-//	MERCHANTABILITY or FITNESS FOR A PARTICULAR PURPOSE.  See the
-//	GNU Lesser General Public License for more details.
-//
-//	You should have received a copy of the GNU Lesser General Public License
-//	along with OpenZWave.  If not, see <http://www.gnu.org/licenses/>.
-//
-//-----------------------------------------------------------------------------
-
-#include <algorithm>
-#include <string>
-
-#include "Defs.h"
-#include "Options.h"
-#include "Utils.h"
-#include "Manager.h"
-#include "platform/Log.h"
-#include "platform/FileOps.h"
-#include "tinyxml.h"
-
-using namespace OpenZWave;
-
-Options* Options::s_instance = NULL;
-
-//-----------------------------------------------------------------------------
-// <Options::Create>
-// Static method to create an Options object
-//-----------------------------------------------------------------------------
-Options* Options::Create
-(
-	string const& _configPath,
-	string const& _userPath,
-	string const& _commandLine
-)
-{
-
-	if( s_instance == NULL )
-	{
-		string configPath = _configPath;
-		string userPath = _userPath;
-
-		// Make sure a trailing path delimiter is present
-		if( configPath.size() > 0 && configPath[configPath.size() - 1] != '/' )
-		{
-			configPath += "/";
-		}
-		if( userPath.size() > 0 && userPath[userPath.size() - 1] != '/' )
-		{
-			userPath += "/";
-		}
-
-		FileOps::Create();
-		if( !FileOps::FolderExists( configPath ) )
-		{
-			Log::Create( "", false, true, LogLevel_Debug, LogLevel_Debug, LogLevel_None );
-			/* Try some default directories */
-			if ( FileOps::FolderExists( "config/" ) )
-			{
-				Log::Write( LogLevel_Error, "Cannot find a path to the configuration files at %s, Using config/ instead...", configPath.c_str() );
-				configPath = "config/";
-			} else if (FileOps::FolderExists("/etc/openzwave/" ) )
-			{
-				Log::Write( LogLevel_Error, "Cannot find a path to the configuration files at %s, Using /etc/openzwave/ instead...", configPath.c_str() );
-				configPath = "/etc/openzwave/";
-#ifdef SYSCONFDIR
-			} else if ( FileOps::FolderExists(SYSCONFDIR ) )
-			{
-				Log::Write( LogLevel_Error, "Cannot find a path to the configuration files at %s, Using %s instead...", configPath.c_str(), SYSCONFDIR);
-				configPath = SYSCONFDIR;
-#endif
-			} else {
-				Log::Write( LogLevel_Error, "Cannot find a path to the configuration files at %s. Exiting...", configPath.c_str() );
-                OZW_FATAL_ERROR(OZWException::OZWEXCEPTION_CONFIG, "Cannot Find Configuration Files");
-                return NULL;
-			}
-		}
-		FileOps::Destroy();
-		s_instance = new Options( configPath, userPath, _commandLine );
-
-		// Add the default options
-		s_instance->AddOptionString(	"ConfigPath",				configPath,	false );	// Path to the OpenZWave config folder.
-		s_instance->AddOptionString(	"UserPath",					userPath,		false );	// Path to the user's data folder.
-
-		s_instance->AddOptionBool(		"Logging",					true );						// Enable logging of library activity.
-		s_instance->AddOptionString(	"LogFileName",				"OZW_Log.txt",	false );	// Name of the log file (can be changed via Log::SetLogFileName)
-		s_instance->AddOptionBool(		"AppendLogFile",			false );					// Append new session logs to existing log file (false = overwrite)
-		s_instance->AddOptionBool(		"ConsoleOutput",			true );						// Display log information on console (as well as save to disk)
-		s_instance->AddOptionInt(		"SaveLogLevel",				LogLevel_Detail );			// Save (to file) log messages equal to or above LogLevel_Detail
-		s_instance->AddOptionInt(		"QueueLogLevel",			LogLevel_Debug );			// Save (in RAM) log messages equal to or above LogLevel_Debug
-		s_instance->AddOptionInt(		"DumpTriggerLevel",			LogLevel_None );			// Default is to never dump RAM-stored log messages
-
-		s_instance->AddOptionBool(		"Associate",				true );						// Enable automatic association of the controller with group one of every device.
-		s_instance->AddOptionString(	"Exclude",					string(""),		true );		// Remove support for the listed command classes.
-		s_instance->AddOptionString(	"Include",					string(""),		true );		// Only handle the specified command classes.  The Exclude option is ignored if anything is listed here.
-		s_instance->AddOptionBool(		"NotifyTransactions",		false );					// Notifications when transaction complete is reported.
-		s_instance->AddOptionString(	"Interface",				string(""),		true );		// Identify the serial port to be accessed (TODO: change the code so more than one serial port can be specified and HID)
-		s_instance->AddOptionBool(		"SaveConfiguration",		true );						// Save the XML configuration upon driver close.
-		s_instance->AddOptionInt(		"DriverMaxAttempts",		0);
-
-		s_instance->AddOptionInt(		"PollInterval",				30000);						// 30 seconds (can easily poll 30 values in this time; ~120 values is the effective limit for 30 seconds)
-		s_instance->AddOptionBool(		"IntervalBetweenPolls",		false );					// if false, try to execute the entire poll list within the PollInterval time frame
-																								// if true, wait for PollInterval milliseconds between polls
-		s_instance->AddOptionBool(		"SuppressValueRefresh",		false );					// if true, notifications for refreshed (but unchanged) values will not be sent
-		s_instance->AddOptionBool(		"PerformReturnRoutes",		true );					// if true, return routes will be updated
-		s_instance->AddOptionString(	"NetworkKey", 				string(""), 			false);
-		s_instance->AddOptionBool(		"RefreshAllUserCodes",		false ); 					// if true, during startup, we refresh all the UserCodes the device reports it supports. If False, we stop after we get the first "Available" slot (Some devices have 250+ usercode slots! - That makes our Session Stage Very Long )
-		s_instance->AddOptionInt( 		"RetryTimeout", 			RETRY_TIMEOUT);				// How long do we wait to timeout messages sent
-		s_instance->AddOptionBool( 		"EnableSIS", 				true);						// Automatically become a SUC if there is no SUC on the network.
-		s_instance->AddOptionBool( 		"AssumeAwake", 				true);						// Assume Devices that Support the Wakeup CC are awake when we first query them....
-		s_instance->AddOptionBool(		"NotifyOnDriverUnload",		false);						// Should we send the Node/Value Notifications on Driver Unloading - Read comments in Driver::~Driver() method about possible race conditions
-        s_instance->AddOptionString(	"SecurityStrategy", 		"SUPPORTED", 	false);		// Should we encrypt CC's that are available via both clear text and Security CC?
-		s_instance->AddOptionString(	"CustomSecuredCC", 			"0x62,0x4c,0x63", 	false);	// What List of Custom CC should we always encrypt if SecurityStrategy is CUSTOM
-
-#if defined WINRT
-		s_instance->AddOptionInt(       "ThreadTerminateTimeout",   -1);						// Since threads cannot be terminated in WinRT, Thread::Terminate will simply wait for them to exit on there own
-#endif
-	}
-
-	return s_instance;
-}
-
-//-----------------------------------------------------------------------------
-// <Options::Destroy>
-// Static method to destroy an Options object
-//-----------------------------------------------------------------------------
-bool Options::Destroy
-(
-)
-{
-	if( Manager::Get() )
-	{
-		// Cannot delete Options because Manager object still exists
-        OZW_ERROR(OZWException::OZWEXCEPTION_OPTIONS, "Cannot Delete Options Class as Manager Class is still around");
-		return false;
-	}
-
-	delete s_instance;
-	s_instance = NULL;
-
-	return true;
-}
-
-//-----------------------------------------------------------------------------
-// <Options::Options>
-// Constructor
-//-----------------------------------------------------------------------------
-Options::Options
-(
-	string const& _configPath,
-	string const& _userPath,
-	string const& _commandLine
-):
-	m_xml ("options.xml"),
-	m_commandLine( _commandLine ),
-	m_SystemPath (_configPath),
-	m_LocalPath (_userPath),
-	m_locked( false )
-{
-}
-
-//-----------------------------------------------------------------------------
-// <Options::~Options>
-// Destructor
-//-----------------------------------------------------------------------------
-Options::~Options
-(
-)
-{
-	// Clear the options map
-	while( !m_options.empty() )
-	{
-		map<string,Option*>::iterator it = m_options.begin();
-		delete it->second;
-		m_options.erase( it );
-	}
-}
-
-//-----------------------------------------------------------------------------
-// <Options::AddOptionBool>
-// Add a boolean option.
-//-----------------------------------------------------------------------------
-bool Options::AddOptionBool
-(
-	string const& _name,
-	bool const _value
-)
-{
-	// get (or create) option
-	Option* option = AddOption( _name );
-
-	if (option == NULL) return false;
-
-	// set unique option members
-	option->m_type = Options::OptionType_Bool;
-	option->m_valueBool = _value;
-
-	// save in m_options map
-	string lowerName = ToLower( _name );
-	m_options[lowerName] = option;
-	return true;
-}
-
-//-----------------------------------------------------------------------------
-// <Options::AddOptionInt>
-// Add an integer option.
-//-----------------------------------------------------------------------------
-bool Options::AddOptionInt
-(
-	string const& _name,
-	int32 const _value
-)
-{
-	// get (or create) option
-	Option* option = AddOption( _name );
-
-	if (option == NULL) return false;
-
-	// set unique option members
-	option->m_type = Options::OptionType_Int;
-	option->m_valueInt = _value;
-
-	// save in m_options map
-	string lowerName = ToLower( _name );
-	m_options[lowerName] = option;
-	return true;
-}
-
-//-----------------------------------------------------------------------------
-// <Options::AddOptionString>
-// Add a string option.
-//-----------------------------------------------------------------------------
-bool Options::AddOptionString
-(
-	string const& _name,
-	string const& _value,
-	bool const _append
-)
-{
-	// get (or create) option
-	Option* option = AddOption( _name );
-
-	if (option == NULL) return false;
-
-	// set unique option members
-	option->m_type = Options::OptionType_String;
-	option->m_valueString = _value;
-	option->m_append = _append;
-
-	// save in m_options map
-	string lowerName = ToLower( _name );
-	m_options[lowerName] = option;
-	return true;
-}
-
-//-----------------------------------------------------------------------------
-// <Options::GetOptionAsBool>
-// Get the value of a boolean option.
-//-----------------------------------------------------------------------------
-bool Options::GetOptionAsBool
-(
-	string const& _name,
-	bool* o_value
-)
-{
-	Option* option = Find( _name );
-	if( o_value && option && ( OptionType_Bool == option->m_type ) )
-	{
-		*o_value = option->m_valueBool;
-		return true;
-	}
-
-	Log::Write( LogLevel_Warning, "Specified option [%s] was not found.", _name.c_str() );
-	return false;
-}
-
-//-----------------------------------------------------------------------------
-// <Options::GetOptionAsInt>
-// Get the value of an integer option.
-//-----------------------------------------------------------------------------
-bool Options::GetOptionAsInt
-(
-	string const& _name,
-	int32* o_value
-)
-{
-	Option* option = Find( _name );
-	if( o_value && option && ( OptionType_Int == option->m_type ) )
-	{
-		*o_value = option->m_valueInt;
-		return true;
-	}
-
-	Log::Write( LogLevel_Warning, "Specified option [%s] was not found.", _name.c_str() );
-	return false;
-}
-
-//-----------------------------------------------------------------------------
-// <Options::GetOptionAsString>
-// Get the value of a string option.
-//-----------------------------------------------------------------------------
-bool Options::GetOptionAsString
-(
-	string const& _name,
-	string* o_value
-)
-{
-	Option* option = Find( _name );
-	if( o_value && option && ( OptionType_String == option->m_type ) )
-	{
-		*o_value = option->m_valueString;
-		return true;
-	}
-
-	Log::Write( LogLevel_Warning, "Specified option [%s] was not found.", _name.c_str() );
-	return false;
-}
-
-//-----------------------------------------------------------------------------
-// <Options::GetOptionType>
-// Get the type of value stored in an option.
-//-----------------------------------------------------------------------------
-Options::OptionType Options::GetOptionType
-(
-	string const& _name
-)
-{
-	Option* option = Find( _name );
-	if( option )
-	{
-		return option->m_type;
-	}
-
-	// Option not found
-	Log::Write( LogLevel_Warning, "Specified option [%s] was not found.", _name.c_str() );
-	return OptionType_Invalid;
-}
-
-//-----------------------------------------------------------------------------
-// <Options::Lock>
-// Read all the option XMLs and Command Lines, and lock their values.
-//-----------------------------------------------------------------------------
-bool Options::Lock
-(
-)
-{
-	if( m_locked )
-	{
-		Log::Write( LogLevel_Error, "Options are already final (locked)." );
-		return false;
-	}
-
-	ParseOptionsXML( m_SystemPath + m_xml );
-	ParseOptionsXML( m_LocalPath + m_xml);
-	ParseOptionsString( m_commandLine );
-	m_locked = true;
-
-	return true;
-}
-
-//-----------------------------------------------------------------------------
-// <Options::ParseOptionsString>
-// Parse a string containing program options, such as a command line
-//-----------------------------------------------------------------------------
-bool Options::ParseOptionsString
-(
-	string const& _commandLine
-)
-{
-	bool res = true;
-
-	size_t pos = 0;
-	size_t start = 0;
-	while( 1 )
-	{
-		// find start of first option name
-		pos = _commandLine.find_first_of( "--", start );
-		if( string::npos == pos )
-		{
-			break;
-		}
-		start = pos + 2;
-
-		// found an option.  Get the name.
-		string optionName;
-		pos = _commandLine.find( " ", start );
-		if( string::npos == pos )
-		{
-			optionName = _commandLine.substr( start );
-			start = pos;
-		}
-		else
-		{
-			optionName = _commandLine.substr( start, pos-start );
-			start = pos + 1;
-		}
-
-		// Find the matching option object
-		Option* option = Find( optionName );
-		if( option )
-		{
-			// Read the values
-			int numValues = 0;
-			bool parsing = true;
-			while( parsing )
-			{
-				string value;
-				size_t back = start;
-				pos = _commandLine.find( " ", start );
-				if( string::npos == pos )
-				{
-					// Last value in string
-					value = _commandLine.substr( start );
-					parsing = false;
-					start = pos;
-				}
-				else
-				{
-					value = _commandLine.substr( start, pos-start );
-					start = pos+1;
-				}
-
-				if( !value.compare( 0, 2, "--" ) )
-				{
-					// Value is actually the next option.
-					if( !numValues )
-					{
-						// No values were read for this option
-						// This is ok only for bool options, where we assume no value means "true".
-						if( OptionType_Bool == option->m_type )
-						{
-							option->m_valueBool = true;
-						}
-						else
-						{
-							res = false;
-						}
-					}
-					start = back;		// back up to the beginning of the next option
-					break;
-				}
-				else if( value.size() > 0 )
-				{
-					// Set the value
-					option->SetValueFromString( value );
-					numValues++;
-				}
-			}
-		}
-	}
-
-	return res;
-}
-
-//-----------------------------------------------------------------------------
-// <Options::ParseOptionsXML>
-// Parse an XML file containing program options
-//-----------------------------------------------------------------------------
-bool Options::ParseOptionsXML
-(
-	string const& _filename
-)
-{
-	TiXmlDocument doc;
-	if( !doc.LoadFile( _filename.c_str(), TIXML_ENCODING_UTF8 ) )
-	{
-		Log::Write(LogLevel_Warning, "Failed to Parse %s: %s", _filename.c_str(), doc.ErrorDesc());
-		return false;
-	}
-	Log::Write(LogLevel_Info, "Reading %s for Options", _filename.c_str());
-
-	TiXmlElement const* optionsElement = doc.RootElement();
-
-	// Read the options
-	TiXmlElement const* optionElement = optionsElement->FirstChildElement();
-	while( optionElement )
-	{
-		char const* str = optionElement->Value();
-		if( str && !strcmp( str, "Option" ) )
-		{
-			char const* name = optionElement->Attribute( "name" );
-			if( name )
-			{
-				Option* option = Find( name );
-				if( option )
-				{
-					char const* value = optionElement->Attribute( "value" );
-					if( value )
-					{
-						// Set the value
-						option->SetValueFromString( value );
-					}
-				}
-			}
-		}
-
-		optionElement = optionElement->NextSiblingElement();
-	}
-
-	return true;
-}
-
-//-----------------------------------------------------------------------------
-// <Options::AddOption>
-// General setup for adding a specific option
-//-----------------------------------------------------------------------------
-Options::Option* Options::AddOption
-(
-	string const& _name
-)
-{
-	if( m_locked )
-	{
-		Log::Write( LogLevel_Error, "Options have been locked.  No more may be added." );
-		return NULL;
-	}
-
-	// get a pointer to the option (and create a new Option if it doesn't already exist)
-	Option* option = Find( _name );
-	if( option == NULL )
-	{
-		option = new Option( _name );
-	}
-
-	return option;
-}
-
-//-----------------------------------------------------------------------------
-// <Options::Find>
-// Find an option by name
-//-----------------------------------------------------------------------------
-Options::Option* Options::Find
-(
-	string const& _name
-)
-{
-	string lowername = ToLower( _name );
-	map<string,Option*>::iterator it = m_options.find( lowername );
-	if( it != m_options.end() )
-	{
-		return it->second;
-	}
-
-	return NULL;
-}
-
-//-----------------------------------------------------------------------------
-// <Options::Option::SetValueFromString>
-// Find an option by name
-//-----------------------------------------------------------------------------
-bool Options::Option::SetValueFromString
-(
-	string const& _value
-)
-{
-	if( OptionType_Bool == m_type )
-	{
-		string lowerValue = ToLower( _value );
-		if( ( lowerValue == "true" ) || ( lowerValue == "1" ) )
-		{
-			m_valueBool = true;
-			return true;
-		}
-
-		if( ( lowerValue == "false" ) || ( lowerValue == "0" ) )
-		{
-			m_valueBool = false;
-			return true;
-		}
-
-		return false;
-	}
-
-	if( OptionType_Int == m_type )
-	{
-		m_valueInt = (int32)atol( _value.c_str() );
-		return true;
-	}
-
-	if( OptionType_String == m_type )
-	{
-		if( m_append && ( m_valueString.size() > 0 ) )
-		{
-			m_valueString += ( string(",") + _value );
-		}
-		else
-		{
-			m_valueString = _value;
-		}
-		return true;
-	}
-
-	return false;
-}
->>>>>>> c36f577e
+}