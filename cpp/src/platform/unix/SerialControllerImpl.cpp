--- conflicted
+++ resolved
@@ -34,12 +34,6 @@
 #include "SerialControllerImpl.h"
 #include "platform/Log.h"
 
-<<<<<<< HEAD
-=======
-#ifdef __linux__
-#include <libudev.h>
-#endif
-
 #ifdef __sun
 // SunOS doesn't have the cfsetspeed convenience function.
 int
@@ -49,7 +43,6 @@
 }
 #endif
 
->>>>>>> 3c5ae08d
 using namespace OpenZWave;
 
 //-----------------------------------------------------------------------------
