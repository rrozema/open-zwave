--- conflicted
+++ resolved
@@ -3,11 +3,7 @@
 %endif
 
 Name:     openzwave
-<<<<<<< HEAD
-Version:  1.6.770
-=======
 Version:  1.6.793
->>>>>>> bac9dba9
 Release:  1.0%{?dist}
 Summary:  Sample Executables for OpenZWave
 URL:      http://www.openzwave.net
@@ -139,11 +135,7 @@
 
 
 %changelog
-<<<<<<< HEAD
-* Wed May 08 2019 Justin Hammond <justin@dynam.ac> - 1.6.770
-=======
 * Wed May 08 2019 Justin Hammond <justin@dynam.ac> - 1.6.793
->>>>>>> bac9dba9
 - Update to new release of OpenZwave - 1.6
 
 * Fri Feb 01 2019 Fedora Release Engineering <releng@fedoraproject.org> - 1.5.0-0.20180624git1e36dcc.0
