<?xml version="1.0" encoding="utf-8"?>
<<<<<<< HEAD
<Product xmlns='https://github.com/OpenZWave/open-zwave' Revision="1">
=======
<Product xmlns='http://code.google.com/p/open-zwave/'>
  <!--
  Shenzhen NEO Electronics (NEO-CoolCam) Door Sensor
  http://products.z-wavealliance.org/products/1782
  -->
>>>>>>> bc82d4b7
  <!-- Configuration Parameters -->
  <CommandClass id="112">
    <Value type="short" genre="config" instance="1" index="1" label="Configuring the OFF Delay" units="second" value="0" min="0" max="65536" size="2">
      <Help>This configuration parameter that can be used to adjust the amount of delay before the OFF command is transmitted. This parameter can be configured with the value of 0 through 65535, where 0 means send OFF command immediately and 65535 means 65535 seconds of delay.</Help>
    </Value>

    <Value type="byte" genre="config" instance="1" index="2" label="Basic Set Level" value="255" min="0" max="255" size="1">
      <Help>Basic Set Command will be sent where contains a value when the door/window is opened or closed, the receiver will take it for consideration; for instance, if a lamp module is received the Basic Set Command of which value is decisive as to how bright of dim level of lamp module shall be.
      </Help>
    </Value>
  </CommandClass>
  <!-- Association Groups -->
  <CommandClass id="133">
    <Associations num_groups="4">
      <Group index="1" max_associations="5" label="Lifeline" />
      <Group index="2" max_associations="5" label="Control Commands" />
      <Group index="3" max_associations="5" label="Send Notification Report" />
      <Group index="4" max_associations="5" label="Send Binary Sensor Report" />    
    </Associations>
  </CommandClass>
</Product>
<|MERGE_RESOLUTION|>--- conflicted
+++ resolved
@@ -1,31 +1,27 @@
-<?xml version="1.0" encoding="utf-8"?>
-<<<<<<< HEAD
-<Product xmlns='https://github.com/OpenZWave/open-zwave' Revision="1">
-=======
-<Product xmlns='http://code.google.com/p/open-zwave/'>
-  <!--
-  Shenzhen NEO Electronics (NEO-CoolCam) Door Sensor
-  http://products.z-wavealliance.org/products/1782
-  -->
->>>>>>> bc82d4b7
-  <!-- Configuration Parameters -->
-  <CommandClass id="112">
-    <Value type="short" genre="config" instance="1" index="1" label="Configuring the OFF Delay" units="second" value="0" min="0" max="65536" size="2">
-      <Help>This configuration parameter that can be used to adjust the amount of delay before the OFF command is transmitted. This parameter can be configured with the value of 0 through 65535, where 0 means send OFF command immediately and 65535 means 65535 seconds of delay.</Help>
-    </Value>
-
-    <Value type="byte" genre="config" instance="1" index="2" label="Basic Set Level" value="255" min="0" max="255" size="1">
-      <Help>Basic Set Command will be sent where contains a value when the door/window is opened or closed, the receiver will take it for consideration; for instance, if a lamp module is received the Basic Set Command of which value is decisive as to how bright of dim level of lamp module shall be.
-      </Help>
-    </Value>
-  </CommandClass>
-  <!-- Association Groups -->
-  <CommandClass id="133">
-    <Associations num_groups="4">
-      <Group index="1" max_associations="5" label="Lifeline" />
-      <Group index="2" max_associations="5" label="Control Commands" />
-      <Group index="3" max_associations="5" label="Send Notification Report" />
-      <Group index="4" max_associations="5" label="Send Binary Sensor Report" />    
-    </Associations>
-  </CommandClass>
-</Product>
+<?xml version="1.0" encoding="utf-8"?>
+<Product xmlns='https://github.com/OpenZWave/open-zwave' Revision="2">
+  <!--
+  Shenzhen NEO Electronics (NEO-CoolCam) Door Sensor
+  http://products.z-wavealliance.org/products/1782
+  -->
+  <!-- Configuration Parameters -->
+  <CommandClass id="112">
+    <Value type="short" genre="config" instance="1" index="1" label="Configuring the OFF Delay" units="second" value="0" min="0" max="65536" size="2">
+      <Help>This configuration parameter that can be used to adjust the amount of delay before the OFF command is transmitted. This parameter can be configured with the value of 0 through 65535, where 0 means send OFF command immediately and 65535 means 65535 seconds of delay.</Help>
+    </Value>
+
+    <Value type="byte" genre="config" instance="1" index="2" label="Basic Set Level" value="255" min="0" max="255" size="1">
+      <Help>Basic Set Command will be sent where contains a value when the door/window is opened or closed, the receiver will take it for consideration; for instance, if a lamp module is received the Basic Set Command of which value is decisive as to how bright of dim level of lamp module shall be.
+      </Help>
+    </Value>
+  </CommandClass>
+  <!-- Association Groups -->
+  <CommandClass id="133">
+    <Associations num_groups="4">
+      <Group index="1" max_associations="5" label="Lifeline" />
+      <Group index="2" max_associations="5" label="Control Commands" />
+      <Group index="3" max_associations="5" label="Send Notification Report" />
+      <Group index="4" max_associations="5" label="Send Binary Sensor Report" />    
+    </Associations>
+  </CommandClass>
+</Product>