--- conflicted
+++ resolved
@@ -1766,12 +1766,9 @@
     <Product config="sunricher/zv9101.xml" id="d005" name="Dimmer ZV-9101" type="0200"/>
     <Product config="sunricher/srzv9101sachpeu.xml" id="d00c" name="Dimmer ZV9040" type="0200"/>
     <Product config="sunricher/srzv9003t4rgbweu.xml" id="a107" name="Z-Wave Wall Controller - SR-ZV9003T4-RGBW-EU" type="0300"/>
-<<<<<<< HEAD
     <Product config="sunricher/zv2835rac.xml" id="d017" name="ZV2835RAC Smart Knob Dimmer" type="0200"/>
-=======
     <Product config="sunricher/srzv9001tccteu.xml" id="a104" name="Z-Wave Wall Controller - SR-ZV9001T-CCT-EU" type="0300"/>
     <Product config="sunricher/zv9101fa.xml" id="d002" name="Dimmer ZV-9101FA" type="0200"/>
->>>>>>> 294845f8
   </Manufacturer>
   <Manufacturer id="0049" name="Twisthink"></Manufacturer>
   <Manufacturer id="0270" name="Ubitech"></Manufacturer>
