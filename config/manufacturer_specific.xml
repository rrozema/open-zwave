--- conflicted
+++ resolved
@@ -1,9 +1,5 @@
 <?xml version="1.0" encoding="utf-8"?>
-<<<<<<< HEAD
-<ManufacturerSpecificData Revision="133" xmlns="https://github.com/OpenZWave/open-zwave">
-=======
 <ManufacturerSpecificData Revision="144" xmlns="https://github.com/OpenZWave/open-zwave">
->>>>>>> c5fb7b56
   <Manufacturer id="0028" name="2B Electronics"></Manufacturer>
   <Manufacturer id="0098" name="2GIG Technologies">
     <Product config="2gig/ct50e.xml" id="015e" name="CT50e Thermostat" type="3200"/>
@@ -1300,11 +1296,7 @@
     <Product config="namron/4512710.xml" id="d005" type="0200" name="Z-Wave Dimmer 400W"/>
     <Product config="namron/4512715.xml" id="d006" type="0200" name="Z-Wave Switch 400W"/>
     <Product config="namron/4512724.xml" id="d00c" type="0200" name="Z-Wave Dimmer 2 400W"/>
-<<<<<<< HEAD
-
-=======
     <Product config="namron/4512714.xml" id="a305" type="0300" name="Z-wave 4 Channel Remote" />
->>>>>>> c5fb7b56
   </Manufacturer>
   <Manufacturer id="016E" name="Nanjing Easthouse Electrical Co"></Manufacturer>
   <Manufacturer id="0121" name="Napco Security Technologies, Inc.">
