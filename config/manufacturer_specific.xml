<?xml version="1.0" encoding="utf-8"?>
<<<<<<< HEAD
<ManufacturerSpecificData Revision="135" xmlns="https://github.com/OpenZWave/open-zwave">
=======
<ManufacturerSpecificData Revision="160" xmlns="https://github.com/OpenZWave/open-zwave">
>>>>>>> ee90c896
  <Manufacturer id="0028" name="2B Electronics"></Manufacturer>
  <Manufacturer id="0098" name="2GIG Technologies">
    <Product config="2gig/ct50e.xml" id="015e" name="CT50e Thermostat" type="3200"/>
    <Product config="2gig/ct30.xml" id="0158" name="CT30 Thermostat" type="1e10"/>
    <Product config="2gig/ct30.xml" id="015c" name="CT30 Thermostat" type="1e12"/>
    <Product config="2gig/ct30.xml" id="015e" name="CT30 Thermostat" type="1e12"/>
    <Product config="2gig/ct32.xml" id="0100" name="CT32 Thermostat" type="2002"/>
    <Product config="2gig/ct80.xml" id="0100" name="CT80 Thermostat" type="5002"/>
    <Product config="2gig/ct80.xml" id="0109" name="CT80 Thermostat" type="5003"/>
    <Product config="2gig/ct100.xml" id="0105" name="CT100 Thermostat" type="6401"/>
    <Product config="2gig/ct100.xml" id="0106" name="CT100 Thermostat USA" type="6401"/>
    <Product config="2gig/ct100.xml" id="0107" name="CT100 Thermostat USA" type="6401"/>
    <Product config="2gig/ct100.xml" id="01fd" name="CT100 Thermostat USA" type="6401"/>
    <Product config="2gig/ct100.xml" id="0100" name="CT100 Plus Thermostat" type="6402"/>
    <Product config="2gig/ct100.xml" id="0001" name="CT100 Plus Thermostat" type="6402"/>
    <Product config="2gig/ct101.xml" id="000b" name="CT101 Thermostat (Iris)" type="6501"/>
    <Product config="2gig/ct101.xml" id="000c" name="CT101 Thermostat (Iris)" type="6501"/>
    <Product config="2gig/ct101.xml" id="000d" name="CT101 Thermostat" type="6501"/>
    <Product config="2gig/ct200.xml" id="0022" name="Vivint Element Thermostat" type="c801"/>
    <Product config="2gig/ct200.xml" id="001d" name="Vivint Element Thermostat" type="c801"/>
  </Manufacturer>
  <Manufacturer id="002a" name="3e Technologies"></Manufacturer>
  <Manufacturer id="0022" name="A-1 Components"></Manufacturer>
  <Manufacturer id="0117" name="Abilia"></Manufacturer>
  <Manufacturer id="0400" name="Abode"></Manufacturer>
  <Manufacturer id="0409" name="ABUS August Bremicker Sohne KG"></Manufacturer>
  <Manufacturer id="0403" name="ABUS Security-Center GmbH Co. KG">
    <Product config="abus/SHRM10000.xml" id="0003" name="Smart Smoke Sensor SHRM10000" type="0002"/>
  </Manufacturer>
  <Manufacturer id="034A" name="AcroComm Corp"></Manufacturer>
  <Manufacturer id="0001" name="ACT">
    <Product id="3130" name="ZCS101 Serial Interface" type="4349"/>
    <Product config="act/zir010.xml" id="3030" name="ZIR000 PIR Motion Sensor" type="4952"/>
    <Product config="act/zir010.xml" id="3330" name="ZIR010 PIR Motion Sensor" type="4952"/>
    <Product config="act/zir010.xml" id="3130" name="ZIR010 PIR Motion Sensor" type="4952"/>
    <Product config="act/zdp100.xml" id="3030" name="ZDP100 Plugin Lamp Module" type="4450"/>
    <Product config="act/zdw103.xml" id="3033" name="ZDW103 Wall Dimmer Module" type="4457"/>
    <Product id="3330" name="ZDW230 Wall Dimmer Module" type="4457"/>
    <Product config="act/zdw232.xml" id="3332" name="ZDW232 Wall Dimmer Module" type="4457"/>
    <Product config="act/zdm230.xml" id="3330" name="ZDM230 Wall Dimmer Module" type="444d"/>
    <Product config="act/zrp100.xml" id="3030" name="ZRP100 Plugin Appliance Module" type="5250"/>
    <Product config="act/zrp110.xml" id="3130" name="ZRP110 Exterior Appliance Module" type="5250"/>
    <Product config="act/zrw230.xml" id="3330" name="ZRW230 Wall Appliance Module" type="5257"/>
    <Product config="act/lfm20.xml" id="3133" name="LFM-20 Relay Fixture Module" type="5246"/>
    <Product config="act/zrw103.xml" id="3033" name="ZRW103 Wall Switch Module" type="5257"/>
    <Product config="act/zrm230.xml" id="3330" name="ZRM230 Wall Appliance Module" type="524d"/>
    <Product id="3330" name="ZTW230 Wall Transmitter Module" type="5457"/>
    <Product id="3330" name="ZTM230 Wall Transmitter Module" type="544d"/>
  </Manufacturer>
  <Manufacturer id="0297" name="AdMobilize, LLC"></Manufacturer>
  <Manufacturer id="0101" name="ADOX, Inc."></Manufacturer>
  <Manufacturer id="025B" name="AdTrustMedia LLC"></Manufacturer>
  <Manufacturer id="016C" name="Advanced Optronic Devices"></Manufacturer>
  <Manufacturer id="009E" name="Adventure Interactive"></Manufacturer>
  <Manufacturer id="035B" name="Aeinnovation"></Manufacturer>
  <Manufacturer id="0405" name="AEM Acotel Engineering and Manufacturing Spa"></Manufacturer>
  <Manufacturer id="0350" name="AENSys Informatics Ltd"></Manufacturer>
  <Manufacturer id="0086" name="AEON Labs">
    <Product id="0000" name="Z-Wave Extender" type="0000"/>
    <Product id="0001" name="Z-Stick" type="0001"/>
    <Product id="0002" name="DSA02203 Z-Stick S2" type="0001"/>
    <Product config="aeotec/dsb28-zweu.xml" id="0001" name="DSA02203 Z-Stick S2" type="0002"/>
    <Product id="0007" name="DSA07203 Z-Stick Lite" type="0001"/>
    <Product config="aeotec/dsa03202.xml" id="0003" name="DSA03202 Minimote" type="0001"/>
    <Product config="aeotec/dsa22.xml" id="0016" name="DSA22 Key Fob" type="0001"/>
    <Product config="aeotec/dsa38.xml" id="0026" name="DSA38 Panic Button" type="0001"/>
    <Product config="aeotec/dsb05.xml" id="0005" name="DSB05 Multisensor" type="0002"/>
    <Product config="aeotec/dsb28.xml" id="001c" name="DSB28 Home Energy Meter (2nd Edition)" type="0002"/>
    <Product config="aeotec/dsb29.xml" id="001d" name="DSB29 Door/Window Sensor (2nd Edition)" type="0002"/>
    <Product config="aeotec/dsb45.xml" id="002d" name="DSB45 Water Sensor" type="0002"/>
    <Product config="aeotec/dsb54.xml" id="0036" name="DSB54 Recessed Door Sensor" type="0002"/>
    <Product config="aeotec/dsb04100.xml" id="0004" name="DSB04100 Door/Window Sensor" type="0002"/>
    <Product config="aeotec/dsb09104.xml" id="0009" name="DSB09104 Home Energy Meter" type="0002"/>
    <Product config="aeotec/dsc10.xml" id="000a" name="DSC10 Heavy-Duty Smart Switch" type="0003"/>
    <Product config="aeotec/dsc11.xml" id="000b" name="DSC11 Smart Strip" type="0003"/>
    <Product config="aeotec/dsc24.xml" id="0018" name="DSC24 Smart Switch (2nd Edition)" type="0003"/>
    <Product config="aeotec/dsc06106.xml" id="0006" name="DSC06106 Smart Energy Switch" type="0003"/>
    <Product config="aeotec/dsc08101.xml" id="0008" name="DSC08101 Smart Energy Illuminator" type="0003"/>
    <Product config="aeotec/dsc12104.xml" id="000c" name="DSC12104 Micro Smart Energy Switch" type="0003"/>
    <Product config="aeotec/dsc13104.xml" id="000d" name="DSC13104 Micro Smart Energy Illuminator" type="0003"/>
    <Product config="aeotec/dsc14104.xml" id="000e" name="DSC14104 Micro Motor Controller" type="0003"/>
    <Product config="aeotec/dsc18103.xml" id="0012" name="DSC18103 Micro Smart Switch (2nd Edition)" type="0003"/>
    <Product config="aeotec/dsc19103.xml" id="0013" name="DSC19103 Micro Smart Dimmer (2nd Edition)" type="0003"/>
    <Product config="aeotec/dsc26103.xml" id="001a" name="DSC26103 Micro Switch (2nd Edition)" type="0003"/>
    <Product config="aeotec/dsc27103.xml" id="001b" name="DSC27103 Micro Dimmer (2nd Edition)" type="0003"/>
    <Product config="aeotec/dsc35103.xml" id="0011" name="DSC35103 Micro Double Switch" type="0003"/>
    <Product config="aeotec/dsd37.xml" id="0025" name="DSD37 Range Extender" type="0004"/>
    <!-- EU-market products start with type prefix "00" -->
    <!-- US-market products start with type prefix "01" -->
    <!-- AU-market products start with type prefix "02" -->
    <!-- JP-market products start with type prefix "0A" -->
    <!-- CN-market products start with type prefix "1D" -->
    <!-- RU-market products start with type prefix "1A" -->
    <Product config="aeotec/zw056.xml" id="0038" name="ZW056 Doorbell Gen5" type="0004"/>
    <Product config="aeotec/zw056.xml" id="0038" name="ZW056 Doorbell Gen5" type="0104"/>
    <Product config="aeotec/zw056.xml" id="0038" name="ZW056 Doorbell Gen5" type="0204"/>
    <Product config="aeotec/zw056.xml" id="0038" name="ZW056 Doorbell Gen5" type="0304"/>
    <Product config="aeotec/zw056.xml" id="0038" name="ZW056 Doorbell Gen5" type="0904"/>
    <Product config="aeotec/zw056.xml" id="0038" name="ZW056 Doorbell Gen5" type="1D04"/>
    <Product config="aeotec/zw056.xml" id="0038" name="ZW056 Doorbell Gen5" type="1A04"/>
    <Product config="aeotec/zw056.xml" id="0038" name="ZW056 Doorbell Gen5" type="0A04"/>
    <Product config="aeotec/zw062.xml" id="003e" name="ZW062 Garage Door Controller" type="0003"/>
    <Product config="aeotec/zw062.xml" id="003e" name="ZW062 Garage Door Controller" type="0103"/>
    <Product config="aeotec/zw062.xml" id="003e" name="ZW062 Garage Door Controller" type="0203"/>
    <Product config="aeotec/zw074.xml" id="004a" name="ZW074 MultiSensor Gen5" type="0002"/>
    <Product config="aeotec/zw074.xml" id="004a" name="ZW074 MultiSensor Gen5" type="0102"/>
    <Product config="aeotec/zw074.xml" id="004a" name="ZW074 MultiSensor Gen5" type="0202"/>
    <Product config="aeotec/zw075.xml" id="004b" name="ZW075 Smart Switch Gen5" type="0003"/>
    <Product config="aeotec/zw075.xml" id="004b" name="ZW075 Smart Switch Gen5" type="0103"/>
    <Product config="aeotec/zw075.xml" id="004b" name="ZW075 Smart Switch Gen5" type="0203"/>
    <Product config="aeotec/zw078.xml" id="004e" name="ZW078 Heavy Duty Smart Switch Gen5" type="0003"/>
    <Product config="aeotec/zw078.xml" id="004e" name="ZW078 Heavy Duty Smart Switch Gen5" type="0103"/>
    <Product config="aeotec/zw078.xml" id="004e" name="ZW078 Heavy Duty Smart Switch Gen5" type="0203"/>
    <Product config="aeotec/zw080.xml" id="0050" name="ZW080 Siren Gen5" type="0004"/>
    <Product config="aeotec/zw080.xml" id="0050" name="ZW080 Siren Gen5" type="0104"/>
    <Product config="aeotec/zw080.xml" id="0050" name="ZW080 Siren Gen5" type="0204"/>
    <Product config="aeotec/zw088.xml" id="0058" name="ZW088 Key Fob Gen5" type="0001"/>
    <Product config="aeotec/zw088.xml" id="0058" name="ZW088 Key Fob Gen5" type="0101"/>
    <Product config="aeotec/zw088.xml" id="0058" name="ZW088 Key Fob Gen5" type="0201"/>
    <Product config="aeotec/zw089.xml" id="0059" name="ZW089 Recessed Door Sensor Gen5" type="0002"/>
    <Product config="aeotec/zw089.xml" id="0059" name="ZW089 Recessed Door Sensor Gen5" type="0102"/>
    <Product config="aeotec/zw089.xml" id="0059" name="ZW089 Recessed Door Sensor Gen5" type="0202"/>
    <Product config="aeotec/zw090.xml" id="005a" name="ZW090 Z-Stick Gen5 EU" type="0001"/>
    <Product config="aeotec/zw090.xml" id="005a" name="ZW090 Z-Stick Gen5 US" type="0101"/>
    <Product config="aeotec/zw090.xml" id="005a" name="ZW090 Z-Stick Gen5 AU" type="0201"/>
    <Product id="005c" name="ZW092 Z-Stick Lite Gen5 EU" type="0001"/>
    <Product id="005c" name="ZW092 Z-Stick Lite Gen5 US" type="0101"/>
    <Product id="005c" name="ZW092 Z-Stick Lite Gen5 AU" type="0201"/>
    <Product config="aeotec/zw095.xml" id="005f" name="ZW095 Home Energy Meter Gen5" type="0002"/>
    <Product config="aeotec/zw095.xml" id="005f" name="ZW095 Home Energy Meter Gen5" type="0102"/>
    <Product config="aeotec/zw095.xml" id="005f" name="ZW095 Home Energy Meter Gen5" type="0202"/>
    <Product config="aeotec/zw096.xml" id="0060" name="ZW096 Smart Switch 6" type="0003"/>
    <Product config="aeotec/zw096.xml" id="0060" name="ZW096 Smart Switch 6" type="0103"/>
    <Product config="aeotec/zw096.xml" id="0060" name="ZW096 Smart Switch 6" type="0203"/>
    <Product config="aeotec/zw097.xml" id="0061" name="ZW097 Dry Contact Sensor Gen5" type="0002"/>
    <Product config="aeotec/zw097.xml" id="0061" name="ZW097 Dry Contact Sensor Gen5" type="0102"/>
    <Product config="aeotec/zw097.xml" id="0061" name="ZW097 Dry Contact Sensor Gen5" type="0202"/>
    <Product config="aeotec/zw098.xml" id="0062" name="ZW098 LED Bulb" type="0003"/>
    <Product config="aeotec/zw098.xml" id="0062" name="ZW098 LED Bulb" type="0103"/>
    <Product config="aeotec/zw098.xml" id="0062" name="ZW098 LED Bulb" type="0203"/>
    <Product config="aeotec/zw099.xml" id="0063" name="ZW099 Smart Dimmer 6" type="0003"/>
    <Product config="aeotec/zw099.xml" id="0063" name="ZW099 Smart Dimmer 6" type="0103"/>
    <Product config="aeotec/zw099.xml" id="0063" name="ZW099 Smart Dimmer 6" type="0203"/>
    <Product config="aeotec/zw099.xml" id="0063" name="ZW099 Smart Dimmer 6" type="1D03"/>
    <Product config="aeotec/zw100.xml" id="0064" name="ZW100 MultiSensor 6" type="0002"/>
    <Product config="aeotec/zw100.xml" id="0064" name="ZW100 MultiSensor 6" type="0102"/>
    <Product config="aeotec/zw100.xml" id="0064" name="ZW100 MultiSensor 6" type="0202"/>
    <Product config="aeotec/zw100.xml" id="0064" name="ZW100 MultiSensor 6" type="1A02"/>
    <Product config="aeotec/zw111.xml" id="006f" name="ZW111 Nano Dimmer" type="0003"/>
    <Product config="aeotec/zw111.xml" id="006f" name="ZW111 Nano Dimmer" type="0103"/>
    <Product config="aeotec/zw111.xml" id="006f" name="ZW111 Nano Dimmer" type="0203"/>
    <Product config="aeotec/zw111.xml" id="006f" name="ZW111 Nano Dimmer" type="1d03"/>
    <Product config="aeotec/zw112.xml" id="0070" name="ZW112 Door Window Sensor 6" type="0002"/>
    <Product config="aeotec/zw112.xml" id="0070" name="ZW112 Door Window Sensor 6" type="0102"/>
    <Product config="aeotec/zw112.xml" id="0070" name="ZW112 Door Window Sensor 6" type="0202"/>
    <Product config="aeotec/zw116.xml" id="0074" name="ZW116 Nano Switch" type="0003"/>
    <Product config="aeotec/zw116.xml" id="0074" name="ZW116 Nano Switch" type="0103"/>
    <Product config="aeotec/zw116.xml" id="0074" name="ZW116 Nano Switch" type="0203"/>
    <Product config="aeotec/zw116.xml" id="0074" name="ZW116 Nano Switch" type="1d03"/>
    <Product config="aeotec/zw117.xml" id="0075" name="ZW117 Range Extender 6" type="0004"/>
    <Product config="aeotec/zw117.xml" id="0075" name="ZW117 Range Extender 6" type="0104"/>
    <Product config="aeotec/zw117.xml" id="0075" name="ZW117 Range Extender 6" type="0204"/>
    <Product config="aeotec/zw117.xml" id="0075" name="ZW117 Range Extender 6" type="1D04"/>
    <Product config="aeotec/zw120.xml" id="0078" name="ZW120 Door Window Sensor Gen5" type="0002"/>
    <Product config="aeotec/zw120.xml" id="0078" name="ZW120 Door Window Sensor Gen5" type="0102"/>
    <Product config="aeotec/zw120.xml" id="0078" name="ZW120 Door Window Sensor Gen5" type="0202"/>
    <Product config="aeotec/zw121.xml" id="0079" name="ZW121 LED Strip" type="0003"/>
    <Product config="aeotec/zw121.xml" id="0079" name="ZW121 LED Strip" type="0103"/>
    <Product config="aeotec/zw121.xml" id="0079" name="ZW121 LED Strip" type="0203"/>
    <Product config="aeotec/zw121.xml" id="0079" name="ZW121 LED Strip" type="0A03"/>
    <Product config="aeotec/zw122.xml" id="007a" name="ZW122 Water Sensor 6" type="0002"/>
    <Product config="aeotec/zw122.xml" id="007a" name="ZW122 Water Sensor 6" type="0102"/>
    <Product config="aeotec/zw122.xml" id="007a" name="ZW122 Water Sensor 6" type="0202"/>
    <Product config="aeotec/zw122.xml" id="007a" name="ZW122 Water Sensor 6" type="0A02"/>
    <Product config="aeotec/zw129.xml" id="0081" name="ZW129 WallMote Duo" type="0002"/>
    <Product config="aeotec/zw129.xml" id="0081" name="ZW129 WallMote Duo" type="0102"/>
    <Product config="aeotec/zw129.xml" id="0081" name="ZW129 WallMote Duo" type="0202"/>
    <Product config="aeotec/zw129.xml" id="0081" name="ZW129 WallMote Duo" type="1D02"/>
    <Product config="aeotec/zw130.xml" id="0082" name="ZW130 WallMote Quad" type="0002"/>
    <Product config="aeotec/zw130.xml" id="0082" name="ZW130 WallMote Quad" type="0102"/>
    <Product config="aeotec/zw130.xml" id="0082" name="ZW130 WallMote Quad" type="0202"/>
    <Product config="aeotec/zw130.xml" id="0082" name="ZW130 WallMote Quad" type="1D02"/>
    <Product config="aeotec/zw132.xml" id="0084" name="ZW132 Dual Nano Switch" type="0003"/>
    <Product config="aeotec/zw132.xml" id="0084" name="ZW132 Dual Nano Switch" type="0103"/>
    <Product config="aeotec/zw132.xml" id="0084" name="ZW132 Dual Nano Switch" type="0203"/>
    <Product config="aeotec/zw132.xml" id="0084" name="ZW132 Dual Nano Switch" type="1d03"/>
    <Product config="aeotec/zw139.xml" id="008b" name="ZW139 Nano Switch" type="0003"/>
    <Product config="aeotec/zw139.xml" id="008b" name="ZW139 Nano Switch" type="0103"/>
    <Product config="aeotec/zw139.xml" id="008b" name="ZW139 Nano Switch" type="0203"/>
    <Product config="aeotec/zw139.xml" id="008b" name="ZW139 Nano Switch" type="1d03"/>
    <Product config="aeotec/zw140.xml" id="008c" name="ZW140 Dual Nano Switch" type="0003"/>
    <Product config="aeotec/zw140.xml" id="008c" name="ZW140 Dual Nano Switch" type="0103"/>
    <Product config="aeotec/zw140.xml" id="008c" name="ZW140 Dual Nano Switch" type="0203"/>
    <Product config="aeotec/zw140.xml" id="008c" name="ZW140 Dual Nano Switch" type="1d03"/>
    <Product config="aeotec/zw141.xml" id="008d" name="ZW141 Nano Shutter" type="0003"/>
    <Product config="aeotec/zw141.xml" id="008d" name="ZW141 Nano Shutter" type="0103"/>
    <Product config="aeotec/zw141.xml" id="008d" name="ZW141 Nano Shutter" type="0203"/>
  </Manufacturer>
  <Manufacturer id="0371" name="Aeotec Limited">
    <Product config="aeotec/zwa001.xml" id="0001" name="ZWA001 LED Bulb 6 Multi-White" type="0003"/>
    <Product config="aeotec/zwa001.xml" id="0001" name="ZWA001 LED Bulb 6 Multi-White" type="0103"/>
    <Product config="aeotec/zwa002.xml" id="0002" name="ZWA002 LED Bulb 6 Multi-Color" type="0003"/>
    <Product config="aeotec/zwa002.xml" id="0002" name="ZWA002 LED Bulb 6 Multi-Color" type="0103"/>
    <Product config="aeotec/zwa003.xml" id="0003" name="ZWA003 NanoMote Quad" type="0002"/>
    <Product config="aeotec/zwa003.xml" id="0003" name="ZWA003 NanoMote Quad" type="0102"/>
    <Product config="aeotec/zwa004.xml" id="0004" name="ZWA004 NanoMote One" type="0002"/>
    <Product config="aeotec/zwa004.xml" id="0004" name="ZWA004 NanoMote One" type="0102"/>
    <Product config="aeotec/zwa005.xml" id="0005" name="ZWA005 TriSensor" type="0002"/>
    <Product config="aeotec/zwa005.xml" id="0005" name="ZWA005 TriSensor" type="0102"/>
    <Product config="aeotec/zwa005.xml" id="0005" name="ZWA005 TriSensor" type="0202"/>
    <Product config="aeotec/zwa021.xml" id="0015" name="ZWA021 Thermostatic Valve" type="0002"/>
    <Product config="aeotec/zw162.xml" id="00a2" name="ZW162 Doorbell 6" type="0003"/>
    <Product config="aeotec/zw162.xml" id="00a2" name="ZW162 Doorbell 6" type="0103"/>
    <Product config="aeotec/zw162.xml" id="00a2" name="ZW162 Doorbell 6" type="0203"/>
    <Product config="aeotec/zw162.xml" id="00a2" name="ZW162 Doorbell 6" type="1d03"/>
    <Product config="aeotec/zwa006.xml" id="00b4" name="ZWA006 Smart Boost Timer Switch" type="0003"/>
    <Product config="aeotec/zwa006.xml" id="00b4" name="ZWA006 Smart Boost Timer Switch" type="0103"/>
    <Product config="aeotec/zwa008.xml" id="0007" name="ZWA008 Door Window Sensor 7" type="0002"/>
    <Product config="aeotec/zwa008.xml" id="0007" name="ZWA008 Door Window Sensor 7" type="0102"/>
    <Product config="aeotec/zwa008.xml" id="0007" name="ZWA008 Door Window Sensor 7" type="0202"/>
    <Product config="aeotec/zwa009.xml" id="0009" name="ZWA009 AërQ Temperature &amp; Humidity Sensor" type="0002"/>
    <Product config="aeotec/zwa009.xml" id="0009" name="ZWA009 AërQ Temperature &amp; Humidity Sensor" type="0102"/>
    <Product config="aeotec/zwa009.xml" id="0009" name="ZWA009 AërQ Temperature &amp; Humidity Sensor" type="0202"/>
    <Product config="aeotec/zwa012.xml" id="000C" name="ZWA012 Door Window Sensor 7 Pro" type="0002"/>
    <Product config="aeotec/zwa012.xml" id="000C" name="ZWA012 Door Window Sensor 7 Pro" type="0102"/>
    <Product config="aeotec/zwa012.xml" id="000C" name="ZWA012 Door Window Sensor 7 Pro" type="0202"/>
    <Product config="aeotec/zwa019.xml" id="0013" name="ZWA019 Water Sensor 7 Pro" type="0002"/>
    <Product config="aeotec/zwa019.xml" id="0013" name="ZWA019 Water Sensor 7 Pro" type="0102"/>
    <Product config="aeotec/zwa019.xml" id="0013" name="ZWA019 Water Sensor 7 Pro" type="0202"/>
    <Product config="aeotec/zw141.xml" id="008d" name="ZW141 Nano Shutter" type="0003"/>
    <Product config="aeotec/zw141.xml" id="008d" name="ZW141 Nano Shutter" type="0103"/>
    <Product config="aeotec/zw141.xml" id="008d" name="ZW141 Nano Shutter" type="0203"/>
    <Product config="aeotec/zw164.xml" id="00a4" name="ZW164 Indoor Siren 6" type="0003"/>
    <Product config="aeotec/zw164.xml" id="00a4" name="ZW164 Indoor Siren 6" type="0103"/>
    <Product config="aeotec/zw175.xml" id="00af" name="ZW175 Smart Switch 7" type="0003"/>
    <Product config="aeotec/zw187.xml" id="00bb" name="ZW187 Recessed Door Sensor 7" type="0002"/>
    <Product config="aeotec/zw187.xml" id="00bb" name="ZW187 Recessed Door Sensor 7" type="0102"/>
    <Product config="aeotec/zw187.xml" id="00bb" name="ZW187 Recessed Door Sensor 7" type="0202"/>
    <Product config="aeotec/zw189.xml" id="00bd" name="ZW189 Range Extender 7" type="0004"/>
    <Product config="aeotec/zw189.xml" id="00bd" name="ZW189 Range Extender 7" type="0104"/>
    <Product config="aeotec/zw189.xml" id="00bd" name="ZW189 Range Extender 7" type="0204"/>
    <Product config="aeotec/zw189.xml" id="00bd" name="ZW189 Range Extender 7" type="0404"/>
  </Manufacturer>
  <Manufacturer id="0088" name="Airvent SAM S.p.A."></Manufacturer>
  <Manufacturer id="0094" name="Alarm.com"></Manufacturer>
  <Manufacturer id="0126" name="Alertme (Iris)">
    <Product config="iris/rangeextender.xml" id="0001" name="Range Extender" type="0002"/>
  </Manufacturer>
  <Manufacturer id="0372" name="ALLEATO"></Manufacturer>
  <Manufacturer id="028E" name="Alphanetworks"></Manufacturer>
  <Manufacturer id="0230" name="Alphonsus Tech">
    <Product config="idlock/idlock101.xml" id="0001" name="ID Lock 101" type="0003"/>
  </Manufacturer>
  <Manufacturer id="029F" name="AMADAS Co. LTD "></Manufacturer>
  <Manufacturer id="019C" name="Amdocs"></Manufacturer>
  <Manufacturer id="005A" name="American Grid Inc."></Manufacturer>
  <Manufacturer id="0384" name="Ameta International Co. Ltd."></Manufacturer>
  <Manufacturer id="032B" name="Anchor Tech"></Manufacturer>
  <Manufacturer id="0392" name="Animus Home AB"></Manufacturer>
  <Manufacturer id="026D" name="Antik Technology Ltd."></Manufacturer>
  <Manufacturer id="0078" name="anyCOMM Corporation"></Manufacturer>
  <Manufacturer id="0144" name="Applied Micro Electronics AME BV"></Manufacturer>
  <Manufacturer id="0291" name="Arkea"></Manufacturer>
  <Manufacturer id="0029" name="Asia Heading"></Manufacturer>
  <Manufacturer id="0231" name="ASITEQ"></Manufacturer>
  <Manufacturer id="028A" name="Askey Computer Corp."></Manufacturer>
  <Manufacturer id="0129" name="Assa Abloy">
    <Product config="assa_abloy/TouchLever.xml" id="0000" name="Yale Touchscreen Lever (YRL220)" type="0001"/>
    <Product config="assa_abloy/TouchDeadbolt.xml" id="0000" name="Yale Touchscreen Deadbolt (YRD220)" type="0002"/>
    <Product config="assa_abloy/TouchDeadbolt.xml" id="aa00" name="Yale Touchscreen Deadbolt (YRD220)" type="0002"/>
    <Product config="assa_abloy/TouchDeadbolt.xml" id="0209" name="Yale Key Free Touchscreen Deadbolt (YRD240)" type="0002"/>
    <Product config="assa_abloy/TouchDeadbolt.xml" id="0600" name="Yale Key Free Touchscreen Deadbolt (YRD446)" type="8002"/>
    <Product config="assa_abloy/TouchDeadbolt.xml" id="1000" name="Yale Key Free Touchscreen Deadbolt (YRD446)" type="8002"/>
    <Product config="assa_abloy/PushButtonLever.xml" id="0409" name="Yale Push Button Lever Lock (YRL210)" type="0003"/>
    <Product config="assa_abloy/PushButtonLever.xml" id="0800" name="Yale Push Button Lever Lock (YRL210)" type="0003"/>
    <Product config="assa_abloy/PushButtonLever.xml" id="0f00" name="Yale Push Button Lever Lock (YRL226)" type="800c"/>
    <Product config="assa_abloy/PushButtonDeadbolt.xml" id="0000" name="Yale Push Button Deadbolt (YRD210)" type="0004"/>
    <Product config="assa_abloy/PushButtonDeadbolt.xml" id="0209" name="Yale Push Button Deadbolt (YRD210)" type="0004"/>
    <Product config="assa_abloy/PushButtonDeadbolt.xml" id="aa00" name="Yale Push Button Deadbolt (YRD210)" type="0004"/>
    <Product config="assa_abloy/PushButtonDeadbolt.xml" id="0600" name="Yale Push Button Deadbolt (YRD216)" type="8004"/>
    <Product config="assa_abloy/ProSLKey-FreeDeadbolt.xml" id="0508" name="Yale ProSL Push Button Deadbolt (YRD136)" type="803b"/>
    <Product config="assa_abloy/TouchDeadbolt.xml" id="0000" name="Yale Key Free Touchscreen Deadbolt (YRD240)" type="0006"/>
    <Product config="assa_abloy/KeyfreeConnected.xml" id="0000" name="Yale Keyless Connected Smart Lock (YSL)" type="0007"/>
    <Product config="assa_abloy/KeyfreeConnected.xml" id="9230" name="Yale Keyless Connected Smart Lock (YSL)" type="1bef"/>
    <Product config="assa_abloy/ConexisL1.xml" id="0002" name="Yale Conexis L1 (SD-L1000-CH)" type="6600"/>
    <Product config="assa_abloy/KeyfreeConnected-plus.xml" id="0001" name="Keyless Connected (YD-01-CON)" type="0007"/>
    <Product config="assa_abloy/KeyfreeConnected-plus.xml" id="0001" name="Yale Keyfree Connected Smart Lock (YKFCON)" type="0006"/>
    <Product config="assa_abloy/KeyfreeConnected-plus.xml" id="0000" name="Yale Keyfree Connected Smart Lock (YKFCON)" type="0600"/>
    <Product config="assa_abloy/nexTouch.xml" id="0b00" name="Yale nexTouch Wireless Push Button (NTB610)" type="8001"/>
    <Product config="assa_abloy/nexTouch.xml" id="0b00" name="Yale nexTouch Wireless Push Button (NTB620)" type="8003"/>
    <Product config="assa_abloy/yrd1x0.xml" id="0800" name="YRD110 Push Button Deadbolt" type="0004"/>
    <Product config="assa_abloy/yrd1x0.xml" id="0800" name="YRD120 Touchscreen Deadbolt" type="0002"/>
    <Product config="assa_abloy/yrm276.xml" id="1604" name="Yale Assure Lock for Andersen Patio Doors (YRM276)" type="8014"/>
  </Manufacturer>
  <Manufacturer id="013B" name="AstraLink"></Manufacturer>
  <Manufacturer id="0134" name="AT&amp;T"></Manufacturer>
  <Manufacturer id="002b" name="Atech"></Manufacturer>
  <Manufacturer id="0244" name="Athom BV"></Manufacturer>
  <Manufacturer id="032A" name="AUCEAN TECHNOLOGY. INC"></Manufacturer>
  <Manufacturer id="033f" name="August">
    <Product config="august/asl-03.xml" id="0001" name="ASL-03 Smart Lock" type="0001"/>
  </Manufacturer>
  <Manufacturer id="025D" name="Avadesign Technology Co."></Manufacturer>
  <Manufacturer id="0155" name="Avadesign Technology Co. Ltd"></Manufacturer>
  <Manufacturer id="0146" name="Axesstel Inc"></Manufacturer>
  <Manufacturer id="0018" name="Balboa Inst."></Manufacturer>
  <Manufacturer id="0236" name="Bandi Comm Tech Inc."></Manufacturer>
  <Manufacturer id="0204" name="Beijing Sino-American Boyi Software Development Co. Ltd"></Manufacturer>
  <Manufacturer id="0251" name="Beijing Universal Energy Huaxia Technology Co.Ltd"></Manufacturer>
  <Manufacturer id="0196" name="Bellatrix Systems Inc."></Manufacturer>
  <Manufacturer id="032D" name="Benetek"></Manufacturer>
  <Manufacturer id="008a" name="BeNext">
    <Product config="BeNext/mygate.xml" id="0100" name="myGate" type="0001"/>
    <Product config="BeNext/mydisplay.xml" id="0100" name="myDisplay" type="0002"/>
    <Product config="BeNext/Molite.xml" id="0100" name="MoLiTe Sensor" type="0003"/>
    <Product config="BeNext/Molite.xml" id="0101" name="DHS-ZW-SNMT-01 Multi Sensor" type="0003"/>
    <Product config="BeNext/DoorSensor.xml" id="0100" name="Door Sensor" type="0004"/>
    <Product config="BeNext/DoorSensor.xml" id="0101" name="Door Sensor" type="0004"/>
    <Product config="BeNext/AlarmSound.xml" id="0101" name="Alarm Sound" type="0005"/>
    <Product config="BeNext/EnergySwitch.xml" id="0101" name="Energy Switch" type="0006"/>
    <Product config="BeNext/EnergySwitch.xml" id="0200" name="Energy Switch" type="0006"/>
    <Product config="BeNext/TagReader.xml" id="0100" name="Tag Reader" type="0007"/>
    <Product config="BeNext/TagReader.xml" id="0101" name="Tag Reader" type="0007"/>
    <Product config="BeNext/TagReader500.xml" id="0200" name="Tag Reader 500" type="0007"/>
    <Product id="0101" name="Power Switch" type="0008"/>
    <Product config="BeNext/BuiltinDimmer.xml" id="0100" name="Built-in Dimmer" type="000d"/>
    <Product config="BeNext/PanicButton.xml" id="0100" name="Panic Button" type="0014"/>
    <Product config="BeNext/PanicButton.xml" id="0101" name="Panic Button" type="0014"/>
    <Product config="BeNext/PanicWatch.xml" id="0101" name="Panic Watch" type="0015"/>
    <Product config="BeNext/SceneController.xml" id="0100" name="Scene Controller" type="0017"/>
    <Product config="BeNext/PluginDimmer.xml" id="0100" name="Plug-in Dimmer" type="0018"/>
    <Product config="BeNext/1poleswitch.xml" id="0001" name="1Pole Switch" type="001e"/>
    <Product config="BeNext/2poleswitch.xml" id="0001" name="2Pole Switch" type="001f"/>
    <Product config="BeNext/EnergySwitch.xml" id="0001" name="Energy Switch plus" type="0020"/>
    <Product config="BeNext/HeatingControl.xml" id="0001" name="Heating Control" type="0021"/>
    <Product config="BeNext/HeatingControl.xml" id="0100" name="Heating Control" type="0021"/>
    <Product config="BeNext/HeatingControl.xml" id="0102" name="Heating Control" type="0021"/>
    <Product config="BeNext/P1dongle.xml" id="0100" name="P1 Dongle" type="002f"/>
  </Manufacturer>
  <Manufacturer id="014B" name="BFT S.p.A."></Manufacturer>
  <Manufacturer id="0052" name="Bit7 Inc."></Manufacturer>
  <Manufacturer id="0311" name="Blaze Automation"></Manufacturer>
  <Manufacturer id="0213" name="BMS Evler LTD"></Manufacturer>
  <Manufacturer id="0023" name="Boca Devices"></Manufacturer>
  <Manufacturer id="0169" name="Bonig und Kallenbach oHG (Popp)">
    <Product config="popp/zweather.xml" id="0001" name="ZWeather" type="0001"/>
  </Manufacturer>
  <Manufacturer id="015C" name="Bosch Security Systems Inc"></Manufacturer>
  <Manufacturer id="002d" name="Broadband Energy Networks Inc."></Manufacturer>
  <Manufacturer id="024A" name="BTSTAR(HK) TECHNOLOGY COMPANY LIMITED"></Manufacturer>
  <Manufacturer id="0145" name="Buffalo">
    <Product config="buffalo/hw-100v15a-zw.xml" id="0004" name="HW-100V15A-ZW Measure Power Monitor" type="0001"/>
  </Manufacturer>
  <Manufacturer id="0190" name="Building 36 Technologies">
    <Product config="building36/b36-t10.xml" id="0001" name="B36-T10" type="0001"/>
  </Manufacturer>
  <Manufacturer id="0396" name="Bulcraft Control"></Manufacturer>
  <Manufacturer id="0026" name="BuLogics"></Manufacturer>
  <Manufacturer id="0398" name="Calix"></Manufacturer>
  <Manufacturer id="009C" name="Cameo Communications Inc."></Manufacturer>
  <Manufacturer id="002e" name="Carrier"></Manufacturer>
  <Manufacturer id="000B" name="CasaWorks"></Manufacturer>
  <Manufacturer id="0243" name="casenio AG"></Manufacturer>
  <Manufacturer id="0404" name="CCC Air Inc."></Manufacturer>
  <Manufacturer id="0246" name="CentraLite Systems Inc"></Manufacturer>
  <Manufacturer id="033C" name="Centurylink"></Manufacturer>
  <Manufacturer id="0359" name="Chamberlain Group"></Manufacturer>
  <Manufacturer id="014E" name="Check-It Solutions Inc."></Manufacturer>
  <Manufacturer id="038F" name="CHENGPUTECH "></Manufacturer>
  <Manufacturer id="0320" name="China Security and Fire IOT Sensing CO. LTD"></Manufacturer>
  <Manufacturer id="0116" name="Chromagic Technologies Corporation">
    <Product config="everspring/hsp02.xml" id="0001" name="HSCP02 Motion Detector" type="0001"/>
    <Product config="everspringct/hsm02.xml" id="0001" name="HSM02 Mini Door/Window Detector" type="0002"/>
    <Product config="everspring/hac01.xml" id="0001" name="HAC01 Remote Button" type="0010"/>
  </Manufacturer>
  <Manufacturer id="0280" name="Chuango Security Technology Corporation"></Manufacturer>
  <Manufacturer id="0082" name="Cisco Consumer Business Group"></Manufacturer>
  <Manufacturer id="0194" name="Clare Controls"></Manufacturer>
  <Manufacturer id="018E" name="Climax Technology, Ltd."></Manufacturer>
  <Manufacturer id="0200" name="Cloud Media "></Manufacturer>
  <Manufacturer id="002f" name="Color Kinetics"></Manufacturer>
  <Manufacturer id="0329" name="COMAP"></Manufacturer>
  <Manufacturer id="0309" name="Comfortability"></Manufacturer>
  <Manufacturer id="0140" name="Computime"></Manufacturer>
  <Manufacturer id="011B" name="Connected Object"></Manufacturer>
  <Manufacturer id="0179" name="ConnectHome">
    <Product config="connecthome/ch-201.xml" id="0021" name="CH-201 Thermostat" type="0013"/>
  </Manufacturer>
  <Manufacturer id="0285" name="CONNECTION TECHNOLOGY SYSTEMS"></Manufacturer>
  <Manufacturer id="025D" name="Contec intelligent housing"></Manufacturer>
  <Manufacturer id="023F" name="Control4 Corporation"></Manufacturer>
  <Manufacturer id="0019" name="ControlThink"></Manufacturer>
  <Manufacturer id="000F" name="ConvergeX"></Manufacturer>
  <Manufacturer id="007D" name="CoolGuard"></Manufacturer>
  <Manufacturer id="0079" name="Cooper Lighting"></Manufacturer>
  <Manufacturer id="001a" name="Cooper Wiring Devices">
    <Product config="cooper/RF9542-Z.xml" id="0000" name="RF9542-Z Accessory Dimmer" type="4441"/>
    <Product config="cooper/rf9534.xml" id="0002" name="RF9534DS Wall Dimmer Module" type="4449"/>
    <Product config="cooper/RF9540-N.xml" id="0101" name="RF9540-N All Load Dimmer Light Switch" type="4449"/>
    <Product config="cooper/RF9505-T.xml" id="0000" name="RF9505-T Split Control Duplex Receptacle" type="5244"/>
    <Product config="cooper/RF9501.xml" id="0000" name="RF9501 Light Switch" type="534c"/>
    <Product config="cooper/RF9517.xml" id="0000" name="RF9517 Accessory Light Switch" type="5352"/>
    <Product config="cooper/RFWC5.xml" id="0000" name="RFWC5/RFWDC Scene Controller" type="574d"/>
  </Manufacturer>
  <Manufacturer id="009d" name="Coventive Technologies Inc."></Manufacturer>
  <Manufacturer id="0379" name="CPRO"></Manufacturer>
  <Manufacturer id="0383" name="CribOS"></Manufacturer>
  <Manufacturer id="0328" name="Cvnet"></Manufacturer>
  <Manufacturer id="0014" name="Cyberhouse (GoControl)">
    <Product config="gocontrol/GC-TBZ48L.xml" id="5436" name="GC-TBZ48L Battery Powered Z-Wave Plus Thermostat" type="5442"/>
  </Manufacturer>
  <Manufacturer id="0067" name="CyberTAN Technology, Inc."></Manufacturer>
  <Manufacturer id="0030" name="Cytech Technology Pre Ltd.">
    <Product config="comfort/ucm.xml" id="0001" name="Comfort 9000 with UCM/Zwave" type="0001"/>
  </Manufacturer>
  <Manufacturer id="0294" name="D-3 Technology Co. Ltd"></Manufacturer>
  <Manufacturer id="0108" name="D-Link Corporation">
    <Product config="dlink/dch-z110.xml" id="000e" name="DCH-Z110 Door/Window 3 in 1 sensor" type="0002"/>
    <Product config="dlink/dch-z120.xml" id="000d" name="DCH-Z120 PIR/Motion 3 in 1 sensor" type="0002"/>
    <Product config="dlink/dch-z510.xml" id="000a" name="DCH-Z510 Siren" type="0004"/>
    <Product config="dlink/dch-z210.xml" id="0011" name="DCH-Z210 Gen5 Plug" type="0001"/>
  </Manufacturer>
  <Manufacturer id="0002" name="Danfoss">
    <Product config="danfoss/rsroom.xml" id="8010" name="RS Room Sensor" type="0003"/>
    <Product config="danfoss/rsroom.xml" id="8001" name="RS Room Sensor" type="8003"/>
    <Product config="danfoss/z.xml" id="0175" name="Devolo Home Control Radiator Thermostat" type="0005"/>
    <Product config="danfoss/z.xml" id="0003" name="Z Thermostat" type="0005"/>
    <Product config="danfoss/z.xml" id="0004" name="Z Thermostat 014G0013" type="0005"/>
    <Product id="0001" name="RA Plus-W Radiator Thermostat" type="0064"/>
    <Product config="danfoss/z.xml" id="a010" name="Popp Radiator Thermostat" type="0115"/>
    <Product id="2000" name="RXZ3 RF relay Switching Unit" type="8004"/>
    <Product config="danfoss/living.xml" id="0001" name="Living Connect Radiator Thermostat" type="8005"/>
  </Manufacturer>
  <Manufacturer id="018C" name="Dawon DNS"></Manufacturer>
  <Manufacturer id="020A" name="Decoris Intelligent System Limited"></Manufacturer>
  <Manufacturer id="013F" name="Defacontrols BV"></Manufacturer>
  <Manufacturer id="032E" name="DEFARO"></Manufacturer>
  <Manufacturer id="040D" name="Delaney Hardware"></Manufacturer>
  <Manufacturer id="0031" name="Destiny Networks"></Manufacturer>
  <Manufacturer id="0175" name="devolo Home Control">
    <Product config="devolo/mt2646.xml" id="0011" name="Metering Plug MT02646" type="0001"/>
    <Product config="devolo/mt02792.xml" id="0012" name="Smart Metering Plug MT02792" type="0001"/>
    <Product config="devolo/mt02648.xml" id="000e" name="Door/Window Contact MT02648" type="0002"/>
    <Product config="devolo/mt02755.xml" id="0020" name="Humidity Sensor MT02755" type="0002"/>
    <Product config="devolo/mt2756.xml" id="0021" name="Flood Sensor MT02756" type="0002"/>
    <Product config="devolo/mt2647.xml" id="000d" name="Motion Sensor MT02647" type="0002"/>
    <Product config="devolo/rs014G0159.xml" id="8010" name="Thermostats RS 014G0159" type="0003"/>
    <Product config="devolo/mt02758.xml" id="000a" name="Siren MT02758" type="0004"/>
    <Product config="devolo/connectz.xml" id="0175" name="Thermostats Danfoss Connect Z" type="0005"/>
    <Product config="devolo/mt2652.xml" id="0101" name="Scene Switch MT2652" type="0100"/>
    <Product config="devolo/mt2653.xml" id="0102" name="Key MT2653" type="0100"/>
    <Product config="devolo/mt2651.xml" id="04a4" name="Smoke Detector MT2651" type="2004"/>
    <Product config="devolo/mt2651.xml" id="2004" name="Smoke Detector MT2651" type="2004"/>
    <Product config="devolo/mt2761.xml" id="0052" name="Home Control Shutter FM MT2761" type="0003"/>
    <Product config="devolo/mt2759.xml" id="0052" name="Home Control Switch FM MT2759" type="0002"/>
    <Product config="devolo/mt2760.xml" id="0052" name="Home Control Dimmer FM MT2760" type="0001"/>
  </Manufacturer>
  <Manufacturer id="0103" name="Diehl AKO">
    <Product config="diehlcontrols/766366.xml" id="0002" name="Dimmer Actuator" type="0002"/>
  </Manufacturer>
  <Manufacturer id="0032" name="Digital 5 Inc."></Manufacturer>
  <Manufacturer id="035D" name="Digital Watchdog"></Manufacturer>
  <Manufacturer id="0228" name="DigitalZone"></Manufacturer>
  <Manufacturer id="0127" name="Digital Monitoring Products"></Manufacturer>
  <Manufacturer id="0177" name="Domino sistemi d.o.o."></Manufacturer>
  <Manufacturer id="020e" name="Domitech">
    <Product config="domitech/ze27eu.xml" id="3134" name="Smart LED Retrofit Kit ZE27EU" type="4c42"/>
    <Product config="domitech/zb22uk.xml" id="3135" name="Smart LED Light Bulb ZB22UK" type="4c42"/>
  </Manufacturer>
  <Manufacturer id="021c" name="Domux Shenzhen iSurpass Technology Co.">
    <Product config="domux/DX1DS-Z.xml" id="0168" name="Door Sensor DX1DS-Z" type="0168"/>
    <Product config="domux/DX1MS-Z.xml" id="1000" name="Motion Sensor DX1MS-Z" type="8001"/>
    <Product config="domux/DX1SA-Z.xml" id="1000" name="Smart Smoke Sensor DX1SA-Z" type="8002"/>
    <Product config="domux/DX1CG-Z.xml" id="1000" name="Combustible Gas Sensor DX1CG-Z" type="8003"/>
    <Product config="domux/DX1WL-Z.xml" id="1000" name="Water Leakage Sensor DX1WL-Z" type="8004"/>
    <Product config="domux/DX1CA-Z.xml" id="1000" name="CO Sensor DX1CA-Z" type="8005"/>
    <Product config="domux/DX2SK-Z.xml" id="1000" name="Smart Metering Plug DX2SK-Z" type="8006"/>
    <Product config="domux/DX1HT-Z.xml" id="1000" name="Temperature Humidity Sensor DX1HT-Z" type="8007"/>
    <Product config="domux/DX2SK-Z.xml" id="1000" name="Smart Plug DX2SK-Z" type="8008"/>
  </Manufacturer>
  <Manufacturer id="020C" name="Dongguan Zhou Da Electronics Co.,Ltd"></Manufacturer>
  <Manufacturer id="017D" name="DRACOR Inc."></Manufacturer>
  <Manufacturer id="0184" name="Dragon Tech">
    <Product config="dragontech/wd-100.xml" id="3034" name="In Wall Dimmer" type="4447"/>
  </Manufacturer>
  <Manufacturer id="0223" name="DTV Research Unipessoal, Lda"></Manufacturer>
  <Manufacturer id="0272" name="Dune-HD"></Manufacturer>
  <Manufacturer id="0334" name="Dusun Electron Ltd."></Manufacturer>
  <Manufacturer id="031B" name="DVACO GROUP"></Manufacturer>
  <Manufacturer id="0132" name="DynaQuip Controls"></Manufacturer>
  <Manufacturer id="010D" name="e-Home AUTOMATION"></Manufacturer>
  <Manufacturer id="0247" name="EASY SAVER Co. Inc"></Manufacturer>
  <Manufacturer id="001A" name="Eaton"></Manufacturer>
  <Manufacturer id="017C" name="EbV"></Manufacturer>
  <Manufacturer id="016B" name="Echostar"></Manufacturer>
  <Manufacturer id="028F" name="Eco Automation"></Manufacturer>
  <Manufacturer id="0431" name="EcoDim">
    <Product config="ecodim/0.7.xml" id="0002" name="ECO-DIM.07 Z-Wave LED dimmer" type="0202"/>
  </Manufacturer>
  <Manufacturer id="037C" name="Eco Life Engineering Co. Ltd."></Manufacturer>
  <Manufacturer id="014a" name="Ecolink">
    <Product config="ecolink/sensor.xml" id="0001" name="Motion Sensor" type="0001"/>
    <Product config="ecolink/doorwindow.xml" id="0002" name="Door/Window Sensor" type="0001"/>
    <Product config="ecolink/tiltsensor.xml" id="0003" name="Tilt Sensor" type="0001"/>
    <Product config="ecolink/motion.xml" id="0001" name="Motion Detector" type="0004"/>
    <Product config="ecolink/doorwindow.xml" id="0002" name="Door/Window Sensor" type="0004"/>
    <Product config="ecolink/tiltsensor.xml" id="0003" name="Tilt Sensor" type="0004"/>
    <Product config="ecolink/floodfreeze.xml" id="0010" name="Flood/Freeze Sensor" type="0005"/>
    <Product config="ecolink/firefighter.xml" id="000f" name="FireFighter" type="0005"/>
  </Manufacturer>
  <Manufacturer id="015d" name="EcoNet Controls">
    <Product config="econet/ezw1204.xml" id="c41c" name="EZW1204 Water Leak Sensor" type="2003"/>
  </Manufacturer>
  <Manufacturer id="039D" name="ECS"></Manufacturer>
  <Manufacturer id="031F" name="Eelectron SpA"></Manufacturer>
  <Manufacturer id="026B" name="Ei Electronics"></Manufacturer>
  <Manufacturer id="0087" name="Eka Systems"></Manufacturer>
  <Manufacturer id="0034" name="El-Gev Electronics LTD"></Manufacturer>
  <Manufacturer id="0389" name="Elear Solutions Tech Pvt. Ltd."></Manufacturer>
  <Manufacturer id="0033" name="Electronic Solutions Inc">
    <Product config="electronicsolutions/dbmz.xml" id="0002" name="DBMZ Motor Control" type="5250"/>
    <Product config="electronicsolutions/dbmz.xml" id="3032" name="DBMZ Motor Control" type="5250"/>
  </Manufacturer>
  <Manufacturer id="021f" name="Elexa Consumer Products Inc. (Dome)">
    <Product config="dome/0002.xml" id="0002" name="Water Shut-Off Valve" type="0003"/>
    <Product config="dome/0083.xml" id="0083" name="Motion Detector" type="0003"/>
    <Product config="dome/0085.xml" id="0085" name="Leak Sensor" type="0003"/>
    <Product config="dome/0086.xml" id="0086" name="Mouser" type="0003"/>
    <Product config="dome/0087.xml" id="0087" name="On/Off Plug-In Switch" type="0003"/>
    <Product config="dome/0088.xml" id="0088" name="Siren" type="0003"/>
    <Product config="dome/0101.xml" id="0101" name="Door/Window Sensor" type="0003"/>
    <Product config="dome/dmex1.xml" id="0108" name="DMEX1 Range Extender" type="0003"/>
    <Product config="dome/0201.xml" id="0201" name="Door/Window Sensor Pro" type="0003"/>
  </Manufacturer>
  <Manufacturer id="001b" name="ELK Products"></Manufacturer>
  <Manufacturer id="0393" name="Embedded Data Systems"></Manufacturer>
  <Manufacturer id="020B" name="Embedded System Design Limited"></Manufacturer>
  <Manufacturer id="0035" name="Embedit A/S"></Manufacturer>
  <Manufacturer id="0284" name="Empers Tech Co., Ltd."></Manufacturer>
  <Manufacturer id="0336" name="EMT Controls"></Manufacturer>
  <Manufacturer id="014d" name="Enblink">
    <Product config="enblink/ss201-us-w_1308.xml" id="0001" name="SS201-US-W Z-Wave Controller" type="0001"/>
  </Manufacturer>
  <Manufacturer id="0219" name="Enwox Technologies s.r.o."></Manufacturer>
  <Manufacturer id="006F" name="Erone">
    <Product id="0001" name="Door/Window Sensor" type="0102"/>
    <Product id="0001" name="HM-AM001 Plugin Appliance Module" type="0104"/>
  </Manufacturer>
  <Manufacturer id="0160" name="Essence Security"></Manufacturer>
  <Manufacturer id="029B" name="ESSENTIAL TECHNOLOGIES INC."></Manufacturer>
  <Manufacturer id="0148" name="EUROtronic">
    <Product config="eurotronic/eur_stellaz.xml" id="0001" name="EUR_STELLAZ Wall Radiator Thermostat Valve Control" type="0001"/>
    <Product config="eurotronic/eur_cometz.xml" id="0001" name="EUR_COMETZ Wall Radiator Thermostat Valve Control" type="0002"/>
    <Product config="eurotronic/eur_spiritz.xml" id="0001" name="EUR_SPIRITZ Wall Radiator Thermostat" type="0003"/>
    <Product config="eurotronic/eur_spiritz.xml" id="0002" name="EUR_SPIRITZ Wall Radiator Thermostat" type="0003"/>
    <Product config="eurotronic/eur_spiritz.xml" id="0003" name="EUR_SPIRITZ Wall Radiator Thermostat" type="0003"/>
    <Product config="eurotronic/eur_temphumin.xml" id="0001" name="Temperature and Humidity Sensor" type="0004"/>
    <Product config="eurotronic/eur_airquality.xml" id="0001" name="Air Quality Sensor" type="0005"/>
  </Manufacturer>
  <Manufacturer id="011a" name="Enerwave">
    <Product config="enerwave/zwn-bpc.xml" id="0901" name="ZWN-BPC Ceiling Mounted PIR Motion Sensor" type="0601"/>
    <Product config="enerwave/zwn-sc7.xml" id="0b03" name="ZWN-SC7 7-Button Scene Controller" type="0801"/>
    <Product config="enerwave/zw15s.xml" id="0102" name="ZW15S 15A On/Off Switch" type="0101"/>
    <Product config="enerwave/zw20r.xml" id="0603" name="ZW20R 20A TR Duplex Receptacle" type="0101"/>
    <Product config="enerwave/zwnrsm1plus.xml" id="0605" name="ZWN-RSM1 PLUS—Smart Single Relay Switch Module" type="0111"/>
    <Product config="enerwave/zwnrsm2plus.xml" id="0606" name="ZWN-RSM2-PLUS Smart Single Relay Switch Module" type="0111"/>
    <Product config="enerwave/zw20rm.xml" id="0101" name="ZW20RM 20A TR Smart Meter Duplex Receptacle" type="0111"/>
    <Product config="enerwave/zw500d.xml" id="0201" name="ZW500D 500W In-Wall Preset Dimmer Switch" type="0102"/>
    <Product config="enerwave/zw15rmplus.xml" id="0105" name="ZW15RM Plus 15A TR Smart Meter Duplex Receptacle" type="0111"/>
  </Manufacturer>
  <Manufacturer id="0060" name="Everspring">
    <Product config="everspring/hsp02.xml" id="0001" name="HSP02 Motion Detector" type="0001"/>
    <Product config="everspring/sp814.xml" id="0002" name="SP814 Motion Detector" type="0001"/>
    <Product config="everspring/sp815.xml" id="0004" name="SP815 Pet Immune Pir Motion Detector" type="0001"/>
    <Product config="everspring/sp816.xml" id="0005" name="SP816 Outdoor Motion Detector" type="0001"/>
    <Product config="everspring/sm103.xml" id="0001" name="SM103 Door/Window Sensor" type="0002"/>
    <Product config="everspring/lptdm1u.xml" id="0001" name="AD142 Plug-in Dimmer Module" type="0003"/>
    <Product config="everspring/ad147.xml" id="0003" name="AD147 Plug-in Dimmer Module" type="0003"/>
    <Product config="everspring/ad146.xml" id="0002" name="AD146 In wall Dimmer Module" type="0003"/>
    <Product config="everspring/an157.xml" id="0001" name="AN157 Plug-in Appliance Module" type="0004"/>
    <Product config="everspring/an158.xml" id="0002" name="AN158 Plug-in Meter Appliance Module" type="0004"/>
    <Product config="everspring/an163.xml" id="0005" name="AN163 Plug-in On/Off with meter function" type="0004"/>
    <Product config="everspring/an181.xml" id="0006" name="AN181 Miniplug On/Off with meter function" type="0004"/>
    <Product config="everspring/an180.xml" id="0007" name="AN180 Plug-in ON/OFF Module" type="0004"/>
    <Product config="everspring/an179.xml" id="0008" name="AN179 In wall ON/OFF Module" type="0004"/>
    <Product config="everspring/st814.xml" id="0001" name="ST814 Temperature and Humidity Sensor" type="0006"/>
    <Product config="everspring/st815.xml" id="0001" name="ST815 Illumination Sensor" type="0007"/>
    <Product config="everspring/tse03.xml" id="0001" name="TSE03 Door Bell" type="0009"/>
    <Product config="everspring/st812.xml" id="0001" name="ST812 Flood Detector" type="000b"/>
    <Product config="everspring/se812.xml" id="0001" name="SE812 Siren" type="000c"/>
    <Product config="everspring/sf812.xml" id="0001" name="SF812 Smoke Alarm" type="000d"/>
    <Product config="everspring/hac01.xml" id="0001" name="HAC01 In-wall Remote Module" type="0010"/>
    <Product config="everspring/han01.xml" id="0001" name="HAN01 In-wall Switch Module" type="0011"/>
    <Product config="everspring/han02-1.xml" id="0002" name="HAN02 In-wall Switch Module" type="0011"/>
    <Product config="everspring/sp103.xml" id="0001" name="SP103 PIR Motion Sensor" type="0101"/>
    <Product config="everspring/an145.xml" id="0001" name="AN145 Lamp Screw In Module" type="0104"/>
    <Product config="everspring/sm103.xml" id="0001" name="SM103 Door/Window Sensor" type="0202"/>
  </Manufacturer>
  <Manufacturer id="0113" name="Evolve Guest Controls">
    <Product config="evolve/lrm-as.xml" id="3034" name="LRM-AS Wall Dimmer 500W" type="4457"/>
    <Product config="evolve/lfm-20.xml" id="3133" name="LFM-20 Fixture Module" type="5246"/>
    <Product config="evolve/lsm-15.xml" id="3533" name="LSM-15 Wall Switch" type="5257"/>
    <Product config="evolve/ltm-5.xml" id="3033" name="LTM-5 Wall Switch Transmitter" type="5457"/>
    <Product config="evolve/t-100.xml" id="5434" name="T-100 Thermostat" type="4556" />
  </Manufacturer>
  <Manufacturer id="036F" name="Evolvere SpA"></Manufacturer>
  <Manufacturer id="0036" name="Exceptional Innovations"></Manufacturer>
  <Manufacturer id="0004" name="Exhausto"></Manufacturer>
  <Manufacturer id="009f" name="Exigent"></Manufacturer>
  <Manufacturer id="0233" name="eZEX Corporation"></Manufacturer>
  <Manufacturer id="0085" name="Fakro">
    <Product config="fakro/zwp10.xml" id="0001" name="ZWP10 Remote Controller" type="0001"/>
    <Product config="fakro/arz.xml" id="0002" name="ARZ Roof Window Roller Shutter" type="0002"/>
    <Product config="fakro/zws230.xml" id="0005" name="ZWS230 Chain actuator 230VAC" type="0002"/>
    <Product config="fakro/zws12.xml" id="0001" name="ZWS12 Chain actuator 12VDC" type="0003"/>
    <Product config="fakro/zws230.xml" id="0002" name="ZWS230 Chain actuator 230VAC" type="0003"/>
    <Product config="fakro/zwrs.xml" id="0001" name="ZWRS Roller Shutter FLiRS module" type="0016"/>
    <Product config="fakro/arzsolar.xml" id="0012" name="ARZ SOLAR Roof Window Roller Shutter" type="0003"/>
    <Product config="fakro/zrh12.xml" id="0004" name="ZRH12 Portable Remote Controller" type="0001"/>
  </Manufacturer>
  <Manufacturer id="016a" name="Fantem (Oomi)">
    <!-- EU-market products seems to start with type prefix "00" -->
    <!-- US-market products start with type prefix "01" -->
    <!-- AU-market products start with type prefix "02" -->
    <!-- CN-market products start with type prefix "1D" -->
    <Product config="oomi/ft100.xml" id="0064" name="FT100 MultiSensor 6" type="0002"/>
    <Product config="oomi/ft100.xml" id="0064" name="FT100 MultiSensor 6" type="0102"/>
    <Product config="oomi/ft100.xml" id="0064" name="FT100 MultiSensor 6" type="0202"/>
    <Product config="oomi/ft100.xml" id="0064" name="FT100 MultiSensor 6" type="1D02"/>
    <Product config="oomi/ft111.xml" id="006F" name="FT111 In Wall Dimmer" type="0103"/>
    <Product config="oomi/ft111.xml" id="006F" name="FT111 In Wall Dimmer" type="0203"/>
    <Product config="oomi/ft111.xml" id="006F" name="FT111 In Wall Dimmer" type="1D03"/>
    <Product config="oomi/ft112.xml" id="0070" name="FT112 Door-window sensor" type="0002"/>
    <Product config="oomi/ft118.xml" id="0076" name="FT118 Range extender 6" type="0004"/>
  </Manufacturer>
  <Manufacturer id="010f" name="FIBARO System">
    <Product config="fibaro/fgbs001.xml" id="0101" name="FGBS001 Universal Binary Sensor" type="0501"/>
    <Product config="fibaro/fgbs001.xml" id="0102" name="FGBS001 Universal Binary Sensor" type="0501"/>
    <Product config="fibaro/fgbs001.xml" id="0109" name="FGBS001 Universal Binary Sensor" type="0501"/>
    <Product config="fibaro/fgbs001.xml" id="1002" name="FGBS001 Universal Binary Sensor" type="0501"/>
    <Product config="fibaro/fgbs001.xml" id="3002" name="FGBS001 Universal Binary Sensor" type="0501"/>
    <Product config="fibaro/fgbs001.xml" id="4002" name="FGBS001 Universal Binary Sensor" type="0501"/>
    <Product config="fibaro/fgbs222.xml" id="1000" name="FGBS222 Smart Implant" type="0502"/>
    <Product config="fibaro/fgbs222.xml" id="2000" name="FGBS222 Smart Implant" type="0502"/>
    <Product config="fibaro/fgbs222.xml" id="3000" name="FGBS222 Smart Implant" type="0502"/>
    <Product config="fibaro/fgd211.xml" id="0104" name="FGD211 Universal Dimmer 500W" type="0100"/>
    <Product config="fibaro/fgd211.xml" id="0106" name="FGD211 Universal Dimmer 500W" type="0100"/>
    <Product config="fibaro/fgd211.xml" id="0107" name="FGD211 Universal Dimmer 500W" type="0100"/>
    <Product config="fibaro/fgd211.xml" id="0109" name="FGD211 Universal Dimmer 500W" type="0100"/>
    <Product config="fibaro/fgd211.xml" id="100a" name="FGD211 Universal Dimmer 500W" type="0100"/>
    <Product config="fibaro/fgd211.xml" id="300a" name="FGD211 Universal Dimmer 500W" type="0100"/>
    <Product config="fibaro/fgd212.xml" id="1000" name="FGD212 Dimmer 2" type="0102"/>
    <Product config="fibaro/fgd212.xml" id="2000" name="FGD212 Dimmer 2" type="0102"/>
    <Product config="fibaro/fgd212.xml" id="3000" name="FGD212 Dimmer 2" type="0102"/>
    <Product config="fibaro/fgd212.xml" id="4000" name="FGD212 Dimmer 2" type="0102"/>
    <Product config="fibaro/fgk001.xml" id="1000" name="FGK101 Door Opening Sensor" type="0700"/>
    <Product config="fibaro/fgk001.xml" id="2000" name="FGK10x Door Opening Sensor" type="0700"/>
    <Product config="fibaro/fgk001.xml" id="3000" name="FGK101 Door Opening Sensor" type="0700"/>
    <Product config="fibaro/fgk001.xml" id="4000" name="FGK101 Door Opening Sensor" type="0700"/>
    <Product config="fibaro/fgk10x.xml" id="1001" name="FGK10x Door Opening Sensor" type="0701"/>
    <Product config="fibaro/fgk10x.xml" id="2001" name="FGK10x Door Opening Sensor" type="0701"/>
    <Product config="fibaro/fgk10x.xml" id="3001" name="FGK10x Door Opening Sensor" type="0701"/>
    <Product config="fibaro/fgdw2.xml" id="1000" name="FGDW002 Door Opening Sensor 2" type="0702"/>
    <Product config="fibaro/fgdw2.xml" id="2000" name="FGDW002 Door Opening Sensor 2" type="0702"/>
    <Product config="fibaro/fgdw2.xml" id="3000" name="FGDW002 Door Opening Sensor 2" type="0702"/>
    <Product config="fibaro/fgr221.xml" id="0104" name="FGR221 Roller Shutter Controller" type="0300"/>
    <Product config="fibaro/fgr221.xml" id="100a" name="FGR221 Roller Shutter Controller" type="0300"/>
    <Product config="fibaro/fgr221.xml" id="0106" name="FGR221 Roller Shutter Controller" type="0300"/>
    <Product config="fibaro/fgr221.xml" id="0107" name="FGR221 Roller Shutter Controller" type="0300"/>
    <Product config="fibaro/fgr221.xml" id="0109" name="FGR221 Roller Shutter Controller" type="0300"/>
    <Product config="fibaro/fgrm222.xml" id="1001" name="FGRM222 Roller Shutter Controller 2" type="0301"/>
    <Product config="fibaro/fgrm222.xml" id="1000" name="FGRM222 Roller Shutter Controller 2" type="0302"/>
    <Product config="fibaro/fgrm222.xml" id="3000" name="FGRM222 Roller Shutter Controller 2" type="0302"/>
    <Product config="fibaro/fgrm222.xml" id="4000" name="FGRM222 Roller Shutter Controller 2" type="0302"/>
    <Product config="fibaro/fgs211.xml" id="0104" name="FGS211 Switch 3kW" type="0400"/>
    <Product config="fibaro/fgs211.xml" id="0105" name="FGS211 Switch 3kW" type="0400"/>
    <Product config="fibaro/fgs211.xml" id="0106" name="FGS211 Switch 3kW" type="0400"/>
    <Product config="fibaro/fgs211.xml" id="0107" name="FGS211 Switch 3kW" type="0400"/>
    <Product config="fibaro/fgs211.xml" id="0108" name="FGS211 Switch 3kW" type="0400"/>
    <Product config="fibaro/fgs211.xml" id="0109" name="FGS211 Switch 3kW" type="0400"/>
    <Product config="fibaro/fgs211.xml" id="100a" name="FGS211 Switch 3kW" type="0400"/>
    <Product config="fibaro/fgs211.xml" id="400a" name="FGS211 Switch 3kW" type="0400"/>
    <Product config="fibaro/fgs212.xml" id="1002" name="FGS212 Switch 3kW" type="0402"/>
    <Product config="fibaro/fgs212.xml" id="3002" name="FGS212 Switch 3kW" type="0402"/>
    <Product config="fibaro/fgs212.xml" id="4002" name="FGS212 Switch 3kW" type="0402"/>
    <Product config="fibaro/fgs213.xml" id="1000" name="FGS213 Switch" type="0403"/>
    <Product config="fibaro/fgs213.xml" id="2000" name="FGS213 Switch" type="0403"/>
    <Product config="fibaro/fgs213.xml" id="3000" name="FGS213 Switch" type="0403"/>
    <Product config="fibaro/fgs213.xml" id="4000" name="FGS213 Switch" type="0403"/>
    <Product config="fibaro/fgs214.xml" id="4000" name="FGS214 Single Relay Switch" type="0404"/>
    <Product config="fibaro/fgs221.xml" id="0104" name="FGS221 Double Relay Switch 2x1.5kW" type="0200"/>
    <Product config="fibaro/fgs221.xml" id="0105" name="FGS221 Double Relay Switch 2x1.5kW" type="0200"/>
    <Product config="fibaro/fgs221.xml" id="0106" name="FGS221 Double Relay Switch 2x1.5kW" type="0200"/>
    <Product config="fibaro/fgs221.xml" id="0107" name="FGS221 Double Relay Switch 2x1.5kW" type="0200"/>
    <Product config="fibaro/fgs221.xml" id="0109" name="FGS221 Double Relay Switch 2x1.5kW" type="0200"/>
    <Product config="fibaro/fgs221.xml" id="100a" name="FGS221 Double Relay Switch 2x1.5kW" type="0200"/>
    <Product config="fibaro/fgs221.xml" id="300a" name="FGS221 Double Relay Switch 2x1.5kW" type="0200"/>
    <Product config="fibaro/fgs221.xml" id="400a" name="FGS221 Double Relay Switch 2x1.5kW" type="0200"/>
    <Product config="fibaro/fgs222.xml" id="1002" name="FGS222 Double Relay Switch 2x1.5kW" type="0202"/>
    <Product config="fibaro/fgs222.xml" id="3002" name="FGS222 Double Relay Switch 2x1.5kW" type="0202"/>
    <Product config="fibaro/fgs223.xml" id="1000" name="FGS223 Double Relay" type="0203"/>
    <Product config="fibaro/fgs223.xml" id="2000" name="FGS223 Double Relay" type="0203"/>
    <Product config="fibaro/fgs223.xml" id="3000" name="FGS223 Double Relay" type="0203"/>
    <Product config="fibaro/fgs223.xml" id="4000" name="FGS223 Double Relay" type="0203"/>
    <Product config="fibaro/fgs224.xml" id="1000" name="FGS224 Double Smart Module" type="0204"/>
    <Product config="fibaro/fgr223.xml" id="1000" name="FGR223 Roller Shutter Controller 3" type="0303"/>
    <Product config="fibaro/fgwpe.xml" id="1000" name="FGWPE/F Wall Plug" type="0600"/>
    <Product config="fibaro/fgwpe.xml" id="1000" name="FGWPE/F Wall Plug" type="0200"/>
    <Product config="fibaro/fgwoe.xml" id="1000" name="FGWOE/F Walli Outlet" type="1f01"/>
    <Product config="fibaro/fgwpb121.xml" id="2000" name="FGWPB-121 Wall Plug" type="1401"/>
    <Product config="fibaro/fgwpfzw5.xml" id="1001" name="FGWPE/F Wall Plug Gen5" type="0602"/>
    <Product config="fibaro/fgwpfzw5.xml" id="1003" name="FGWPE/F Wall Plug Gen5" type="0602"/>
    <Product config="fibaro/fgms.xml" id="1001" name="FGMS001 Motion Sensor" type="0800"/>
    <Product config="fibaro/fgms.xml" id="2001" name="FGMS001 Motion Sensor" type="0800"/>
    <Product config="fibaro/fgms.xml" id="3001" name="FGMS001 Motion Sensor" type="0800"/>
    <Product config="fibaro/fgms.xml" id="4001" name="FGMS001 Motion Sensor" type="0800"/>
    <!--<Product type="0801" id="1001" name="FGMS001 Motion Sensor" config="fibaro/fgms.xml" />-->
    <Product config="fibaro/fgmszw5.xml" id="1001" name="FGMS001-ZW5 Motion Sensor" type="0801"/>
    <Product config="fibaro/fgmszw5.xml" id="1002" name="FGMS001-ZW5 Motion Sensor" type="0801"/>
    <Product config="fibaro/fgmszw5.xml" id="2001" name="FGMS001-ZW5 Motion Sensor" type="0801"/>
    <Product config="fibaro/fgmszw5.xml" id="2002" name="FGMS001-ZW5 Motion Sensor" type="0801"/>
    <Product config="fibaro/fgmszw5.xml" id="3001" name="FGMS001-ZW5 Motion Sensor" type="0801"/>
    <Product config="fibaro/fgmszw5.xml" id="3002" name="FGMS001-ZW5 Motion Sensor" type="0801"/>
    <Product config="fibaro/fgfs101.xml" id="3001" name="FGFS101 Flood Sensor" type="0b00"/>
    <Product config="fibaro/fgfs101.xml" id="4001" name="FGFS101 Flood Sensor" type="0b00"/>
    <Product config="fibaro/fgfs101.xml" id="1001" name="FGFS101 Flood Sensor" type="0b00"/>
    <Product config="fibaro/fgfs101.xml" id="2001" name="FGFS101 Flood Sensor" type="0b00"/>
    <Product config="fibaro/fgfs101.xml" id="9e00" name="FGFS101 Flood Sensor" type="0b00"/>
    <Product config="fibaro/fgfs101zw5.xml" id="1002" name="FGFS101 Zwave+ Flood Sensor" type="0b01"/>
    <Product config="fibaro/fgfs101zw5.xml" id="1003" name="FGFS101 Zwave+ Flood Sensor" type="0b01"/>
    <Product config="fibaro/fgfs101zw5.xml" id="2002" name="FGFS101 Zwave+ Flood Sensor" type="0b01"/>
    <Product config="fibaro/fgfs101zw5.xml" id="2003" name="FGFS101 Zwave+ Flood Sensor" type="0b01"/>
    <Product config="fibaro/fgfs101zw5.xml" id="3002" name="FGFS101 Zwave+ Flood Sensor" type="0b01"/>
    <Product config="fibaro/fgrgbwm441.xml" id="1000" name="FGRGBWM441 RGBW Controller" type="0900"/>
    <Product config="fibaro/fgrgbwm441.xml" id="2000" name="FGRGBWM441 RGBW Controller" type="0900"/>
    <Product config="fibaro/fgrgbwm441.xml" id="3000" name="FGRGBWM441 RGBW Controller" type="0900"/>
    <Product config="fibaro/fgrgbwm441.xml" id="4000" name="FGRGBWM441 RGBW Controller" type="0900"/>
    <Product config="fibaro/fgrgbw442.xml" id="1000" name="FGRGBW442 RGBW Controller 2" type="0902"/>
    <Product config="fibaro/fgrgbw442.xml" id="2000" name="FGRGBW442 RGBW Controller 2" type="0902"/>
    <Product config="fibaro/fgrgbw442.xml" id="3000" name="FGRGBW442 RGBW Controller 2" type="0902"/>
    <Product config="fibaro/fgrgbw442.xml" id="4000" name="FGRGBW442 RGBW Controller 2" type="0902"/>
    <Product config="fibaro/fgss101.xml" id="1000" name="FGSS101 Smoke Sensor" type="0c00"/>
    <Product config="fibaro/fgsd002.xml" id="1002" name="FGSD002 Smoke Sensor" type="0c02"/>
    <Product config="fibaro/fgsd002.xml" id="1003" name="FGSD002 Smoke Sensor" type="0c02"/>
    <Product config="fibaro/fggc001.xml" id="1000" name="FGGC001 Swipe" type="0d01"/>
    <Product config="fibaro/fggc001.xml" id="2000" name="FGGC001 Swipe" type="0d01"/>
    <Product config="fibaro/fgpb101.xml" id="1000" name="FGPB101 Button" type="0f01"/>
    <Product config="fibaro/fgpb101.xml" id="2000" name="FGPB101 Button" type="0f01"/>
    <Product config="fibaro/fgpb101.xml" id="3000" name="FGPB101 Button" type="0f01"/>
    <Product config="fibaro/fgkf601.xml" id="1000" name="FGKF601 Keyfob" type="1001"/>
    <Product config="fibaro/fgkf601.xml" id="2000" name="FGKF601 Keyfob" type="1001"/>
    <Product config="fibaro/fgcd001.xml" id="1000" name="FGSD001 CO Sensor" type="1201"/>
    <Product config="fibaro/fgcd001.xml" id="1001" name="FGSD001 CO Sensor" type="1201"/>
    <Product config="fibaro/fgt001.xml" id="1000" name="FGT001 Heat Controller" type="1301"/>
    <Product config="fibaro/fgt001.xml" id="1001" name="FGT001 Heat Controller" type="1301"/>
    <Product config="fibaro/fgwpg111.xml" id="2000" name="FGWPG111 US Wall Plug" type="1701"/>
    <Product config="fibaro/fgwpg111.xml" id="1000" name="FGWPG111 UK Wall Plug" type="1801"/>
    <Product config="fibaro/fgwds221.xml" id="1000" name="FGWDS221 Walli Double Switch" type="1B01"/>
    <Product config="fibaro/fgwd111.xml" id="1000" name="FGWD111 Walli Dimmer" type="1C01"/>
    <Product config="fibaro/fgwr111.xml" id="1000" name="FGWR111 Walli Roller Shutter" type="1d01"/>
  </Manufacturer>
  <Manufacturer id="0295" name="fifthplay nv"></Manufacturer>
  <Manufacturer id="0138" name="First Alert (BRK Brands Inc)">
    <Product config="firstalert/zsmoke.xml" id="0001" name="ZSmoke Smoke Detector" type="0001"/>
    <Product config="firstalert/zcombo.xml" id="0002" name="ZCombo Smoke and Carbon Monoxide Detector" type="0001"/>
    <Product config="firstalert/zcombo-g.xml" id="0003" name="ZCombo-G Smoke/CO Alarm" type="0001"/>
  </Manufacturer>
  <Manufacturer id="002c" name="Flex Automation"></Manufacturer>
  <Manufacturer id="004F" name="Flex Automation"></Manufacturer>
  <Manufacturer id="018D" name="Flextronics"></Manufacturer>
  <Manufacturer id="0024" name="Flue Sentinel"></Manufacturer>
  <Manufacturer id="0037" name="Foard Systems"></Manufacturer>
  <Manufacturer id="018F" name="Focal Point Limited"></Manufacturer>
  <Manufacturer id="0137" name="FollowGood Technology Company">
    <Product config="followgood/swz-1002.xml" id="0002" name="SWZ-1002 Binary Power Switch" type="3001"/>
  </Manufacturer>
  <Manufacturer id="0207" name="Forest Group Nederland B.V">
    <Product config="forest/fs2z5232000002.xml" id="0100" name="Shuttle L Z-Wave" type="0027"/>
  </Manufacturer>
  <Manufacturer id="0084" name="FortrezZ">
    <Product config="fortrezz/wwa-01aa.xml" id="0210" name="WWA-01AA - Wireless Water and Freeze Alarm" type="0013"/>
    <Product config="fortrezz/wwa02.xml" id="010a" name="WWA-02 Water and Temperature Alarm" type="0021"/>
    <Product config="fortrezz/wwa02.xml" id="0109" name="WWA-02 Water and Temperature Alarm" type="0023"/>
    <Product id="0216" name="WWA-01AA Wireless Water and Freeze Alarm" type="0053"/>
    <Product config="fortrezz/wv01.xml" id="020c" name="WV-01 Automated Water Shut-Off Valve" type="0213"/>
    <Product config="fortrezz/wv01.xml" id="aa06" name="WV-01 Automated Water Shut-Off Valve" type="0233"/>
    <Product config="fortrezz/wv01.xml" id="0300" name="WV-01 Automated Water Shut-Off Valve" type="0241"/>
    <Product config="fortrezz/wv01.xml" id="0216" name="WV-01 Automated Water Shut-Off Valve" type="0243"/>
    <Product config="fortrezz/ssa2.xml" id="0109" name="SSA1 / SSA2 - Siren/Strobe Light Alarm" type="0311"/>
    <Product config="fortrezz/ssa2.xml" id="010b" name="SSA1 / SSA2 - Siren/Strobe Light Alarm" type="0311"/>
    <Product config="fortrezz/ssa2.xml" id="0107" name="SSA1 / SSA2 - Siren/Strobe Light Alarm" type="0313"/>
    <Product config="fortrezz/ssa2.xml" id="010b" name="SSA2 - Siren/Strobe Light Alarm" type="0313"/>
    <Product config="fortrezz/ssa3.xml" id="010b" name="SSA3 - Siren/Strobe Light Alarm" type="0331"/>
    <Product config="fortrezz/ssa3.xml" id="0205" name="SSA3 - Siren/Strobe Light Alarm" type="0341"/>
    <Product config="fortrezz/ssa3.xml" id="0205" name="SSA3 - Siren/Strobe Light Alarm" type="0343"/>
    <Product config="fortrezz/mimolite.xml" id="0111" name="MIMOlite" type="0451"/>
    <Product config="fortrezz/mimolite.xml" id="0110" name="MIMOlite" type="0453"/>
    <Product config="fortrezz/mimolite.xml" id="0111" name="MIMOlite" type="0453"/>
    <Product config="fortrezz/mimo2plus.xml" id="0204" name="MIMO2+" type="0463"/>
    <Product config="fortrezz/mimo2plus.xml" id="0208" name="MIMO2+" type="0463"/>
    <Product config="fortrezz/fmi.xml" id="0110" name="FMI Flow Meter" type="0473"/>
    <Product config="fortrezz/gdc1_fortrezz_1501.xml" id="0111" name="GDC1 Siren/Strobe Light Alarm" type="0513"/>
    <Product config="fortrezz/fts05p.xml" id="020a" name="FTS05P Flood &amp; Temperature Sensor" type="00a3"/>
    <Product config="fortrezz/fts05p.xml" id="020e" name="FTS05P Flood &amp; Temperature Sensor" type="00a3"/>

  </Manufacturer>
  <Manufacturer id="011D" name="Foxconn"></Manufacturer>
  <Manufacturer id="039C" name="Foxconn Industrial Internet"></Manufacturer>
  <Manufacturer id="0110" name="Frostdale">
    <Product config="frostdale/fdn2311.xml" id="0001" name="Nanogrid: FDN2nxx light switch - where n is 1, 2, 3 or 4 buttons" type="2411"/>
    <Product config="frostdale/fdn2nxx.xml" id="0031" name="Nanogrid: FDN2nxx light switch - where n is 1, 2, 3 or 4 buttons" type="7333"/>
  </Manufacturer>
  <Manufacturer id="0305" name="Future Home AS">
    <Product config="thermofloor/heatitz8.xml" id="a305" name="Future Home AS (Heatit) Z-Push Button 8" type="0300"/>
  </Manufacturer>
  <Manufacturer id="033E" name="GE"></Manufacturer>
  <Manufacturer id="0063" name="GE (Jasco Products)">
    <Product config="ge/dimmer_module.xml" id="3030" name="45602 Lamp Dimmer Module" type="4450"/>
    <Product config="ge/dimmer.xml" id="3230" name="45606 2-Way Dimmer Switch" type="4457"/>
    <Product config="ge/12724-dimmer.xml" id="3031" name="12724 3-Way Dimmer Switch" type="4944"/>
    <Product config="ge/12724-dimmer.xml" id="3033" name="12729 3-Way Dimmer Switch" type="4944"/>
    <Product config="ge/12724-dimmer.xml" id="3034" name="12730 Fan Control Switch" type="4944"/>
    <Product config="ge/12724-dimmer.xml" id="3131" name="14287 Fan Control Switch" type="4944"/>
    <Product config="ge/12724-dimmer.xml" id="3032" name="12725 In-Wall 1000W Dimmer" type="4944"/>
    <Product config="ge/14280-plugin-dimmer.xml" id="3033" name="14280 Plug-In Two-Outlet Smart Dimmer with Simultaneous Control" type="5044"/>
    <Product config="ge/14288-outlet.xml" id="3134" name="14288 In-Wall Tamper Resistant Smart Outlet" type="4952"/>
    <Product config="ge/14294-dimmer.xml" id="3038" name="14294 In-Wall Smart Dimmer" type="4944"/>
    <Product config="ge/14294-dimmer.xml" id="3039" name="14299 In-Wall 1000W Smart Dimmer" type="4944"/>
    <Product config="ge/14295-dimmer-toggle.xml" id="3130" name="14295 In-Wall Smart Toggle Dimmer" type="4944"/>
    <Product config="ge/14298.xml" id="3034" name="14298 Plug-in Outdoor Smart Switch" type="4F50"/>
    <Product config="ge/14322-dimmer-toggle.xml" id="3137" name="14322 In-Wall Smart Toggle Dimmer" type="4944"/>
    <Product config="ge/26931-motion-switch.xml" id="3032" name="26931 Smart Motion Switch" type="494d"/>
    <Product config="ge/26932-motion-dimmer.xml" id="3033" name="26932 Smart Motion Dimmer" type="494d"/>
    <Product config="ge/26933-motion-dimmer.xml" id="3034" name="26933 Smart Motion Dimmer" type="494d"/>
    <Product config="ge/14291-switch.xml" id="3036" name="14291 In-Wall Smart Switch" type="4952"/>
    <Product config="ge/46201-switch.xml" id="3135" name="46201 In-Wall Smart Switch" type="4952"/>
    <Product config="ge/46202-switch.xml" id="3137" name="46202 In-Wall Smart Switch" type="4952"/>
    <Product config="ge/46203-dimmer.xml" id="3235" name="46203 In-Wall Smart Dimmer" type="4944"/>
    <Product config="ge/46204-dimmer-toggle.xml" id="3237" name="In-Wall Smart Toggle Dimmer" type="4944"/>
    <Product config="ge/14292-toggle-switch.xml" id="3037" name="14292 In-Wall Smart Toggle Switch" type="4952"/>
    <Product config="ge/14292-toggle-switch.xml" id="3038" name="14293 In-Wall Smart Toggle Switch" type="4952"/>
    <Product config="ge/45604.xml" id="3030" name="45603 Plugin Appliance Module" type="5250"/>
    <Product id="3130" name="45604 Outdoor Module" type="5250"/>
    <Product id="3031" name="12720 Outdoor Smart Switch" type="4f50"/>
    <Product config="ge/12720.xml" id="3130" name="12720 Outdoor Smart Switch" type="6363"/>
    <Product config="ge/14284.xml" id="3032" name="14284 Outdoor Smart Switch" type="4f50"/>
    <Product config="ge/14285.xml" id="3032" name="14285 Outdoor Smart Switch" type="4f44"/>
    <Product config="ge/receptacle.xml" id="3530" name="45605 Duplex Receptacle" type="5252"/>
    <Product config="ge/28167-plugin-dimmer.xml" id="3038" name="28167/ZW3104 Plug-In Smart Dimmer (Single Plug)" type="5044"/>
    <Product config="ge/receptacle.xml" id="3133" name="14288 Duplex Receptacle" type="4952"/>
    <Product config="ge/relay.xml" id="3533" name="45609 On/Off Relay Switch" type="5257"/>
    <Product config="ge/dimmer.xml" id="3033" name="45613 3-Way Dimmer Switch" type="4457"/>
    <Product config="ge/receptacle.xml" id="3031" name="12721 Lighting Control Duplex Receptacle" type="4952"/>
    <Product config="ge/relay.xml" id="3032" name="12722 On/Off Relay Switch" type="4952"/>
    <Product config="ge/12727.xml" id="3033" name="12727 In-Wall Smart Switch (Toggle)" type="4952"/>
    <Product config="ge/hinge-pin.xml" id="3032" name="32563 Hinge Pin Smart Door Sensor" type="4953"/>
    <Product config="ge/dimmer_module.xml" id="3031" name="12718 Plug-In Two-Outlet Smart Dimmer" type="5044"/>
    <Product config="ge/12719-plugin-switch.xml" id="3031" name="12719 Plug-in Smart Switch" type="5052"/>
    <Product config="ge/14282-plugin-switch.xml" id="3033" name="14282 Plug-In Two-Outlet Smart Switch" type="5052"/>
    <Product config="ge/28169-plugin-switch.xml" id="3038" name="28169 Plug-In One-Outlet Smart Switch" type="5052"/>
    <Product config="ge/zw4001-switch.xml" id="3533" name="ZW4001 In-Wall Decora Style On/Off Relay Switch" type="6363"/>
    <Product config="ge/ze26i.xml" id="3031" name="ZW7101 Smart LED Light Bulb ZE26I" type="4c42"/>
    <Product config="ge/zw6302.xml" id="3133" name="ZW6302 Portable Smart Motion Sensor" type="4953"/>
    <Product config="ge/zw6302.xml" id="3134" name="ZW6302 Portable Smart Motion Sensor" type="4953"/>
  </Manufacturer>
  <Manufacturer id="0408" name="Gerber Technology"></Manufacturer>
  <Manufacturer id="025A" name="GES"></Manufacturer>
  <Manufacturer id="022B" name="GKB Security Corporation"></Manufacturer>
  <Manufacturer id="018A" name="Globalchina-Tech"></Manufacturer>
  <Manufacturer id="0076" name="Goggin Research"></Manufacturer>
  <Manufacturer id="0068" name="Good Way Technology Co. Ltd">
    <Product config="goodway/td14010.xml" id="000b" name="RGBW Color LED Dimmer" type="0003"/>
  </Manufacturer>
  <Manufacturer id="0099" name="GreenWave Reality Inc">
    <Product config="greenwave/gs1110-1-gr-1.xml" id="0002" name="One Gateway" type="0001"/>
    <Product config="greenwave/powernode1.xml" id="0002" name="PowerNode 1 port" type="0002"/>
    <Product config="greenwave/powernode6.xml" id="0004" name="PowerNode 6 port" type="0003"/>
  </Manufacturer>
  <Manufacturer id="0401" name="Grenton Sp. z o.o."></Manufacturer>
  <Manufacturer id="018B" name="Grib"></Manufacturer>
  <Manufacturer id="0391" name="GUANGDONG PHNIX ECO-ENERGY SOLUTION LTD"></Manufacturer>
  <Manufacturer id="016D" name="Guangzhou Ruixiang M&amp;E Co. Ltd"></Manufacturer>
  <Manufacturer id="0158" name="GuangZhou Zeewave Information Technology Co. Ltd"></Manufacturer>
  <Manufacturer id="0395" name="Guangzhou_SIMT Limited"></Manufacturer>
  <Manufacturer id="037B" name="Guardtec Inc">
    <Product type="0002" id="0001" name="GKW-2000D Door Lock" config="guardtec/gkw2000d.xml"/>
  </Manufacturer>
  <Manufacturer id="0287" name="HAB Home Intelligence LLC">
    <Product type="0003" id="000D" name="iblinds V2" config="hab/iblindsV2.xml"/>
    <Product type="0004" id="0071" name="iblinds V3" config="hab/iblindsV3.xml"/>
  </Manufacturer>
  <Manufacturer id="030D" name="Hampoo"></Manufacturer>
  <Manufacturer id="040A" name="Hangzhou Hikvision Digital Technology Co. Ltd"></Manufacturer>
  <Manufacturer id="0387" name="HangZhou iMagic Technology Co. Ltd"></Manufacturer>
  <Manufacturer id="0208" name="HANK Electronics Ltd">
    <Product config="hank/hkzw-so01-smartplug.xml" id="0005" name="HKZW-SO01 Smart Plug" type="0101"/>
    <Product config="hank/hkzw-so05-smartplug.xml" id="000a" name="HKZW-SO05 Smart Plug" type="0100"/>
    <Product config="hank/hkzw-ms01.xml" id="0006" name="HKZW-MS01 Multisensor" type="0200"/>
    <Product config="hank/hkzw-ms02-200.xml" id="0012" name="HKZW-MS02 Motion Sensor" type="0200"/>
    <Product config="hank/hkzw-ms02-300.xml" id="0012" name="HKZW-MS02 Motion Sensor" type="0300"/>
    <Product config="hank/hkzw-dws01.xml" id="0008" name="HKZW-DWS01 Door/Window Sensor" type="0200"/>
    <Product config="hank/hkzw-dws01.xml" id="0008" name="HKZW-DWS01 Door/Window Sensor" type="0201"/>
    <Product config="hank/scenecontroller1.xml" id="0009" name="HKZW-SCN01 Scene Controller" type="0200"/>
    <Product config="hank/scenecontroller4.xml" id="000b" name="HKZW-SCN04 Scene Controller" type="0200"/>
    <Product config="hank/scenecontroller4.xml" id="000b" name="HKZW-SCN04 Scene Controller" type="0201"/>
    <Product config="hank/hkzw-rgb01.xml" id="0004" name="HKZW-RGB01 RGB bulb" type="0100"/>
    <Product config="hank/hkzw-rgb01.xml" id="0004" name="HKZW-RGB01 RGB bulb" type="0101"/>
    <Product config="hank/hkzw-so03.xml" id="000a" name="HKZW-SO03 Smart Plug" type="0101"/>
    <Product config="hank/hkzw-fld01.xml" id="000f" name="HKZW-FLD01 Flood Sensor" type="0200"/>
  </Manufacturer>
  <Manufacturer id="024C" name="Hankook Gas Kiki CO.LTD"></Manufacturer>
  <Manufacturer id="025C" name="Hauppauge"></Manufacturer>
  <Manufacturer id="0073" name="Hawking Technologies Inc"></Manufacturer>
  <Manufacturer id="040C" name="HEIGHTS TELECOM T LTD"></Manufacturer>
  <Manufacturer id="0260" name="Heiman Technology Co. Ltd">
    <Product config="heiman/HS1DS-Z.xml" id="0168" name="Door Sensor HS1DS-Z" type="0168"/>
    <Product config="heiman/HS1MS-Z.xml" id="1000" name="Motion Sensor HS1MS-Z" type="8001"/>
    <Product config="heiman/HS1SA-Z.xml" id="1000" name="Smart Smoke Sensor HS1SA-Z" type="8002"/>
    <Product config="heiman/HS1CG-Z.xml" id="1000" name="Combustible Gas Sensor HS1CG-Z" type="8003"/>
    <Product config="heiman/HS1WL-Z.xml" id="1000" name="Water Leakage Sensor HS1WL-Z" type="8004"/>
    <Product config="heiman/HS1CA-Z.xml" id="1000" name="CO Sensor HS1CA-Z" type="8005"/>
    <Product config="heiman/HS2SK-Z.xml" id="1000" name="Smart Metering Plug HS2SK-Z" type="8006"/>
    <Product config="heiman/HS1HT-Z.xml" id="1000" name="Temperature Humidity Sensor HS1HT-Z" type="8007"/>
    <Product config="heiman/HS2SK-Z.xml" id="1000" name="Smart Plug HS2SK-Z" type="8008"/>
  </Manufacturer>
  <Manufacturer id="0344" name="HELTUN">
    <Product config="heltun/he-zw-therm-fl2.xml" id="0001" name="HE-ZW-THERM-FL2 Heating Thermostat" type="0003"/>
    <Product config="heltun/he-zw-sw-5a-1.xml" id="0003" name="HE-ZW-SW-5A-1 Touch Panel Switch" type="0003"/>
    <Product config="heltun/he-zw-therm-fc1.xml" id="0002" name="HE-ZW-THERM-FC1 Fan Coil Thermostat" type="0003"/>
    <Product config="heltun/he-ht01.xml" id="0001" name="Heating Thermostat HE-HT01" type="0004"/>
    <Product config="heltun/he-ft01.xml" id="0002" name="Fan Coil Thermostat HE-FT01" type="0004"/>
  </Manufacturer>
  <Manufacturer id="020F" name="Herald Datanetics Limited"></Manufacturer>
  <Manufacturer id="0017" name="HiTech Automation"></Manufacturer>
  <Manufacturer id="024C" name="Hankook Gas Kiki CO.LTD"></Manufacturer>
  <Manufacturer id="025C" name="Hauppauge"></Manufacturer>
  <Manufacturer id="0073" name="Hawking Technologies Inc"></Manufacturer>
  <Manufacturer id="040C" name="HEIGHTS TELECOM T LTD"></Manufacturer>
  <Manufacturer id="0344" name="HELTUN"></Manufacturer>
  <Manufacturer id="020F" name="Herald Datanetics Limited"></Manufacturer>
  <Manufacturer id="0017" name="HiTech Automation"></Manufacturer>
  <Manufacturer id="0181" name="Holion Electronic Engineering Co. Ltd"></Manufacturer>
  <Manufacturer id="013E" name="Holtec Electronics BV"></Manufacturer>
  <Manufacturer id="000D" name="Home Automated Living"></Manufacturer>
  <Manufacturer id="009a" name="Home Automation Europe"></Manufacturer>
  <Manufacturer id="005b" name="Home Automation Inc."></Manufacturer>
  <Manufacturer id="0293" name="Home controls"></Manufacturer>
  <Manufacturer id="0038" name="Home Director"></Manufacturer>
  <Manufacturer id="0070" name="Homemanageables Inc"></Manufacturer>
  <Manufacturer id="0050" name="Homepro"></Manufacturer>
  <Manufacturer id="0162" name="HomeScenario"></Manufacturer>
  <Manufacturer id="001e" name="Homeseer (Express Controls)">
    <Product config="homeseer/ztroller.xml" id="0002" name="ZTroller" type="0001"/>
    <Product config="homeseer/hsm100.xml" id="0001" name="HSM100 Wireless Multi-Sensor" type="0002"/>
    <Product config="homeseer/ezmotionplus.xml" id="0002" name="EZMotion+ 3-in-1 Sensor" type="0002"/>
    <Product config="homeseer/hsm200.xml" id="0001" name="HSM200 Wireless Multi-Sensor" type="0004"/>
  </Manufacturer>
  <Manufacturer id="000c" name="HomeSeer Technologies">
    <Product config="homeseer/hsm200.xml" id="0001" name="HSM200 Wireless Multi-Sensor" type="0004"/>
    <Product config="homeseer/hs-ws100plus.xml" id="3033" name="HS-WS100+ Wall Switch" type="4447"/>
    <Product config="homeseer/hs-wd100plus.xml" id="3034" name="HS-WD100+ Wall Dimmer" type="4447"/>
    <Product config="homeseer/hs-ws200plus.xml" id="3035" name="HS-WS200+ Wall Switch" type="4447"/>
    <Product config="homeseer/hs-wd200plus.xml" id="3036" name="HS-WD200+ Wall Dimmer" type="4447"/>
    <Product config="homeseer/hs-ds100plus.xml" id="0008" name="HS-DS100+ Door/Window Sensor" type="0201"/>
    <Product config="homeseer/hs-ms100plus.xml" id="0009" name="HS-MS100+ Motion Sensor" type="0201"/>
    <Product config="homeseer/hs-ls100plus.xml" id="000a" name="HS-LS100+ Leak Sensor" type="0201"/>
    <Product config="homeseer/hs-fls100plus.xml" id="000b" name="HS-FLS100+ Floodlight Sensor" type="0201"/>
    <Product config="homeseer/hs-fc200plus.xml" id="0001" name="HS-FC200+ Z-Wave Plus Fan Controller" type="0203"/>
    <Product config="homeseer/hs-fs100plus.xml" id="0001" name="HS-FS100+ Flex Sensor" type="0202"/>
  </Manufacturer>
  <Manufacturer id="0275" name="Honest Technology"></Manufacturer>
  <Manufacturer id="023D" name="Honest Technology Co. Ltd"></Manufacturer>
  <Manufacturer id="0039" name="Honeywell">
    <Product config="honeywell/th8320zw1000.xml" id="0001" name="TH8320ZW1000 Touchscreen Thermostat" type="0011"/>
    <Product config="honeywell/th6320zw2003.xml" id="0008" name="TH6320ZW2003 T6 Pro Series Thermostat" type="0011"/>
    <Product config="honeywell/lynx-touch-l5100.xml" id="0003" name="Lynx Touch L5100 / L7000" type="0001"/>
    <Product config="honeywell/39351-ZW3005.xml" id="3038" name="39351 / ZW3005 In-Wall Smart Dimmer" type="4944"/>
    <Product config="honeywell/39348-ZW4005.xml" id="3036" name="39348 / ZW4005 In-Wall Smart Switch" type="4952"/>
    <Product config="honeywell/39348-zw4008.xml" id="3135" name="39348 / ZW4008 In-Wall Smart Switch" type="4952"/>
    <Product config="honeywell/39349-ZW1002.xml" id="3133" name="39349 / ZW1002 In-Wall Tamper Resistant Outlet" type="4952"/>
    <Product config="honeywell/39357-ZW3004.xml" id="3130" name="39357 / ZW3004 In-Wall Smart Toggle Dimmer" type="4944"/>
    <Product config="honeywell/39351-ZW3010.xml" id="3235" name="39351 / ZW3010 In-Wall Smart Dimmer" type="4944"/>
    <Product config="honeywell/39358-ZW4002.xml" id="3131" name="39358 / ZW4002 In-Wall Fan Control" type="4944"/>
    <Product config="honeywell/39449-ZW4106.xml" id="3033" name="39449 / ZW4106 Plug-in Smart Switch" type="5052"/>
    <Product config="honeywell/2681-plugin-dimmer.xml" id="3038" name="39336 / ZW3104 Plug-in Dimmer" type="5044"/>
    <Product config="honeywell/3830-zw3107.xml" id="3033" name="39446 / ZW3107 Plug-in Dimmer" type="5044"/>
  </Manufacturer>
  <Manufacturer id="0313" name="Hoppe"></Manufacturer>
  <Manufacturer id="0377" name="HORNBACH Baumarkt AG"></Manufacturer>
  <Manufacturer id="0059" name="Horstmann (Secure Meters)">
    <Product id="0001" name="ASR-RF Thermostat Receiver" type="0001"/>
    <Product id="0002" name="AS2-RF Thermostat Transmitter" type="0001"/>
    <Product config="horstmann/hrt4zw.xml" id="0003" name="HRT4-ZW Thermostat Transmitter" type="0001"/>
    <Product config="horstmann/srt323.xml" id="0004" name="SRT 323 Electronic Room Thermostat and Temperature" type="0001"/>
    <Product config="horstmann/srt321.xml" id="0005" name="SRT-321 Thermostat-HVAC" type="0001"/>
    <Product config="horstmann/asrzw.xml" id="0001" name="ASR-ZW Thermostat Receiver" type="0003"/>
    <Product config="horstmann/ssr302.xml" id="0002" name="SSR 302 2-zone Thermostat Receiver" type="0003"/>
    <Product config="horstmann/ssr303.xml" id="0005" name="SSR 303 Thermostat Receiver" type="0003"/>
    <Product config="horstmann/scsc17.xml" id="0001" name="SCSC17 Thermostat" type="0004"/>
    <Product config="horstmann/ses301.xml" id="0001" name="SES 301 Temperature Sensor" type="000d"/>
    <Product config="horstmann/ses302.xml" id="0002" name="SES 302 Temperature Sensor" type="000d"/>
    <Product config="horstmann/ses303.xml" id="0003" name="SES 303 Temperature and Humidity Sensor" type="000d"/>
    <Product id="0001" name="SWM01 Water Meter Sensor" type="000f"/>
    <Product config="horstmann/sir321.xml" id="0001" name="SIR321 RF Countdown Timer" type="0010"/>
    <Product config="horstmann/sir321.xml" id="0002" name="SIR321 RF Countdown Timer with temperature" type="0010"/>
  </Manufacturer>
  <Manufacturer id="0298" name="Horus Smart Control"></Manufacturer>
  <Manufacturer id="0221" name="HOSEOTELNET"></Manufacturer>
  <Manufacturer id="0180" name="Huapin Information Technology Co.Ltd"></Manufacturer>
  <Manufacturer id="025F" name="Huawei Device Co. Ltd"></Manufacturer>
  <Manufacturer id="024B" name="Huawei Technologies Co. Ltd"></Manufacturer>
  <Manufacturer id="007C" name="Hunter Douglas"></Manufacturer>
  <Manufacturer id="0374" name="Hyundai Telecom"></Manufacturer>
  <Manufacturer id="038A" name="iamsmart"></Manufacturer>
  <Manufacturer id="0218" name="iAutomade Pte Ltd"></Manufacturer>
  <Manufacturer id="0011" name="iCOM Technology b.v."></Manufacturer>
  <Manufacturer id="0106" name="Icontrol Networks"></Manufacturer>
  <Manufacturer id="0373" name="ID Lock AS">
    <Product config="idlock/idlock150.xml" id="0001" name="ID-150 Z-Wave Module" type="0003"/>
  </Manufacturer>
  <Manufacturer id="019E" name="iEXERGY GmbH"></Manufacturer>
  <Manufacturer id="031C" name="Ilevia srl"></Manufacturer>
  <Manufacturer id="0056" name="Impact Technologies and Products"></Manufacturer>
  <Manufacturer id="0061" name="Impact Technologies BV"></Manufacturer>
  <Manufacturer id="0385" name="Inergy Systems LLC"></Manufacturer>
  <Manufacturer id="012B" name="Infusion Development"></Manufacturer>
  <Manufacturer id="006C" name="Ingersoll Rand (Schlage)"></Manufacturer>
  <Manufacturer id="011f" name="Ingersoll Rand">
    <Product config="ingersoll/dwzwave1.xml" id="0002" name="DWZWAVE1" type="0001"/>
  </Manufacturer>
  <Manufacturer id="0256" name="Inkel Corp"></Manufacturer>
  <Manufacturer id="003a" name="Inlon Srl"></Manufacturer>
  <Manufacturer id="0141" name="Innoband Technologies Inc"></Manufacturer>
  <Manufacturer id="0382" name="INNOPIA Technologies Inc"></Manufacturer>
  <Manufacturer id="0077" name="Innovus">
    <Product id="0001" name="SmoothRemote Controller" type="0002"/>
    <Product id="0002" name="RAone SmartPower Wall Appliance Module" type="0001"/>
    <Product id="0001" name="RAone SmartDimmer Wall Dimmer Module" type="0001"/>
  </Manufacturer>
  <Manufacturer id="0312" name="Inovelli">
    <Product config="inovelli/lzw30.xml" id="ff04" name="LZW30 Switch" type="ff00"/>
    <Product config="inovelli/nzw30.xml" id="1e01" name="NZW30 Smart Switch" type="1e01"/>
    <Product config="inovelli/nzw30.xml" id="1e00" name="NZW30 Smart Switch (w/Scene)" type="1e00"/>
    <Product config="inovelli/nzw30.xml" id="1e02" name="NZW30 Smart Toggle Switch (w/Scene)" type="1e02"/>
    <Product config="inovelli/nzw31.xml" id="1f01" name="NZW31 Smart Dimmer" type="1f01"/>
    <Product config="inovelli/nzw31.xml" id="1f00" name="NZW31 Smart Dimmer (w/Scene)" type="1f00"/>
    <Product config="inovelli/nzw31.xml" id="1f02" name="NZW31 Smart Toggle Dimmer (w/Scene)" type="1f02"/>
    <Product config="inovelli/simple_module.xml" id="241c" name="NZW36 1-Channel Smart Plug-In Module" type="b211"/>
    <Product config="inovelli/nzw36.xml" id="2400" name="NZW36 1-Channel Smart Plug (w/Scene)" type="2400"/>
    <Product config="inovelli/simple_module.xml" id="251c" name="NZW37 2-Channel Smart Plug" type="b221"/>
    <Product config="inovelli/nzw37.xml" id="2500" name="NZW37 2-Channel Smart Plug (w/Scene)" type="2500"/>
    <Product config="inovelli/simple_module.xml" id="271c" name="NZW39 Smart Plug Dimmer" type="b212"/>
    <Product config="inovelli/nzw39.xml" id="2700" name="NZW39 Smart Plug Dimmer (w/Scene)" type="2700"/>
    <Product config="inovelli/nzw96.xml" id="6000" name="NZW96 1-Channel Outdoor Smart Plug" type="6000"/>
    <Product config="inovelli/nzw97.xml" id="6100" name="NZW97 2-Channel Outdoor Smart Plug" type="6100"/>
  </Manufacturer>
  <Manufacturer id="031E" name="Inovelli">
    <Product type="0002" id="0001" name="LZW30-SN Switch Red Series" config="inovelli/lzw30-sn.xml"/>
    <Product type="0004" id="0001" name="LZW30 Switch" config="inovelli/lzw30.xml"/>
    <Product type="0001" id="0001" name="LZW31-SN Dimmer Red Series" config="inovelli/lzw31-sn.xml"/>
    <Product type="0003" id="0001" name="LZW31 Dimmer" config="inovelli/lzw31.xml"/>
    <Product type="0005" id="0001" name="LZW42 Multi-Color Bulb" config="inovelli/lzw42.xml"/>
    <Product type="0006" id="0001" name="LZW41 Multi-White Bulb" config="inovelli/lzw41.xml"/>
    <Product type="0007" id="0001" name="LZW40 Dimmable  Bulb" config="inovelli/lzw40.xml"/>
    <Product type="000d" id="0001" name="LZW60 4-in-1 Sensor" config="inovelli/lzw60.xml"/>
    <Product type="000e" id="0001" name="LZW36 Fan/Light Dimmer" config="inovelli/lzw36.xml"/>
    <Product type="000a" id="0001" name="LZW45 Light Strip" config="inovelli/lzw45.xml"/>
  </Manufacturer>
  <Manufacturer id="0100" name="Insignia"></Manufacturer>
  <Manufacturer id="0006" name="Intel"></Manufacturer>
  <Manufacturer id="001c" name="IntelliCon"></Manufacturer>
  <Manufacturer id="0072" name="Interactive Electronics Systems"></Manufacturer>
  <Manufacturer id="0005" name="Intermatic">
    <Product id="0003" name="HA-02 Appliance Module" type="0002"/>
    <Product id="0003" name="HA-03WD Lamp Module" type="0003"/>
    <Product id="0003" name="HA-04C Outdoor Module" type="0004"/>
    <Product id="0003" name="HA-05C Lamp Screw In Module" type="0005"/>
    <Product id="0003" name="HA-06 In-Wall Switch Dimmer" type="0006"/>
    <Product id="0600" name="CA600 Wall Dimmer" type="4341"/>
    <Product id="3000" name="CA3000 Wall Switch" type="4341"/>
    <Product id="3500" name="CA3560 Split-Duplex Receptacle" type="4341"/>
    <Product config="intermatic/ca8900.xml" id="8900" name="CA8900 Digital Thermostat" type="4341"/>
    <Product id="9000" name="CA9000 PIR Occupancy Sensor" type="4341"/>
  </Manufacturer>
  <Manufacturer id="0338" name="International Integrated Systems Inc"></Manufacturer>
  <Manufacturer id="0013" name="Internet Dom"></Manufacturer>
  <Manufacturer id="0288" name="INTERSOFT"></Manufacturer>
  <Manufacturer id="039E" name="Invalance"></Manufacturer>
  <Manufacturer id="0278" name="Inventec"></Manufacturer>
  <Manufacturer id="0368" name="IOOOTA"></Manufacturer>
  <Manufacturer id="005F" name="IQ-Group"></Manufacturer>
  <Manufacturer id="0212" name="iRevo"></Manufacturer>
  <Manufacturer id="0253" name="iungo.nl B.V."></Manufacturer>
  <Manufacturer id="0123" name="IWATSU">
    <Product id="0000" name="TM-H2VHD081 HA Dongle" type="0000"/>
    <Product config="iwatsu/ne-4ct-2p.xml" id="0102" name="NE-4CT-2P Electric Power Measuring Equipment" type="0102"/>
    <Product config="iwatsu/ne-4ct.xml" id="0103" name="NE-4CT Electric Power Measuring Equipment" type="0103"/>
  </Manufacturer>
  <Manufacturer id="015A" name="Jin Tao Bao"></Manufacturer>
  <Manufacturer id="039F" name="JLabs Corporation"></Manufacturer>
  <Manufacturer id="0164" name="JSW Pacific Corporation"></Manufacturer>
  <Manufacturer id="0214" name="Kaipule Technology Co. Ltd">
    <Product config="kaipule/im20.xml" id="0001" name="IM20 Door/Window Sensor" type="0002"/>
    <Product config="kaipule/ix32.xml" id="0002" name="PIR Celling Sensor" type="0003"/>
  </Manufacturer>
  <Manufacturer id="0091" name="Kamstrup A/S"></Manufacturer>
  <Manufacturer id="006A" name="Kellendonk Elektronik"></Manufacturer>
  <Manufacturer id="0114" name="Kichler"></Manufacturer>
  <Manufacturer id="035F" name="KIWILAB"></Manufacturer>
  <Manufacturer id="0139" name="KlickH Pvt Ltd"></Manufacturer>
  <Manufacturer id="0261" name="KOOL KONCEPTS"></Manufacturer>
  <Manufacturer id="0174" name="Kopera Development Inc"></Manufacturer>
  <Manufacturer id="023A" name="KUMHO ELECTRIC INC"></Manufacturer>
  <Manufacturer id="0090" name="Kwikset (Spectrum Brands)">
    <Product config="kwikset/910.xml" id="0001" name="Touchpad Electronic Deadbolt" type="0001"/>
    <Product config="kwikset/916.xml" id="0642" name="SmartCode 916" type="0001"/>
    <Product config="kwikset/916.xml" id="0642" name="SmartCode 916" type="0003"/>
    <Product config="kwikset/smartcode.xml" id="4006" name="SmartCode 914" type="0003"/>
    <Product config="kwikset/smartcode.xml" id="0440" name="SmartCode 914" type="0003"/>
    <Product config="kwikset/smartcode.xml" id="0236" name="SmartCode 912" type="0003"/>
    <Product config="kwikset/smartcode.xml" id="0339" name="SmartCode 912" type="0003"/>
    <Product config="kwikset/smartcode.xml" id="0236" name="SmartCode 910" type="0001"/>
    <Product config="kwikset/smartcode.xml" id="0238" name="SmartCode 910" type="0003"/>
    <Product config="kwikset/910.xml" id="0001" name="SmartCode 910" type="0001"/>
    <Product config="kwikset/smartcode.xml" id="0440" name="SmartCode 10" type="0006"/>
    <Product config="kwikset/smartcode.xml" id="0742" name="Obsidian" type="0003"/>
    <Product config="kwikset/914c.xml" id="0446" name="Convert 914" type="0003"/>
    <Product config="kwikset/888.xml" id="0541" name="Smartcode 888" type="0003"/>
  </Manufacturer>
  <Manufacturer id="0051" name="Lagotek Corp"></Manufacturer>
  <Manufacturer id="0173" name="Leak Intelligence LLC"></Manufacturer>
  <Manufacturer id="0300" name="LEEDARSON LIGHTING CO. LTD"></Manufacturer>
  <Manufacturer id="0187" name="LEVION Technologies GmbH"></Manufacturer>
  <Manufacturer id="001d" name="Leviton">
    <Product id="0206" name="RZP15-1LW Binary Scene Switch" type="0101"/>
    <Product config="leviton/vrcs2.xml" id="0206" name="RZP03-1LW Binary Scene Switch" type="0201"/>
    <Product id="030b" name="VRP03-1LW Lamp Module" type="0202"/>
    <Product id="0206" name="RZS15-1LX Binary Scene Switch" type="0301"/>
    <Product id="0209" name="VRS15-1LZ Binary Scene Switch" type="0301"/>
    <Product config="leviton/vrs15.xml" id="0334" name="VRS15-1LZ Switch" type="0301"/>
    <Product config="leviton/rzi10.xml" id="0206" name="RZI10-1LX Multilevel Scene Switch" type="0401"/>
    <Product config="leviton/vri06.xml" id="0209" name="VRI06-1LX Multilevel Scene Switch" type="0401"/>
    <Product config="leviton/vri10.xml" id="0206" name="VRI10-1LX Multilevel Scene Switch" type="0501"/>
    <Product config="leviton/vri10.xml" id="0209" name="VRI10-1LZ Scene Capable Dimmer" type="0501"/>
    <Product config="leviton/vri10.xml" id="0209" name="VRMX1-1LZ Multilevel Scene Switch" type="0602"/>
    <Product config="leviton/vri10.xml" id="0334" name="VRMX1-1LZ Multilevel Scene Switch" type="0602"/>
    <Product id="0215" name="VRC51-1LX One Scene Controller" type="0901"/>
    <Product config="leviton/vrcz4.xml" id="0261" name="VRCZ4-M0Z 4-Button Zone Controller" type="0702"/>
    <Product id="030b" name="VRC0P-1LW Plug-in Serial Interface Module" type="0b02"/>
    <Product config="leviton/vrcpg.xml" id="0206" name="VRCPG-SG RF Handheld Remote Controller" type="0c01"/>
    <Product config="leviton/vre06.xml" id="0334" name="VRE06-1LZ Multilevel Scene Switch" type="0e01"/>
    <Product config="leviton/vrf01.xml" id="0209" name="VRF01-1LZ Scene Capable Quiet Fan Speed Control" type="1001"/>
    <Product config="leviton/vrf01.xml" id="0334" name="VRF01-1LZ Quiet Fan Speed Control" type="1001"/>
    <Product id="0243" name="VRCS2-MRZ 2-Button Scene Controller with Switches" type="1102"/>
    <Product config="leviton/vrcz4.xml" id="0243" name="VRCZ4-MRZ 4-Button Zone Controller with Switch" type="1202"/>
    <Product config="leviton/dzpd3.xml" id="0334" name="DZPD3-1LW Plug-In Dimming Lamp Module" type="1902"/>
    <Product id="0334" name="DZPA1-1LW Plug-In Appliance Module" type="1a02"/>
    <Product id="0334" name="DZMX1-1LZ Dimmer" type="1b03"/>
    <Product id="0334" name="DZS15-1LZ Switch" type="1c02"/>
    <Product id="0334" name="DZR15-1LZ Receptacle" type="1d04"/>
    <Product config="leviton/dz6hd.xml" id="0001" name="DZ6HD-1BZ Decora 600W Smart Dimmer" type="3201"/>
    <Product config="leviton/dz6hd.xml" id="0001" name="DZ1KD-1BZ Decora 1000W Smart Dimmer" type="3301"/>
    <Product config="leviton/dz15s.xml" id="0001" name="DZ15S-1BZ Decora Smart Switch" type="3401"/>
    <Product config="leviton/dzpd3.xml" id="0001" name="DZPD3-2BW Decora 300W Plug-In Smart Dimmer" type="3501"/>
    <Product config="leviton/vrpa1.xml" id="0334" name="Leviton VRPA1 Plug-In Outlet" type="1805" />
    <Product config="leviton/dzpa1.xml" id="0001" name="Leviton DZPA1 Plug-In Outlet" type="3601"/>
    <Product config="leviton/vrpd3.xml" id="0334" name="Leviton VRPD3-1LW 300W Plug-In Lamp Dimming Module" type="1706"/>
    <Product config="leviton/zw4sf.xml" id="0002" name="ZW4SF-1BW Decora Smart 4 Speed Fan Controller" type="0038"/>
    <Product config="leviton/zw15r.xml" id="0002" name="ZW15R Decora Smart Tamper-Resistant Outlet with Z-Wave Technology" type="0037"/>
  </Manufacturer>
  <Manufacturer id="0015" name="Lexel"></Manufacturer>
  <Manufacturer id="015B" name="LG Electronics"></Manufacturer>
  <Manufacturer id="0362" name="LiaoningYouwang Lighting and Electronic Technology Pty Ltd"></Manufacturer>
  <Manufacturer id="0224" name="LifeShield LLC"></Manufacturer>
  <Manufacturer id="003C" name="Lifestyle Networks"></Manufacturer>
  <Manufacturer id="0210" name="Light Engine Limited"></Manufacturer>
  <Manufacturer id="0342" name="LIMEI"></Manufacturer>
  <Manufacturer id="014f" name="Linear (Nortek Security Control LLC)">
    <Product config="linear/WADWAZ-1.xml" id="0102" name="WADWAZ-1 Door/Window Sensor" type="2001"/>
    <Product config="linear/WAPIRZ-1.xml" id="0203" name="WAPIRZ-1 Motion Sensor" type="2002"/>
    <Product config="linear/WA105DBZ-1.xml" id="0903" name="WA105DBZ-1 Main Operated Siren" type="2009"/>
    <Product config="linear/PD300Z-2.xml" id="3030" name="PD300Z-2 Plug-in Dimmer Module" type="4450"/>
    <Product config="linear/WD500Z-1.xml" id="3034" name="WD500Z-1 Wall Dimmer Switch" type="4457"/>
    <Product id="3331" name="WD1000Z-1 Wall Dimmer Switch" type="4457"/>
    <Product id="3030" name="GD00Z-4 Garage Door Opener Remote Controller" type="4744"/>
    <Product config="linear/ngd00z.xml" id="3530" name="GD00Z-4 Garage Door Opener Remote Controller" type="4744"/>
    <Product config="linear/gd00z-7.xml" id="3531" name="GD00Z-7 Garage Door Opener Remote Controller" type="4744"/>
    <Product config="linear/LB60Z-1.xml" id="3038" name="LB60Z-1 Dimmable LED Light Bulb" type="4754"/>
    <Product config="linear/LB60Z-1.xml" id="4252" name="LB30Z-1 Dimmable LED Light Bulb" type="4754"/>
    <Product id="3133" name="FS20Z Isolated Contact Fixture Module" type="5246"/>
    <Product id="3030" name="PS15Z-2 Plug-in Appliance Module" type="5250"/>
    <Product id="3530" name="WO15Z-1 Single Wall Outlet" type="5252"/>
    <Product config="linear/WS15Z-1.xml" id="3533" name="WS15Z-1 Wall Switch" type="5257"/>
    <Product config="linear/WA00Z-1.xml" id="3132" name="WA00Z-1 Scene Switch" type="5343"/>
    <Product config="linear/WT00Z-1.xml" id="3033" name="WT00Z-1 3-Way Wall Accessory Switch" type="5457"/>
    <Product config="linear/GC-TBZ48.xml" id="5431" name="GC-TBZ48 Battery Powered Z-Wave Thermostat" type="5442"/>
    <Product config="linear/GC-TBZ48.xml" id="5436" name="GC-TBZ48 Battery Powered Z-Wave Thermostat" type="5442"/>
    <Product config="linear/GC-TBZ48.xml" id="5437" name="GC-TBZ48 Battery Powered Z-Wave Thermostat" type="5442"/>
    <Product config="linear/WD500Z5-1.xml" id="3530" name="WD500Z5-1 Wall Mounted Dimmer" type="5744"/>
    <Product config="linear/WT00Z5-1.xml" id="3530" name="WT00Z5-1 Smart 3-Way Switch/Dimmer" type="5754"/>
  </Manufacturer>
  <Manufacturer id="035C" name="LINK ELECTRONICS Co. Ltd"></Manufacturer>
  <Manufacturer id="0316" name="Lite Automation"></Manufacturer>
  <Manufacturer id="017A" name="Liveguard Ltd"></Manufacturer>
  <Manufacturer id="013A" name="Living Style Enterprises Ltd"></Manufacturer>
  <Manufacturer id="015e" name="Locstar">
    <Product id="0001" name="LS-8015-ZW Single Latch Door Lock" type="8015"/>
  </Manufacturer>
  <Manufacturer id="0234" name="Logic Soft">
    <Product config="logicsoft/ZHC5010.xml" id="010a" name="ZHC5010 Wall switch" type="0003"/>
    <Product config="logicsoft/ZHC5002.xml" id="010c" name="ZHC5002 Z-Scene Controller" type="0003"/>
    <Product config="logicsoft/ZDB5100.xml" id="0121" name="ZDB5100 Matrix" type="0003"/>
  </Manufacturer>
  <Manufacturer id="007f" name="Logitech"></Manufacturer>
  <Manufacturer id="0025" name="Loudwater Tech"></Manufacturer>
  <Manufacturer id="038C" name="Lowes"></Manufacturer>
  <Manufacturer id="0071" name="LS Control">
    <Product id="035D" name="ES 861 Temperature Sensor" type="0002"/>
  </Manufacturer>
  <Manufacturer id="036D" name="Luffanet Co. Lte"></Manufacturer>
  <Manufacturer id="025E" name="LUXEASY technology company LTD"></Manufacturer>
  <Manufacturer id="0062" name="LVI Produkter AB"></Manufacturer>
  <Manufacturer id="0192" name="m2m Solution"></Manufacturer>
  <Manufacturer id="0195" name="M2M Solution"></Manufacturer>
  <Manufacturer id="006E" name="Manodo / KTC"></Manufacturer>
  <Manufacturer id="003d" name="Marmitek BV"></Manufacturer>
  <Manufacturer id="003e" name="Martec Access"></Manufacturer>
  <Manufacturer id="0092" name="Martin Renz GmbH"></Manufacturer>
  <Manufacturer id="008f" name="MB Turn Key Design"></Manufacturer>
  <Manufacturer id="015f" name="McoHome Technology Co Ltd">
    <Product id="0001" name="Mini Energy Dimmer" type="0001"/>
    <Product id="0001" name="Mini Energy Switch" type="0002"/>
    <!--EU-->
    <Product config="mcohome/mhp210.xml" id="1302" name="MH-P210 Mini Energy Dimmer" type="210a"/>
    <Product config="mcohome/mhp220.xml" id="1352" name="MH-P220 Micro Dimmer" type="220a"/>
    <Product config="mcohome/mhp220.xml" id="5101" name="MH-P220 Micro Dimmer" type="220a"/>
    <Product config="mcohome/mhp220.xml" id="5102" name="MH-P220 Micro Dimmer" type="220a"/>
    <Product config="mcohome/mhs220.xml" id="1252" name="MH-S220 One-Load" type="2201"/>
    <Product config="mcohome/mhs311.xml" id="0201" name="MH-S311 One-load" type="3102"/>
    <Product config="mcohome/mhs312.xml" id="0202" name="MH-S312 Two-load" type="3102"/>
    <Product config="mcohome/mhs314.xml" id="0204" name="MH-S314 Four-load" type="3102"/>
    <Product config="mcohome/mhs314.xml" id="1302" name="MH-S314 Four-load" type="3141"/>
    <Product config="mcohome/mhs314.xml" id="5102" name="MH-S314 Four-load" type="3141"/>
    <Product config="mcohome/mhs411.xml" id="0201" name="MH-S411 One-load" type="4102"/>
    <Product config="mcohome/mhs412.xml" id="0202" name="MH-S412 Two-load" type="4102"/>
    <Product config="mcohome/mhs412.xml" id="1302" name="MH-S412 Two-load" type="4121"/>
    <Product config="mcohome/mhs412.xml" id="5102" name="MH-S412 Two-load" type="4121"/>
    <Product config="mcohome/mh8fceu.xml" id="3102" name="MH8-FC-EU Thermostat" type="0801"/>
    <Product config="mcohome/mh8fceu.xml" id="3102" name="MH8-FC4-EU Thermostat" type="0802"/>
    <Product config="mcohome/mh8fceu0803.xml" id="3102" name="MH8-FC-EU Thermostat" type="0803"/>
    <Product config="mcohome/mh8fceu0803.xml" id="5102" name="MH8-FC-EU Thermostat" type="0803"/>
    <Product config="mcohome/mh9co2.xml" id="0201" name="MH9-CO2-WD CO2 Monitor" type="0905"/>
    <Product config="mcohome/mh9co2.xml" id="3102" name="MH9-CO2-WD CO2 Monitor" type="0901"/>
    <Product config="mcohome/mh9co2.xml" id="5102" name="MH9-CO2-WD CO2 Monitor" type="0902"/>
    <Product config="mcohome/mh10pm25wd.xml" id="5102" name="MH10-PM2.5-WD PM 2.5 Monitor" type="0a02"/>
    <Product config="mcohome/a8-9.xml" id="1352" name="A8-9 Multi-sensor" type="a800"/>
    <Product config="mcohome/a8-9.xml" id="1352" name="A8-9 Multi-sensor" type="a803"/>
    <Product config="mcohome/mh7h.xml" id="5102" name="MH7H Water/Electrical Heating Thermostat" type="0701"/>
    <Product config="mcohome/mh7h.xml" id="5102" name="MH7H Water/Electrical Heating Thermostat" type="0702"/>
    <Product config="mcohome/mh7h.xml" id="5102" name="MH7H Water/Electrical Heating Thermostat" type="0712"/>
    <Product config="mcohome/mh7h.xml" id="5102" name="MH7H Water/Electrical Heating Thermostat" type="0732"/>
    <!--US-->
    <Product config="mcohome/mhs513.xml" id="5102" name="MH-S513 Touch Panel Switch" type="0103"/>
    <!--AU-->
    <Product config="mcohome/mhp511.xml" id="1453" name="MH-P511 Dimmer Touch Panel Switch" type="511a"/>
    <Product config="mcohome/mhs513.xml" id="5103" name="MH-S513 Touch Panel Switch" type="5131"/>
  </Manufacturer>
  <Manufacturer id="0222" name="MCT CO. LTD"></Manufacturer>
  <Manufacturer id="0027" name="Meedio LLC"></Manufacturer>
  <Manufacturer id="0107" name="MegaChips"></Manufacturer>
  <Manufacturer id="022D" name="Mercury Corporation"></Manufacturer>
  <Manufacturer id="007a" name="Merten">
    <Product id="0001" name="Plug-in Appliance Module" type="8001"/>
    <Product id="0001" name="Plug-in Dimmer Module" type="8002"/>
    <Product config="merten/507801.xml" id="0001" name="Plug-in Roller Shutter Module" type="8003"/>
    <Product config="merten/5046xx.xml" id="0001" name="Wall Dimmer Module" type="4003"/>
    <Product config="merten/5044xx.xml" id="0001" name="Wall Appliance Module" type="4002"/>
    <Product config="merten/50x5xx.xml" id="0001" name="Wall Roller Shutter Module" type="4004"/>
    <Product id="8001" name="Receiver Flush-Mounted 1-Gang Switch" type="8001"/>
    <Product config="merten/506004.xml" id="0004" name="Transmitter Flush-Mounted 4-Gang Switch" type="0003"/>
    <Product id="0002" name="Transmitter 1-Gang Switch" type="0001"/>
    <Product id="0004" name="Transmitter 2-Gang Switch" type="0001"/>
    <Product config="merten/508244.xml" id="0001" name="Transmitter Move" type="0002"/>
  </Manufacturer>
  <Manufacturer id="0238" name="Milanity Inc"></Manufacturer>
  <Manufacturer id="0112" name="MITSUMI"></Manufacturer>
  <Manufacturer id="019D" name="MOBILUS MOTOR z o.o."></Manufacturer>
  <Manufacturer id="0232" name="MODACOM CO. LTD"></Manufacturer>
  <Manufacturer id="008D" name="Modstrom"></Manufacturer>
  <Manufacturer id="000E" name="Mohito Networks"></Manufacturer>
  <Manufacturer id="0202" name="Monoprice"></Manufacturer>
  <Manufacturer id="007E" name="Monster Cable"></Manufacturer>
  <Manufacturer id="0125" name="Motion Control Systems"></Manufacturer>
  <Manufacturer id="003F" name="Motorola"></Manufacturer>
  <Manufacturer id="0122" name="MSK Miyakawa Seisakusho">
    <Product config="miyakawaelectric/me-d101.xml" id="0001" name="ME-D101 Electric Power Measuring Instrument" type="0001"/>
    <Product id="0000" name="ZW-GW Smart Bridge" type="8000"/>
  </Manufacturer>
  <Manufacturer id="0083" name="MTC Maintronic"></Manufacturer>
  <Manufacturer id="0143" name="myStrom"></Manufacturer>
  <Manufacturer id="0438" name="Namron">
    <Product config="namron/1402756.xml" id="0002" type="0202" name="LED Dimmer Z-Wave 200W"/>
    <Product config="namron/4512710.xml" id="d005" type="0200" name="Z-Wave Dimmer 400W"/>
    <Product config="namron/4512712.xml" id="a30f" type="0300" name="Z-wave 1 Kanal Bryter" />
    <Product config="namron/4512715.xml" id="d006" type="0200" name="Z-Wave Switch 400W"/>
    <Product config="namron/4512724.xml" id="d00c" type="0200" name="Z-Wave Dimmer 2 400W"/>
<<<<<<< HEAD
    <Product config="namron/4512720.xml" id="a306" type="0300" name="Z-wave 2 Kanaler Bryter" />
=======
    <Product config="namron/4512714.xml" id="a305" type="0300" name="Z-wave 4 Channel Remote" />
>>>>>>> ee90c896
  </Manufacturer>
  <Manufacturer id="016E" name="Nanjing Easthouse Electrical Co"></Manufacturer>
  <Manufacturer id="0121" name="Napco Security Technologies, Inc.">
    <Product id="0001" name="I-Bridge Z-Wave Controller" type="0001"/>
  </Manufacturer>
  <Manufacturer id="038D" name="nCube"></Manufacturer>
  <Manufacturer id="036B" name="NEC Platforms Ltd"></Manufacturer>
  <Manufacturer id="0241" name="NEEO AG"></Manufacturer>
  <Manufacturer id="006D" name="Nefit"></Manufacturer>
  <Manufacturer id="0312" name="NEI Technology">
    <Product config="nei/ms11z.xml" id="ff04" name="MS11Z" type="ff00"/>
  </Manufacturer>
  <Manufacturer id="0351" name="NEOCONTROL US LLC"></Manufacturer>
  <Manufacturer id="0189" name="Ness Corporation Pty Ltd"></Manufacturer>
  <Manufacturer id="0133" name="Netgear"></Manufacturer>
  <Manufacturer id="0248" name="neusta next GmbH Co. KG"></Manufacturer>
  <Manufacturer id="0203" name="Newland Communication Science Technology Co. Ltd"></Manufacturer>
  <Manufacturer id="0268" name="Nexa Trading AB"></Manufacturer>
  <Manufacturer id="0178" name="Nexia">
    <!-- full name in Z-wave database: Ingersoll Rand - Nexia Home Intelligence -->
    <Product config="nexia/db100z.xml" id="3130" name="DB100Z Doorbell Sensor" type="4442"/>
    <Product config="nexia/th100nx.xml" id="3130" name="TH100NX Temperature &amp; Humidity Sensor" type="5448"/>
  </Manufacturer>
  <Manufacturer id="0075" name="NextEnergy"></Manufacturer>
  <Manufacturer id="0361" name="NHN Entertainment"></Manufacturer>
  <Manufacturer id="0185" name="Ningbo Sentek Electronics Co Ltd"></Manufacturer>
  <Manufacturer id="0165" name="NodOn (ID-RF)">
    <Product config="nodon/asp3100SmartPlug.xml" id="0001" name="ASP-3-1-00 Smart Plug" type="0001"/>
    <Product config="nodon/msp31xxMicroSmartPlug.xml" id="0003" name="MSP-3-1-XX Micro Smart Plug" type="0001"/>
    <Product config="nodon/crc3100OctanRemote.xml" id="0001" name="CRC-3-1-00 Octan Remote" type="0002"/>
    <Product config="nodon/crc360xSofremote.xml" id="0002" name="CRC-3-6-0x Soft Remote" type="0002"/>
    <Product config="nodon/cws3101wallswitch.xml" id="0003" name="CWS-3-1-01 Wall Switch" type="0002"/>
  </Manufacturer>
  <Manufacturer id="0252" name="North China University of Technology"></Manufacturer>
  <Manufacturer id="0096" name="NorthQ">
    <Product config="northq/nq92021.xml" id="0001" name="NQ-92021 Power Reader" type="0001"/>
    <Product config="northq/nq9021.xml" id="0002" name="NQ-9021 Power Reader" type="0001"/>
    <Product config="northq/nq9121.xml" id="0001" name="NQ-9121 Gas Meter" type="0010"/>
  </Manufacturer>
  <Manufacturer id="0040" name="Novar Electrical Devices and Systems"></Manufacturer>
  <Manufacturer id="020D" name="Novateqni HK Ltd"></Manufacturer>
  <Manufacturer id="0296" name="OBLO LIVING LLC "></Manufacturer>
  <Manufacturer id="0119" name="Omnima Limited"></Manufacturer>
  <Manufacturer id="014C" name="OnSite Pro"></Manufacturer>
  <Manufacturer id="0041" name="OpenPeak Inc"></Manufacturer>
  <Manufacturer id="027D" name="Oregon Automation"></Manufacturer>
  <Manufacturer id="0104" name="Panasonic Electric Works Co. Ltd"></Manufacturer>
  <Manufacturer id="031A" name="Panasonic ES Shin Dong-A Co Ltd"></Manufacturer>
  <Manufacturer id="028D" name="Panodic Electric (Shenzhen) Limited"></Manufacturer>
  <Manufacturer id="0257" name="PARATECH"></Manufacturer>
  <Manufacturer id="0172" name="PassivSystems Limited"></Manufacturer>
  <Manufacturer id="0322" name="Paxton Access Ltd"></Manufacturer>
  <Manufacturer id="0281" name="PC Partner"></Manufacturer>
  <Manufacturer id="013D" name="Pella"></Manufacturer>
  <Manufacturer id="0245" name="permundo GmbH">
    <Product config="permundo/psc132zw.xml" id="0002" name="PSC132ZW Smart Mini Plug" type="0003"/>
    <Product config="permundo/psc234zw.xml" id="0001" name="PSC234ZW Smart Plug" type="0003"/>
  </Manufacturer>
  <Manufacturer id="0366" name="PHILIA TECHNOLOGY Co. Ltd"></Manufacturer>
  <Manufacturer id="013c" name="Philio Technology Corp">
    <Product config="philio/pan11-1.xml" id="0001" name="PAN11-4 Smart Energy Plug In Switch" type="0001"/>
    <Product config="philio/pan04.xml" id="0003" name="PAN04-1 Double Relay Switch 2x1.5kW with Power Measurement" type="0001"/>
    <Product config="philio/pan05.xml" id="0010" name="PAN05-1 In Wall Single relay (1 way) Switch" type="0001"/>
    <Product config="philio/pan06.xml" id="0004" name="PAN06-1 In Wall Dual Relay (1 Way) Switch Module" type="0001"/>
    <Product config="philio/pan07.xml" id="0005" name="PAN07-1 TWO SPDT Switch module with meter" type="0001"/>
    <Product config="philio/pan08.xml" id="0006" name="PAN08-1 In Wall Roller Shutter Controller" type="0001"/>
    <Product config="philio/pan03.xml" id="000f" name="PAN03 Switch Module with meter 3 KW X1" type="0001"/>
    <Product config="philio/pan11.xml" id="0011" name="PAN11 Smart Energy Plug In Switch" type="0001"/>
    <Product config="philio/pan06.xml" id="0013" name="PAN06-1 In Wall Dual Relay (1 Way) Switch Module" type="0001"/>
    <Product config="philio/pan04.xml" id="0012" name="PAN04-1 Double Relay Switch 2x1.5kW with Power Measurement" type="0001"/>
    <Product config="philio/pan08.xml" id="0015" name="PAN08-1 In Wall Roller Shutter Controller" type="0001"/>
    <Product config="philio/pan16.xml" id="0029" name="PAN16 Smart energy plug in switch" type="0001"/>
    <Product config="philio/psm02.xml" id="0002" name="PSM02-1 Slim Multi-Sensor" type="0002"/>
    <Product config="philio/psp05.xml" id="0050" name="PSP05 PIR/Motion" type="0002"/>
    <Product config="philio/pst02.xml" id="000c" name="PST02-A 4 in 1 Multi-Sensor" type="0002"/>
    <Product config="philio/pst02-b.xml" id="000d" name="PST02-B PIR/Motion 3 in 1 Sensor" type="0002"/>
    <Product config="philio/pst02-1c.xml" id="000e" name="PST02-C Door/Window 3 in 1 sensor" type="0002"/>
    <Product config="philio/phpsg01.xml" id="001e" name="PH-PSG01 Smoke Sensor" type="0002"/>
    <Product config="philio/phpat02.xml" id="001f" name="PH-PAT02.eu Flood Multisensor 3in1" type="0002"/>
    <Product config="philio/phpat02.xml" id="0020" name="PH-PAT02-B.eu Multisensor 2in1" type="0002"/>
    <Product config="philio/pse02.xml" id="000a" name="PH-PSE02.eu Zipato Indoor Siren" type="0004"/>
    <Product config="philio/pad02.xml" id="0031" name="PH-PAD02.eu Smart Dimmer Socket E27" type="0005"/>
    <Product config="philio/phpab01.xml" id="001a" name="PH-PAB01.eu Micromodule Energy Meter" type="0006"/>
    <Product config="philio/psr03-1b.xml" id="001d" name="PSR03-1B.EU Keyfob 5 Remote" type="0008"/>
    <Product config="philio/psr04.xml" id="0022" name="PSR04 Smart Color Button" type="0009"/>
  </Manufacturer>
  <Manufacturer id="0277" name="Pixela Corporation "></Manufacturer>
  <Manufacturer id="010e" name="Poly-control">
    <Product config="polycontrol/keypad.xml" id="0001" name="Danalock Keypad" type="0002"/>
    <Product config="polycontrol/doorlock.xml" id="0002" name="Danalock Circle/Square" type="0003"/>
    <Product config="polycontrol/polylock.xml" id="0001" name="Polylock" type="0001"/>
    <Product config="polycontrol/doorlock.xml" id="0002" name="Danalock V2 BTZE" type="0008"/>
    <Product config="polycontrol/doorlockv3.xml" id="0001" name="Danalock V3 BTZE" type="0009"/>
  </Manufacturer>
  <Manufacturer id="0154" name="Popp &amp; Co">
    <Product config="popp/123658.xml" id="0001" name="123658 Plug-in Switch plus Power Meter" type="0001"/>
    <Product config="popp/009105.xml" id="0001" name="009105 Wall Plug Switch Schuko (IP44)" type="0003"/>
    <Product config="popp/700397.xml" id="000a" name="700397 Wall Plug Switch Outdoor Schuko (IP44)" type="0003"/>
    <Product config="popp/700793.xml" id="1002" name="700793 Smart Power Plug" type="0003"/>
    <Product config="popp/solar-siren.xml" id="0002" name="Solar Powered Outdoor Siren" type="0004"/>
    <Product config="popp/004407.xml" id="0003" name="004407 CO Detector" type="0004"/>
    <Product config="popp/009402.xml" id="0004" name="009402 10-Year Smoke Detector with Siren" type="0004"/>
    <Product config="popp/700342.xml" id="000d" name="700342 10-Year Smoke Detector" type="0004"/>
    <Product config="popp/700342.xml" id="0010" name="700342 10-Year Smoke Detector" type="0004"/>
    <Product config="popp/009501.xml" id="0003" name="009501 Flow Stop" type="0005"/>
    <Product config="popp/700168.xml" id="0011" name="Popp Z-Rain Rain Sensor" type="0004"/>
    <Product config="popp/012501.xml" id="0001" name="012501 Strike Lock Control" type="0005"/>
    <Product config="popp/700045.xml" id="0002" name="700045 Universal Keypad" type="0005"/>
    <Product config="popp/009303.xml" id="0101" name="009303 Battery Wall Controller" type="0100"/>
    <Product config="zwave.me/ZME_KFOB-S.xml" id="0103" name="Popp KFOB-C Remote Control" type="0100"/>
    <Product config="popp/dwt.xml" id="0007" name="Window/Door Sensor with Tilt Detection" type="0004"/>
    <Product config="popp/smoke-detector.xml" id="0201" name="Smoke Detector and Siren" type="0100"/>
    <Product config="popp/zweather.xml" id="0400" name="ZWeather" type="0100"/>
    <Product config="popp/123601.xml" id="0001" name="123601 Plug-in Switch" type="1100"/>
    <Product config="popp/123580.xml" id="0002" name="123580 Plug-in Dimmer" type="1100"/>
    <Product config="popp/701202.xml" id="0014" name="701202 Mold Detector" type="0004"/>
  </Manufacturer>
  <Manufacturer id="0064" name="Popp / Duwi (Reitz-Group.de)">
    <Product config="duwi/zw-edan-300.xml" id="0000" name="ZW EDAN 300 Flush Mounted Dimmer" type="0001"/>
    <Product id="0002" name="Flush Mounted Switch" type="1000"/>
    <Product config="duwi/zw-zdan-300.xml" id="0000" name="Plugin Dimmer" type="1001"/>
    <Product config="duwi/05458.xml" id="0009" name="Wall Dimmer Set for Busch-Jaeger DURO 2000" type="1000"/>
    <Product config="duwi/ZWES1000.xml" id="0000" name="ZW ES 1000 Flush Mounted Switch" type="2001"/>
    <Product id="0000" name="ZW ZS 3500 Plugin Switch" type="3001"/>
    <Product id="0000" name="ZW ZSA 3500 Plugin Switch" type="3002"/>
    <Product config="duwi/ZWESJ300.xml" id="0000" name="ZW ESJ Blind Control" type="4001"/>
    <Product config="duwi/zwfb.xml" id="0000" name="ZW FB Wireless remote control 10-channel" type="5001"/>
    <Product config="duwi/zwws.xml" id="0000" name="Wireless Flush Mounted Switch" type="5002"/>
    <Product id="0000" name="Static Controller" type="5003"/>
  </Manufacturer>
  <Manufacturer id="0170" name="Powerhouse Dynamics"></Manufacturer>
  <Manufacturer id="0074" name="PowerLinx"></Manufacturer>
  <Manufacturer id="0016" name="PowerLynx"></Manufacturer>
  <Manufacturer id="0042" name="Pragmatic Cons"></Manufacturer>
  <Manufacturer id="0341" name="Prodea"></Manufacturer>
  <Manufacturer id="0128" name="Prodrive Technologies">
    <Product id="0000" name="ED2.0 Meter Adapter" type="0000"/>
    <Product id="0000" name="ED2.0 Display" type="0128"/>
  </Manufacturer>
  <Manufacturer id="0161" name="Promixis LLC"></Manufacturer>
  <Manufacturer id="005d" name="Pulse Technologies (Aspalis)">
    <Product id="0511" name="Plugin Lamp Module" type="0202"/>
  </Manufacturer>
  <Manufacturer id="0376" name="Pytronic AB"></Manufacturer>
  <Manufacturer id="0095" name="Qees">
    <Product config="qees/reto-dimmer-plus.xml" id="0001" name="RETO Dimmer Plus 2013" type="3101"/>
    <Product config="qees/reto-plugin-switch.xml" id="0001" name="RETO Plug-in Switch Plus" type="3103"/>
  </Manufacturer>
  <Manufacturer id="0355" name="Qingdao hongyu cles air conditioning co.ltd"></Manufacturer>
  <Manufacturer id="0433" name="Q-light">
    <Product config="q-light/q-light_zerodim.xml" id="000d" name="Q-Light Zerodim" type="0003"/>
    <Product config="q-light/q-light_zerodim_2pol.xml" id="000E" name="Q-Light Zerodim 2pol" type="0003"/>
    <Product config="q-light/q-light_puck.xml" id="0005" name="Q-Light puck" type="0003"/>
  </Manufacturer>
  <Manufacturer id="012A" name="Qolsys">
    <Product config="qolsys/qz2140-840.xml" id="3032" name="QZ2140-840 Plug-In Dimmer" type="4744"/>
  </Manufacturer>
  <Manufacturer id="0159" name="Qubino (Goap)">
    <Product config="qubino/ZMNHDA2.xml" id="0001" name="ZMNHDA2 Flush Dimmer" type="0001"/>
    <Product config="qubino/ZMNHDDx.xml" id="0051" name="ZMNHDD1 Flush Dimmer" type="0001"/>
    <Product config="qubino/ZMNHSDx.xml" id="0052" name="ZMNHSDx Din Dimmer" type="0001"/>
    <Product config="qubino/ZMNHVDx.xml" id="0053" name="ZMNHVDx Flush Dimmer 0-10V" type="0001"/>
    <Product config="qubino/ZMNHWD1.xml" id="0054" name="ZMNHWD1 Flush RGBW Dimmer" type="0001"/>
    <Product config="qubino/ZMNHHDx.xml" id="0055" name="ZMNHHDx Mini Dimmer" type="0001"/>
    <Product config="qubino/ZMNHBA2.xml" id="0001" name="ZMNHBA2 Flush 2 Relays" type="0002"/>
    <Product config="qubino/ZMNHBDx.xml" id="0051" name="ZMNHBDx Flush 2 Relays" type="0002"/>
    <Product config="qubino/ZMNHAA2.xml" id="0002" name="ZMNHAA2 Flush 1 Relay" type="0002"/>
    <Product config="qubino/ZMNHADx.xml" id="0052" name="ZMNHADx Flush 1 Relay" type="0002"/>
    <Product config="qubino/ZMNHNDx.xml" id="0053" name="ZMNHND1 Flush 1D relay" type="0002"/>
    <Product config="qubino/ZMNHYDx.xml" id="0054" name="ZMNHYD1 Smart Plug 16A" type="0002"/>
    <Product config="qubino/ZMNHCA2.xml" id="0002" name="ZMNHCA2 Flush Shutter" type="0003"/>
    <Product config="qubino/ZMNHCDx.xml" id="0052" name="ZMNHCDx Flush Shutter" type="0003"/>
    <Product config="qubino/ZMNHODx.xml" id="0053" name="ZMNHOD1 Flush Shutter DC" type="0003"/>
    <Product config="qubino/ZMNHJA2.xml" id="0001" name="ZMNHJA2 Flush Dimmer Pilot Wire" type="0004"/>
    <Product config="qubino/ZMNHJD1.xml" id="0051" name="ZMNHJD1 Flush Dimmer Pilot Wire" type="0004"/>
    <Product config="qubino/ZMNHUD1.xml" id="0052" name="ZMNHUD1 DIN Pilot Wire" type="0004"/>
    <Product config="qubino/ZMNHIA2.xml" id="0001" name="ZMNHIA2 Flush on/off thermostat" type="0005"/>
    <!--<Product type="0005" id="0051" name="ZMNHIDx Flush on/off thermostat (H1S1P1)" config="qubino/ZMNHIDxS1.xml"/>-->
    <Product config="qubino/ZMNHIDxS2.xml" id="0051" name="ZMNHIDx Flush on/off thermostat (H1S2P1)" type="0005"/>
    <Product config="qubino/ZMNHKDx.xml" id="0052" name="ZMNHKDx Flush Heat and Cool thermostat" type="0005"/>
    <Product config="qubino/ZMNHLDx.xml" id="0053" name="ZMNHLDx Flush PWM thermostat" type="0005"/>
    <Product config="qubino/ZMNHLAx.xml" id="0003" name="ZMNHLA2 Flush PWM thermostat" type="0005"/>
    <!--<Product type="0007" id="0052" name="ZMNHTDx Smart meter S1 S2 S3" config="qubino/ZMNHTDxS3.xml"/>-->
    <Product config="qubino/ZMNHTDx.xml" id="0052" name="ZMNHTDx Smart meter S4 S5 S6" type="0007"/>
    <Product config="qubino/ZMNHZDx.xml" id="0053" name="ZMNHZDx Weather Station" type="0007"/>
    <Product config="qubino/ZMNHXDx.xml" id="0054" name="ZMNHXDx 3-phase Smart Meter" type="0007"/>
    <Product config="qubino/ZMNKIDx.xml" id="0054" name="ZMNKIDx OnOff Thermostat 2" type="0005"/>
    <Product config="qubino/ZMNHQDx.xml" id="0051" name="ZMNHQDx LUXY Smart Light" type="0008"/>
    <Product config="qubino/ZMNKADx.xml" id="0052" name="ZMNKADx LUXY Smart Switch" type="0008"/>
  </Manufacturer>
  <Manufacturer id="0130" name="Quby">
    <Product config="quby/qb2.xml" id="0001" name="Energy Management System" type="0001"/>
  </Manufacturer>
  <Manufacturer id="0163" name="Queenlock">
    <Product config="prowell/zw-702.xml" id="0301" name="ZW-702 Door Lock" type="3001"/>
  </Manufacturer>
  <Manufacturer id="0142" name="Rademacher Gerate-Elektronik GmbH"></Manufacturer>
  <Manufacturer id="0098" name="Radio Thermostat Company of America"></Manufacturer>
  <Manufacturer id="0314" name="Raonix Co. Ltd"></Manufacturer>
  <Manufacturer id="008E" name="Raritan"></Manufacturer>
  <Manufacturer id="040F" name="RATOC Systems Inc"></Manufacturer>
  <Manufacturer id="0370" name="Raylios"></Manufacturer>
  <Manufacturer id="021E" name="Red Bee Co. Ltd"></Manufacturer>
  <Manufacturer id="022C" name="Remote Solution"></Manufacturer>
  <Manufacturer id="0255" name="Remote Technologies Incorporated"></Manufacturer>
  <Manufacturer id="5254" name="Remotec">
    <Product config="remotec/zurc.xml" id="531f" name="Z-URC" type="0000"/>
    <Product config="remotec/zrc-100eu.xml" id="8380" name="ZRC-100" type="0001"/>
    <Product config="remotec/zxt-310.xml" id="8371" name="ZXT-310US" type="0100"/>
    <Product config="remotec/zxt-310.xml" id="8371" name="ZXT-310EU" type="0101"/>
    <Product config="remotec/zxt-310.xml" id="8371" name="ZXT-310AU" type="0102"/>
    <Product config="remotec/zxt-310.xml" id="8371" name="ZXT-310IN" type="0103"/>
    <Product config="remotec/zxt-310.xml" id="8371" name="ZXT-310RU" type="0106"/>
    <Product config="remotec/zxt-310.xml" id="8371" name="ZXT-310IL" type="0107"/>
    <Product config="remotec/zxt-310.xml" id="8371" name="ZXT-310BR" type="0108"/>
    <Product config="remotec/zxt-120.xml" id="8377" name="ZXT-120US" type="0100"/>
    <Product config="remotec/zxt-120.xml" id="8377" name="ZXT-120EU" type="0101"/>
    <Product config="remotec/zxt-120.xml" id="8377" name="ZXT-120AU" type="0102"/>
    <Product config="remotec/zxt-120.xml" id="8377" name="ZXT-120IN" type="0103"/>
    <Product config="remotec/zxt-120.xml" id="8377" name="ZXT-120RU" type="0106"/>
    <Product config="remotec/zxt-120.xml" id="8377" name="ZXT-120IL" type="0107"/>
    <Product config="remotec/zxt-120.xml" id="8377" name="ZXT-120BR" type="0108"/>
    <Product config="remotec/zxt-600.xml" id="8490" name="ZXT-600US AC MASTER" type="0100"/>
    <Product config="remotec/zxt-600.xml" id="8490" name="ZXT-600EU AC MASTER" type="0101"/>
    <Product config="remotec/zxt-600.xml" id="8490" name="ZXT-600AU AC MASTER" type="0102"/>
    <Product config="remotec/zxt-600.xml" id="8490" name="ZXT-600IN AC MASTER" type="0103"/>
    <Product config="remotec/zrc-90.xml" id="8510" name="ZRC-90" type="0001"/>
    <Product config="remotec/zrc-90.xml" id="8510" name="ZRC-90" type="0002"/>
    <Product config="remotec/bw8120eu.xml" id="8120" name="ZFM-X10EU Dual Mode Insert Module " type="8201"/>
    <Product config="remotec/zfm-80.xml" id="0002" name="ZFM-80" type="8000"/>
    <Product config="remotec/zts-110.xml" id="8031" name="ZTS-110" type="0200"/>
    <Product config="remotec/zts-110.xml" id="8031" name="ZTS-110" type="0202"/>
    <Product config="remotec/zts-500.xml" id="8170" name="ZTS-500US" type="0200"/>
    <Product config="remotec/zts-500.xml" id="8170" name="ZTS-500 AU/NZ" type="0202"/>
  </Manufacturer>
  <Manufacturer id="039B" name="Reply S.p.A."></Manufacturer>
  <Manufacturer id="0010" name="Residential Control Systems">
    <Product config="rcs/therm0009.xml" id="0002" name="TZ43 Thermostat" type="0001"/>
    <Product config="rcs/therm0005.xml" id="0005" name="TZ43-IHD SMUD Thermostat" type="0001"/>
    <Product config="rcs/therm0007.xml" id="0007" name="TZ45-IHD SMUD Thermostat" type="0001"/>
    <Product config="rcs/therm0009.xml" id="0009" name="TZ45 Thermostat" type="0001"/>
    <Product id="000a" name="TZ4Z-IHD RCS Thermostat" type="0001"/>
    <Product config="rcs/em52-zw.xml" id="3532" name="EM52-ZW Z-Wave Home Energy Meter" type="454d"/>
    <Product config="rcs/pm12-zw.xml" id="3132" name="PM12-ZW Z-Wave Power Monitoring Module" type="504d"/>
    <Product type="5442" id="5432" name="TBZ48 Thermostat" config="linear/GC-TBZ48.xml" />
  </Manufacturer>
  <Manufacturer id="0216" name="RET Nanjing Intelligence System"></Manufacturer>
  <Manufacturer id="0153" name="Revolv"></Manufacturer>
  <Manufacturer id="0346" name="Ring">
    <Product config="ring/PIR-SS.xml" id="0201" name="PIR-SS Motion Detector" type="0301"/>
    <Product config="ring/contact-sensor-v2.xml" id="0301" name="Contact Sensor" type="0201"/>
    <Product config="ring/motion-detector-v2.xml" id="0301" name="Motion Detector" type="0301"/>
    <Product id="0201" name="DW-SS Contact Sensor" type="0201"/>
  </Manufacturer>
  <Manufacturer id="035E" name="RISCO Group"></Manufacturer>
  <Manufacturer id="023B" name="ROC-Connect"></Manufacturer>
  <Manufacturer id="0197" name="RPE Ajax LLC"></Manufacturer>
  <Manufacturer id="0065" name="RS Scene Automation"></Manufacturer>
  <Manufacturer id="029D" name="Rubetek"></Manufacturer>
  <Manufacturer id="0290" name="S1"></Manufacturer>
  <Manufacturer id="023C" name="SafeTech Products"></Manufacturer>
  <Manufacturer id="0201" name="Samsung Electronics"></Manufacturer>
  <Manufacturer id="022E" name="Samsung SDS"></Manufacturer>
  <Manufacturer id="0093" name="San Shih Electrical Enterprise"></Manufacturer>
  <Manufacturer id="0150" name="Samsung SmartThings">
    <Product config="smartthings/sth-eth200.xml" id="0006" name="SmartThings Hub v2" type="0002"/>
    <Product config="smartthings/pgc401m.xml" id="0191" name="SmartThings Hub v1" type="0001"/>
  </Manufacturer>
  <Manufacturer id="012C" name="SANAV"></Manufacturer>
  <Manufacturer id="0307" name="SATCO Products"></Manufacturer>
  <Manufacturer id="0318" name="SBCK Corp"></Manufacturer>
  <Manufacturer id="003b" name="Schlage (Allegion)">
    <Product config="schlage/fe599.xml" id="504c" name="FE599GR Wireless Door Lock" type="634b"/>
    <Product config="schlage/BE469.xml" id="5044" name="BE469 Touchscreen Deadbolt" type="6341"/>
    <Product config="schlage/BE468.xml" id="5044" name="BE468 Touchscreen Deadbolt" type="6349"/>
    <Product config="schlage/BE469ZP.xml" id="0469" name="BE469ZP Connect Smart Deadbolt" type="0001"/>
    <Product config="schlage/BE468ZP.xml" id="0468" name="BE468ZP Connect Smart Deadbolt" type="0001"/>
  </Manufacturer>
  <Manufacturer id="0097" name="Schlage Link (Wintop)">
    <Product config="schlagelink/itemp.xml" id="4501" name="iTemp Dual Sensor" type="1182"/>
    <Product config="schlagelink/itemp.xml" id="4501" name="iTemp Dual Sensor" type="1188"/>
    <Product config="schlagelink/minikeypad.xml" id="4501" name="Mini Keypad RFID" type="6131"/>
    <Product config="schlagelink/minikeypad.xml" id="4101" name="Mini Keypad RFID" type="6131"/>
    <Product config="schlagelink/41.xml" id="5501" name="LE120 Appliance Module" type="6941"/>
    <Product id="4501" name="On-Wall Power Socket" type="6943"/>
  </Manufacturer>
  <Manufacturer id="001F" name="Scientia Technologies"></Manufacturer>
  <Manufacturer id="029A" name="Scout Alarm"></Manufacturer>
  <Manufacturer id="011E" name="Secure Wireless"></Manufacturer>
  <Manufacturer id="0167" name="SecureNet Technologies"></Manufacturer>
  <Manufacturer id="0182" name="Securifi"></Manufacturer>
  <Manufacturer id="0069" name="Seluxit"></Manufacturer>
  <Manufacturer id="0043" name="Senmatic A/S"></Manufacturer>
  <Manufacturer id="019a" name="Sensative">
    <Product config="sensative/strips.xml" id="0003" name="Strips" type="0003"/>
    <Product config="sensative/stripscomfort.xml" id="000a" name="Strips Comfort" type="0003"/>
  </Manufacturer>
  <Manufacturer id="0044" name="Sequoia Tech"></Manufacturer>
  <Manufacturer id="0151" name="Sercomm">
    <Product config="sercomm/sw-clp01-eu.xml" id="0001" name="SW-CLP01-EU Clamp Power Meter" type="0002"/>
  </Manufacturer>
  <Manufacturer id="0378" name="Shandong Bittel Intelligent Technology"></Manufacturer>
  <Manufacturer id="030B" name="Shandong Smart Life Data System"></Manufacturer>
  <Manufacturer id="0215" name="Shangdong Smart Life Data System"></Manufacturer>
  <Manufacturer id="023E" name="Shanghai Dorlink Intelligent Technologies"></Manufacturer>
  <Manufacturer id="0205" name="Shanghai Longchuang Eco-energy Systems"></Manufacturer>
  <Manufacturer id="010B" name="Sharp"></Manufacturer>
  <Manufacturer id="0357" name="Shenzhen 3nod Acousticlink"></Manufacturer>
  <Manufacturer id="021A" name="SHENZHEN AOYA INDUSTRY"></Manufacturer>
  <Manufacturer id="0286" name="Shenzhen Easyhome Technology"></Manufacturer>
  <Manufacturer id="021C" name="Shenzhen iSurpass Technology"></Manufacturer>
  <Manufacturer id="037A" name="Shenzhen JBT Smart Lighting"></Manufacturer>
  <Manufacturer id="021D" name="Shenzhen Kaadas Intelligent Technology">
    <Product config="alfred/DB2.xml" id="0001" name="Alfred DB2 Deadbolt" type="0003"/>
  </Manufacturer>
  <Manufacturer id="0211" name="Shenzhen Liao Wang Tong Da Technology"></Manufacturer>
  <Manufacturer id="0406" name="Shenzhen Meian Technology"></Manufacturer>
  <Manufacturer id="0258" name="Shenzhen Neo Electronics Co Ltd">
    <Product config="shenzen_neo/nas-ds01z.xml" id="0082" name="Door/Window Detector" type="0003"/>
    <Product config="shenzen_neo/nas-ds01z.xml" id="1082" name="Door/Window Detector" type="0003"/>
    <Product config="shenzen_neo/nas-ds01z.xml" id="2082" name="Door/Window Detector" type="0003"/>
    <Product config="shenzen_neo/nas-wr01z.xml" id="0087" name="NAS-WR01Z Power plug 12A" type="0003"/>
    <Product config="shenzen_neo/nas-wr01z.xml" id="1087" name="NAS-WR01Z Power plug 12A" type="0003"/>
    <Product config="shenzen_neo/nas-sc03ze.xml" id="102c" name="NAS-SC03ZE Roller Shutter" type="0200"/>
    <!-- NAS-WR01ZE and NAS-WR01Z hardware looks identical but are based on different SDK-->
    <Product config="shenzen_neo/nas-wr01ze.xml" id="1027" name="NAS-WR01ZE Power plug 12A" type="0100"/>
    <Product config="shenzen_neo/nas-wr01ze.xml" id="1027" name="NAS-WR01ZE Power plug 12A" type="0200"/>
    <Product config="shenzen_neo/nas-wr01z.xml" id="2087" name="NAS-WR01Z Power plug 12A" type="0003"/>
    <Product config="shenzen_neo/nas-pd01z.xml" id="0083" name="NAS-PD01Z Battery Powered PIR Sensor" type="0003"/>
    <Product config="shenzen_neo/nas-pd01z.xml" id="1083" name="NAS-PD01Z Battery Powered PIR Sensor" type="0003"/>
    <!-- NAS-PD02Z exist with and without temp sensor and different params but same IDs https://github.com/OpenZWave/open-zwave/issues/1866 -->
    <Product config="shenzen_neo/nas-pd02z.xml" id="108d" name="NAS-PD02Z Battery Powered PIR Sensor V2" type="0003"/>
    <Product config="shenzen_neo/nas-pd02z.xml" id="008d" name="NAS-PD02Z Battery Powered PIR Sensor V2" type="0003"/>
    <Product config="shenzen_neo/nas-pd03z.xml" id="1031" name="NAS-PD03Z Battery Powered PIR Sensor V2" type="0200"/>
    <Product config="shenzen_neo/nas-ws02z.xml" id="0085" name="Water Leakage Detector" type="0003"/>
    <Product config="shenzen_neo/nas-ws02z.xml" id="1085" name="Water Leakage Detector" type="0003"/>
    <Product config="shenzen_neo/nas-ws02z.xml" id="6085" name="Water Leakage Detector" type="0003"/>
    <Product config="shenzen_neo/nas-ws02z.xml" id="2085" name="Water Leakage Detector" type="0003"/>
    <Product config="shenzen_neo/nas-ab01z.xml" id="0088" name="Siren Alarm" type="0003"/>
    <Product config="shenzen_neo/nas-ab01z.xml" id="1088" name="Siren Alarm" type="0003"/>
    <Product config="shenzen_neo/nas-ab01z.xml" id="6088" name="Siren Alarm" type="0003"/>
    <Product config="shenzen_neo/nas-rc01z.xml" id="008a" name="SOS/Remote Control" type="0003"/>
    <Product config="shenzen_neo/nas-rc01z.xml" id="108a" name="SOS/Remote Control" type="0003"/>
    <Product config="shenzen_neo/ls03ch.xml" id="002b" name="Wall Switch (3 channels)" type="0200"/>
    <Product config="shenzen_neo/ls03ch.xml" id="102b" name="Wall Switch (3 channels)" type="0200"/>
    <Product config="shenzen_neo/ls02ch.xml" id="008b" name="Wall Switch (2 channels)" type="0003"/>
    <Product config="shenzen_neo/ls02ch.xml" id="108b" name="Wall Switch (2 channels)" type="0003"/>
    <Product config="shenzen_neo/ls01ch.xml" id="008c" name="Wall Switch (1 channel)" type="0003"/>
    <Product config="shenzen_neo/ls01ch.xml" id="108c" name="Wall Switch (1 channel)" type="0003"/>
	<!-- NAS-CS01Z Curtain Switch -->
	<Product config="shenzen_neo/nas-cs01z.xml" id="102c" name="NAS-CS01Z Curtain Switch" type="0200"/>
  </Manufacturer>
  <Manufacturer id="041a" name="Shenzhen Neo Electronics Co Ltd"> <!-- new manufacturer id for Neo Coolcam -->
    <Product config="shenzen_neo/nas-wr01ze.xml" id="0008" name="NAS-WR01ZE Power plug 12A" type="0200"/>
  </Manufacturer>
  <Manufacturer id="032C" name="Shenzhen Saykey Technology">
    <Product config="shenzen_saykey/sk-3007-05.xml" id="0005" name="Curtain Motor Control with external module" type="3007"/>
  </Manufacturer>
  <Manufacturer id="036C" name="Shenzhen Sen5 Technology"></Manufacturer>
  <Manufacturer id="0381" name="Shenzhen Thingsview Tech"></Manufacturer>
  <Manufacturer id="0250" name="Shenzhen Tripath Digital Audio Equipment"></Manufacturer>
  <Manufacturer id="0356" name="Shenzhen ZHIQU Technology Limited"></Manufacturer>
  <Manufacturer id="0081" name="SIEGENIA-AUBI KG"></Manufacturer>
  <Manufacturer id="0267" name="Simon">
    <Product config="simon/10002020-13X.xml" id="023a" name="S100 Rocker iO for Dimmer" type="0007"/>
    <Product config="simon/10002034-13X.xml" id="0000" name="S100 Socket iO" type="0001"/>
    <Product config="simon/10002034-13X.xml" id="00da" name="S100 Socket iO" type="0001"/>
    <Product config="simon/10002041-13X.xml" id="0022" name="S100 Socket iO" type="0009"/>
    <Product config="simon/10002080-13X.xml" id="0000" name="S100 Rocker iO for Roller Blind" type="0004"/>
  </Manufacturer>
  <Manufacturer id="0045" name="Sine Wireless"></Manufacturer>
  <Manufacturer id="0266" name="Siterwell Technology HK"></Manufacturer>
  <Manufacturer id="0282" name="Smart Electronic Industrial"></Manufacturer>
  <Manufacturer id="0046" name="Smart Products"></Manufacturer>
  <Manufacturer id="026A" name="SmartAll"></Manufacturer>
  <Manufacturer id="0323" name="SmartHome Partner GmbH"></Manufacturer>
  <Manufacturer id="024F" name="Smartly AS"></Manufacturer>
  <Manufacturer id="0150" name="SmartThings"></Manufacturer>
  <Manufacturer id="0102" name="SMK Manufacturing"></Manufacturer>
  <Manufacturer id="029C" name="SoftAtHome"></Manufacturer>
  <Manufacturer id="0047" name="Somfy"></Manufacturer>
  <Manufacturer id="0394" name="SONG JIANG YUN-AN TECHNOLOGY"></Manufacturer>
  <Manufacturer id="0402" name="Sony Mobile Communications"></Manufacturer>
  <Manufacturer id="0274" name="Soosan Hometech"></Manufacturer>
  <Manufacturer id="035A" name="SOREL GmbH"></Manufacturer>
  <Manufacturer id="026e" name="Springs Window Fashions (Graber)">
    <Product config="graber/brz1.xml" id="5a31" name="BRZ1 Remote Control" type="4252"/>
    <Product config="graber/rsz1.xml" id="5a31" name="RSZ1 Roller Shade" type="5253"/>
    <Product config="graber/vcz1.xml" id="5a31" name="VCZ1 Virtual Cord Remote Control" type="5643"/>
    <Product config="graber/csz1.xml" id="5a31" name="CSZ1 Cellular Shade" type="4353"/>
    <Product config="graber/mcz1.xml" id="5a31" name="MCZ1 Multi-Channel Remote" type="4d43"/>
  </Manufacturer>
  <Manufacturer id="026F" name="Sprue Safety Products"></Manufacturer>
  <Manufacturer id="0124" name="Square Connect"></Manufacturer>
  <Manufacturer id="021B" name="ST&amp;T Electric Corporation"></Manufacturer>
  <Manufacturer id="0358" name="Star Automation"></Manufacturer>
  <Manufacturer id="0259" name="Starkoff"></Manufacturer>
  <Manufacturer id="0265" name="StarVedia"></Manufacturer>
  <Manufacturer id="0271" name="Steinel">
    <Product config="steinel/is140-2.xml" id="1a72" name="IS140-2" type="0002"/>
    <Product config="steinel/rs-led-d2.xml" id="1a74" name="RS LED D2" type="0001"/>
    <Product config="steinel/xled-home-2.xml" id="1a73" name="XLED HOME 2" type="0001"/>
    <Product config="steinel/l810-led-ihf.xml" id="1a75" name="L810 LED iHF" type="0001"/>
  </Manufacturer>
  <Manufacturer id="0239" name="Stelpro">
    <Product config="stelpro/stzw402.xml" id="0001" name="STZW402+ Electronic Thermostat" type="0001"/>
  </Manufacturer>
  <Manufacturer id="0217" name="Strattec Advanced Logic"></Manufacturer>
  <Manufacturer id="0168" name="STRATTEC Security"></Manufacturer>
  <Manufacturer id="0105" name="Sumitomo"></Manufacturer>
  <Manufacturer id="028B" name="Sunjet Components"></Manufacturer>
  <Manufacturer id="0054" name="Superna"></Manufacturer>
  <Manufacturer id="0191" name="Swann Communications"></Manufacturer>
  <Manufacturer id="0339" name="SWYCS"></Manufacturer>
  <Manufacturer id="0166" name="Swiid (CBCC Domotique SAS)">
    <Product config="swiid/swiidinter.xml" id="0100" name="SwiidInter" type="0100"/>
    <Product config="swiid/swiidplug.xml" id="0706" name="SwiidPlug" type="2007"/>
  </Manufacturer>
  <Manufacturer id="0009" name="Sylvania"></Manufacturer>
  <Manufacturer id="0136" name="Systech Corporation"></Manufacturer>
  <Manufacturer id="0276" name="Systemair Sverige AB"></Manufacturer>
  <Manufacturer id="0375" name="T&amp;W"></Manufacturer>
  <Manufacturer id="0235" name="TAEWON Lighting"></Manufacturer>
  <Manufacturer id="0262" name="Taiwan Fu Hsing Industrial"></Manufacturer>
  <Manufacturer id="0264" name="Taiwan iCATCH"></Manufacturer>
  <Manufacturer id="0186" name="Team Digital Limited"></Manufacturer>
  <Manufacturer id="0089" name="Team Precision PCL"></Manufacturer>
  <Manufacturer id="0240" name="Technicolor"></Manufacturer>
  <Manufacturer id="000A" name="Techniku"></Manufacturer>
  <Manufacturer id="0299" name="TechniSat">
    <Product type="0002" id="1a90" name="Single-Switch" config="technisat/03009499.xml"/>
    <Product type="0005" id="1a93" name="Shutter" config="technisat/03009496.xml"/>
    <Product type="0004" id="1a92" name="Dimmer" config="technisat/03009497.xml"/>
  </Manufacturer>
  <Manufacturer id="012F" name="Tecom"></Manufacturer>
  <Manufacturer id="0012" name="Tell It Online">
    <Product config="icare/zw-66.xml" id="0001" name="Switchkeeper Plug-in Appliance Module" type="0001"/>
  </Manufacturer>
  <Manufacturer id="0176" name="Telldus">
    <Product config="telldus/tzwp100.xml" id="0001" name="TZWP-100 Plug-in Switch" type="0003"/>
    <Product config="telldus/tzwp102.xml" id="0003" name="TZWP-102 Plug-in Switch" type="0003"/>
    <Product config="telldus/tzdw100.xml" id="0001" name="TZDW-100 Magnet Switch" type="0005"/>
  </Manufacturer>
  <Manufacturer id="0048" name="Telsey"></Manufacturer>
  <Manufacturer id="017E" name="Telular"></Manufacturer>
  <Manufacturer id="0397" name="Teptron AB"></Manufacturer>
  <Manufacturer id="005C" name="Terra Optima B.V."></Manufacturer>
  <Manufacturer id="010c" name="There Corporation">
    <Product config="there/800z.xml" id="0001" name="ThereGate" type="0001"/>
  </Manufacturer>
  <Manufacturer id="019b" name="ThermoFloor AS">
    <Product config="thermofloor/heatit021.xml" id="0001" name="Heatit Thermostat TF 021" type="0001"/>
    <Product config="thermofloor/heatit021-v1.92.xml" id="0201" name="Heatit Thermostat TF 016 (TF 021 FW > 1.92)" type="0003"/>
    <Product config="thermofloor/heatit056.xml" id="0202" name="Heatit Thermostat TF 056" type="0003"/>
    <Product config="thermofloor/heatit058.xml" id="0203" name="Heatit Thermostat TF 058" type="0003"/>
    <Product config="thermofloor/heatit204.xml" id="0204" name="Heatit Thermostat Z-Temp2" type="0004"/>
    <Product config="thermofloor/heatit-zdim.xml" id="2200" name="Heatit ZDim" type="0003"/>
    <Product config="thermofloor/heatitz8.xml" id="a305" name="Heatit Z-Push Button 8" type="0300"/>
    <Product config="thermofloor/heatit20a.xml" id="020a" name="Heatit Z-Water TF 20a" type="0003"/>
    <Product config="thermofloor/heatitz4.xml" id="a306" name="Heatit Z-Push Button 4" type="0300"/>
  </Manufacturer>
  <Manufacturer id="0317" name="Think Simple srl"></Manufacturer>
  <Manufacturer id="022A" name="TIMEVALVE"></Manufacturer>
  <Manufacturer id="033B" name="Tingcore AB"></Manufacturer>
  <Manufacturer id="0118" name="TKB Home">
    <Product config="wenzhou/tz88.xml" id="0001" name="TZ88 Smart Energy Plug-in Switch" type="0001"/>
    <Product config="wenzhou/tz88.xml" id="0011" name="TZ88 Smart Energy Plug-in Switch" type="0001"/>
    <Product config="wenzhou/sm103.xml" id="0001" name="SM103 Door/Window Sensor" type="0002"/>
    <Product config="wenzhou/tsp01.xml" id="0002" name="TSP01 3 in 1 PIR Motion Sensor" type="0002"/>
    <Product config="wenzhou/tz68.xml" id="0002" name="TZ68 On/Off Switch Socket" type="0003"/>
    <Product config="wenzhou/tz56.xml" id="0003" name="TZ56 Wall Switch On/Off" type="0003"/>
    <Product config="wenzhou/tz55.xml" id="0004" name="TZ55 Wall Switch Dimmer" type="0003"/>
    <Product config="wenzhou/tz69.xml" id="0002" name="TZ69 Smart energy plug in switch" type="0004"/>
    <Product config="wenzhou/tz69.xml" id="3119" name="TZ69F Smart energy plug in switch" type="0116"/>
    <Product config="everspring/st812.xml" id="0001" name="ST812 Flood Detector" type="000b"/>
    <Product config="wenzhou/tz65d.xml" id="0808" name="TZ65 Dual Wall Dimmer" type="0808"/>
    <Product config="wenzhou/tz68.xml" id="0103" name="TZ68 On/Off Switch Socket" type="0101"/>
    <Product config="wenzhou/tz66d.xml" id="1020" name="TZ66D Dual Wall Switch" type="0102"/>
    <Product config="wenzhou/tz67.xml" id="0611" name="TZ67 Wall Plug Dimmer" type="0202"/>
    <Product config="wenzhou/tz69.xml" id="0103" name="TZ69E Smart energy plug in switch" type="0311"/>
    <Product config="wenzhou/tz56s.xml" id="0202" name="TZ56S On/Off wall switch" type="0311"/>
    <Product config="wenzhou/tz57.xml" id="0203" name="TZ57 Two channel switch" type="0311"/>
    <Product config="wenzhou/tz79.xml" id="0305" name="TZ79 Power meter Relay Switch" type="0311"/>
    <Product config="wenzhou/tz74.xml" id="0304" name="TZ74 Dual Switch" type="0311"/>
    <Product config="wenzhou/tz78.xml" id="0005" name="TZ78 In-Wall Single Relay Switch" type="0003"/>
    <Product config="wenzhou/tze96.xml" id="0506" name="TZE96 Color Touch Weekly Programming Heating Thermostat" type="0311"/>
  </Manufacturer>
  <Manufacturer id="011C" name="TKH Group / Eminent"></Manufacturer>
  <Manufacturer id="0327" name="TMC Technology"></Manufacturer>
  <Manufacturer id="0326" name="TODKI"></Manufacturer>
  <Manufacturer id="0319" name="Toledo"></Manufacturer>
  <Manufacturer id="034F" name="TONG LUNG METAL INDUSTRY"></Manufacturer>
  <Manufacturer id="0333" name="Toshiba Visual Solution"></Manufacturer>
  <Manufacturer id="0283" name="TP-Link Technologies"></Manufacturer>
  <Manufacturer id="008b" name="Trane Corporation">
    <Product config="trane/TZEMT400AB32MAA.xml" id="5431" name="Model TZEMT400AB32MAA" type="5452"/>
    <Product config="trane/TZEMT400BB32MAA.xml" id="5433" name="Model TZEMT400BB32MAA" type="5452"/>
    <Product config="trane/TZEMT400BB32MAA.xml" id="5436" name="Model TZEMT400BB32MAA" type="5452"/>
    <Product config="trane/TZEMT524AA21MA.xml" id="5442" name="Model TZEMT524AA21MA" type="5452"/>
    <Product config="trane/TZEMT524AA21MA.xml" id="5439" name="Model TCONT624AS42DAA" type="5452"/>
  </Manufacturer>
  <Manufacturer id="0066" name="TrickleStar"></Manufacturer>
  <Manufacturer id="006b" name="Tricklestar"></Manufacturer>
  <Manufacturer id="0055" name="Tridium"></Manufacturer>
  <Manufacturer id="0111" name="Tronico Technology Co. Ltd.">
    <Product config="airlinemechanical/zds-ud10.xml" id="0200" name="ZDS-100" type="8200"/>
  </Manufacturer>
  <Manufacturer id="0330" name="Sunricher">
    <Product config="sunricher/srzv9001t4dimeu.xml" id="a10d" name="Touch Panel Wall Controller - ZSC-01D" type="0003"/>
    <Product config="sunricher/srzv9001k12dimz4.xml" id="b302" name="SR-ZV9001 4 Channel Dimmer Remote Control" type="0300"/>
    <Product config="sunricher/srzv9001k12dimz4.xml" id="b302" name="SR-ZV9001 4 Channel Dimmer Remote Control" type="0301"/>
    <Product config="sunricher/srzv9001k12dimz4.xml" id="b302" name="SR-ZV9001 4 Channel Dimmer Remote Control" type="0302"/>
    <Product config="sunricher/srzv9001k12dimz5.xml" id="b301" name="SR-ZV9001 5 Channel Dimmer Remote Control" type="0300"/>
    <Product config="sunricher/srzv9001k12dimz5.xml" id="b301" name="SR-ZV9001 5 Channel Dimmer Remote Control" type="0301"/>
    <Product config="sunricher/srzv9001k12dimz5.xml" id="b301" name="SR-ZV9001 5 Channel Dimmer Remote Control" type="0302"/>
    <Product config="sunricher/srzv9001k2dim.xml" id="a30f" name="Wall Controller - SR-ZV9001K2-DIM" type="0300"/>
    <Product config="sunricher/srzv9001k4dim.xml" id="a310" name="Wall Controller - SR-ZV9001K4-DIM" type="0300"/>
    <Product config="sunricher/srzv9001k4dimg2.xml" id="a306" name="Wall Controller - SR-ZV9001K4-DIM-G2" type="0300"/>
    <Product config="sunricher/srzv9001k8.xml" id="a305" name="Wall Controller - SR-ZV9001K8" type="0300"/>
    <Product config="sunricher/zv9101.xml" id="d005" name="Dimmer ZV-9101" type="0200"/>
    <Product config="sunricher/srzv9101sachpeu.xml" id="d00c" name="Dimmer ZV9040" type="0200"/>
    <Product config="sunricher/srzv9003t4rgbweu.xml" id="a107" name="Z-Wave Wall Controller - SR-ZV9003T4-RGBW-EU" type="0300"/>
    <Product config="sunricher/zv2835rac.xml" id="d017" name="ZV2835RAC Smart Knob Dimmer" type="0200"/>
    <Product config="sunricher/srzv9001tccteu.xml" id="a104" name="Z-Wave Wall Controller - SR-ZV9001T-CCT-EU" type="0300"/>
    <Product config="sunricher/zv9101fa.xml" id="d002" name="Dimmer ZV-9101FA" type="0200"/>
    <Product config="sunricher/srzv9101sachpswitch.xml" id="d006" name="AC Switch ZV-9101SAC-HP-Switch" type="0200"/>
    <Product config="sunricher/srzv9100aa.xml" id="d00f" name="SR-ZV9100A-A In-Wall Smart Switch" type="0200"/>
  </Manufacturer>
  <Manufacturer id="0049" name="Twisthink"></Manufacturer>
  <Manufacturer id="0270" name="Ubitech"></Manufacturer>
  <Manufacturer id="0152" name="UFairy G.R. Tech">
    <Product config="gr/grb3.xml" id="0005" name="GRB3 Multichannel Switch" type="0500"/>
    <Product config="gr/gr105.xml" id="0511" name="GR105 Auto Valve" type="0202"/>
    <Product config="gr/gr105n.xml" id="0512" name="GR105n Auto Valve" type="0003"/>
    <Product id="0003" name="ZSE02 Motion Sensor" type="0500"/>
  </Manufacturer>
  <Manufacturer id="0193" name="Universal Devices"></Manufacturer>
  <Manufacturer id="0020" name="Universal Electronics Inc.">
    <Product id="1390" name="Wireless Lighting Control" type="8007"/>
    <Product config="jasco/45601.xml" id="1391" name="45601 Advanced Remote" type="8007"/>
  </Manufacturer>
  <Manufacturer id="0183" name="Universe Future"></Manufacturer>
  <Manufacturer id="0209" name="UTC Fire and Security Americas Corp"></Manufacturer>
  <Manufacturer id="0388" name="Vates"></Manufacturer>
  <Manufacturer id="030F" name="Vemmio"></Manufacturer>
  <Manufacturer id="0198" name="Venstar"></Manufacturer>
  <Manufacturer id="008c" name="Vera Control">
    <Product config="vera/vera2.xml" id="0001" name="Vera Lite" type="0001"/>
  </Manufacturer>
  <Manufacturer id="0080" name="Vero Duco">
    <Product config="duco/DucoBox.xml" id="0001" name="DucoBox Motor" type="0003"/>
    <Product config="duco/Ducotronic_CO-RH_sensor.xml" id="0001" name="DucoBox CO/RH Sensor" type="0004"/>
  </Manufacturer>
  <Manufacturer id="0237" name="Vestel Elektronik Ticaret ve Sanayi"></Manufacturer>
  <Manufacturer id="0053" name="Viewsonic"></Manufacturer>
  <Manufacturer id="005e" name="ViewSonic Corporation"></Manufacturer>
  <Manufacturer id="0007" name="Vimar CRS"></Manufacturer>
  <Manufacturer id="0188" name="Vipa-Star"></Manufacturer>
  <Manufacturer id="010a" name="Vitrum (VDA)">
    <Product config="vitrum/vitrumI-Dimmer.xml" id="4900" name="Vitrum I EU Wireless Dimmer" type="1100"/>
    <Product config="vitrum/vitrumII-Dimmer.xml" id="4a00" name="Vitrum II EU Wireless Dimmer" type="1100"/>
    <Product config="vitrum/vitrumIII-Dimmer.xml" id="4b00" name="Vitrum III EU Wireless Dimmer" type="1100"/>
    <Product config="vitrum/vitrumI-Switch.xml" id="5100" name="Vitrum I EU Wireless On-off" type="1200"/>
    <Product config="vitrum/vitrumII-Switch.xml" id="5200" name="Vitrum II EU Wireless On-off" type="1200"/>
    <Product config="vitrum/vitrumIII-Switch.xml" id="5300" name="Vitrum III EU Wireless On-off" type="1200"/>
    <Product config="vitrum/vitrumIV-Switch.xml" id="5400" name="Vitrum IV EU Wireless On-off" type="1200"/>
    <Product config="vitrum/vitrumII-RollerBlind.xml" id="5A00" name="Vitrum II EU Roller Blind Control" type="1300"/>
    <Product config="vitrum/vitrumII-Dimmer.xml" id="8a00" name="Vitrum II BS Wireless Dimmer" type="2100"/>
    <Product config="vitrum/vitrumI-Dimmer.xml" id="9100" name="Vitrum I BS Wireless On-off" type="2200"/>
    <Product config="vitrum/vitrumII-Switch.xml" id="9200" name="Vitrum II BS Wireless On-off" type="2200"/>
    <Product config="vitrum/vitrumIV-Switch.xml" id="9400" name="Vitrum IV BS Wireless On-off" type="2200"/>
    <Product config="vitrum/vitrumIV-Switch.xml" id="6400" name="Vitrum IV EU Wireless On-off" type="4400"/>
    <Product config="vitrum/vitrumIV-Switch.xml" id="6400" name="Vitrum IV EU Wireless On-off" type="3400"/>
    <Product config="vitrum/vitrumVI-Switch.xml" id="6600" name="Vitrum VI EU Wireless On-off" type="1400"/>
    <Product config="vitrum/vitrumI-Switch.xml" id="6100" name="Vitrum I EU Wireless On-off" type="1400"/>
  </Manufacturer>
  <Manufacturer id="0109" name="Vision Security">
    <Product config="vision/zu1401jp.xml" id="0101" name="ZU1401 Z-Wave USB Stick" type="1001"/>
    <Product id="0104" name="ZU1401 Z-Wave USB Stick" type="1001"/>
    <Product id="0105" name="ZU1401 Z-Wave USB Stick" type="1001"/>
    <Product config="vision/zd2102.xml" id="0101" name="ZD2102 US Door/Window Sensor" type="2001"/>
    <Product config="vision/zd2102.xml" id="0102" name="ZD2102 AU Door/Window Sensor" type="2001"/>
    <Product config="vision/zd2102.xml" id="0104" name="ZD2102 JP Door/Window Sensor" type="2001"/>
    <Product config="vision/zd2102.xml" id="0105" name="ZD2102 EU Door/Window Sensor" type="2001"/>
    <Product config="vision/zd2102.xml" id="0106" name="ZD2102 EU Door/Window Sensor" type="2001"/>
    <Product config="vision/zp3102.xml" id="0201" name="ZP3102 PIR Motion Sensor" type="2002"/>
    <Product config="vision/zp3102.xml" id="0202" name="ZP3102 PIR Motion Sensor" type="2002"/>
    <Product config="vision/zp3102.xml" id="0203" name="ZP3102 PIR Motion Sensor" type="2002"/>
    <Product config="vision/zp3102.xml" id="0204" name="ZP3102 PIR Motion Sensor" type="2002"/>
    <Product config="vision/zp3102.xml" id="0205" name="ZP3102 PIR Motion Sensor" type="2002"/>
    <Product config="vision/zs5101eu.xml" id="0301" name="ZS5101 Shock and Vibration Sensor" type="2003"/>
    <Product config="vision/zs5101eu.xml" id="0302" name="ZS5101 Shock and Vibration Sensor" type="2003"/>
    <Product config="vision/zs5101eu.xml" id="0306" name="ZS5101 Shock and Vibration Sensor" type="2003"/>
    <Product config="vision/zs5101eu.xml" id="0307" name="ZS5101 Shock and Vibration Sensor" type="2003"/>
    <Product config="vision/zs610eu.xml" id="0403" name="ZS6101 Smoke Detector" type="2004"/>
    <Product config="vision/zm1601eu.xml" id="0503" name="ZM1601 Battery Operated Siren" type="2005"/>
    <Product config="vision/zm1601eu.xml" id="0505" name="ZM1601 Battery Operated Siren" type="2005"/>
    <Product config="vision/zm1601eu5.xml" id="0508" name="ZM1601EU-5 Battery Operated Siren" type="2005"/>
    <Product id="0610" name="ZM1701 Electronic Deadbolt Door Lock without Handle" type="2006"/>
    <Product config="vision/1701.xml" id="0620" name="ZM1702 Electronic Deadbolt Door Lock with Handle" type="2006"/>
    <Product id="0621" name="ZM1701 Electronic Deadbolt Door Lock without Handle" type="2006"/>
    <Product config="vision/zl7201us.xml" id="0703" name="Plug-in Switch" type="2007"/>
    <Product config="vision/zl7101us.xml" id="0803" name="ZL7101 Plug-in Dimmer Module" type="2008"/>
    <Product config="vision/zm1602eu.xml" id="0903" name="ZM1602 Main Operated Siren" type="2009"/>
    <Product config="vision/zm1602eu5.xml" id="0908" name="ZM1602+ DC/AC Power Siren" type="2009"/>
    <Product config="vision/zg8101.xml" id="0a02" name="ZG8101 Garage Door Detector" type="200a"/>
    <Product config="vision/zl7431.xml" id="0c02" name="ZL7431 In-Wall Switch Single Relay" type="200c"/>
    <Product id="0f02" name="ZS6301 CO Detector" type="200f"/>
    <Product id="0f03" name="ZS6301 CO Detector" type="200f"/>
    <Product config="vision/zr1202us.xml" id="1203" name="ZR1202 Repeater" type="2012"/>
    <Product config="vision/brg1-433.xml" id="1401" name="ZL7101 Plug-in Dimmer Module" type="2014"/>
    <Product config="vision/zl7432us.xml" id="1717" name="ZL7432 In-Wall Switch, Dual Relay" type="2017"/>
    <Product config="vision/zl7261.xml" id="1aa4" name="ZL7261 Plug-in Power Monitor" type="201a"/>
    <Product config="vision/zf5201.xml" id="1c01" name="ZF5201 Flood sensor" type="201c"/>
    <Product config="vision/zd2201.xml" id="1f10" name="ZD2201 Multisensor 4in1" type="201f"/>
    <Product config="vision/zd2301.xml" id="1f20" name="ZD2301 Multisensor 4in1" type="201f"/>
    <Product config="vision/zp3111.xml" id="2101" name="ZP3111 Multisensor 4in1" type="2021"/>
    <Product config="vision/zd2105us5.xml" id="2201" name="ZD2105US-5 Recessed Door/Window Sensor" type="2022"/>
    <Product id="0104" name="ZM1602 Main Operated Siren" type="3001"/>
  </Manufacturer>
  <Manufacturer id="004a" name="Visualize"></Manufacturer>
  <Manufacturer id="0058" name="Vitelec"></Manufacturer>
  <Manufacturer id="0263" name="Viva Labs AS"></Manufacturer>
  <Manufacturer id="0156" name="Vivint"></Manufacturer>
  <Manufacturer id="017B" name="Vs-Safety AS"></Manufacturer>
  <Manufacturer id="004b" name="Watt Stopper"></Manufacturer>
  <Manufacturer id="0008" name="Wayne Dalton">
    <Product config="waynedalton/WDTC-20.xml" id="0020" name="WDTC-20 Thermostat" type="0007"/>
  </Manufacturer>
  <Manufacturer id="019F" name="Webee Life"></Manufacturer>
  <Manufacturer id="0171" name="WeBeHome AB">
    <Product id="0001" name="WBH HG-900 Home Gateway" type="0001"/>
  </Manufacturer>
  <Manufacturer id="026C" name="Westcontrol AS"></Manufacturer>
  <Manufacturer id="0057" name="Whirlpool"></Manufacturer>
  <Manufacturer id="027B" name="White Rabbit"></Manufacturer>
  <Manufacturer id="0149" name="wiDom">
    <Product config="widom/UBS104.xml" id="0104" name="UBS104 Universal Relay Switch" type="0012"/>
    <Product config="widom/UME304C_S.xml" id="0304" name="UME304 Energy Driven Switch" type="1214"/>
    <Product config="widom/WDS.xml" id="0504" name="WDS Universal Double Switch" type="1214"/>
    <Product config="widom/DRY.xml" id="0900" name="DRY Smart Dry Contact Switch" type="1214"/>
    <Product config="widom/WDS2.xml" id="0B00" name="WDS2 Smart Double Switch" type="1214"/>
    <Product config="widom/WSP.xml" id="0700" name="WSP Smart Plug" type="1214"/>
    <Product config="widom/WTED.xml" id="0A00" name="WTED Smart TE Dimmer" type="1214"/>
    <Product config="widom/UMS2.xml" id="0800" name="UMS2 Smart Roller Shutter" type="1214"/>
  </Manufacturer>
  <Manufacturer id="012D" name="Wilshine Holding"></Manufacturer>
  <Manufacturer id="017F" name="Wink">
    <Product config="wink/wnk-mot1.xml" id="0001" name="WNK-MOT1 Motion Sensor" type="0101" />
    <Product config="wink/wnk-sir1p.xml" id="0001" name="WNK-SIR1P Siren" type="0200" />
  </Manufacturer>
  <Manufacturer id="004c" name="Woodward Labs"></Manufacturer>
  <Manufacturer id="0242" name="Winytechnology"></Manufacturer>
  <Manufacturer id="0199" name="Wireless Maingate AB"></Manufacturer>
  <Manufacturer id="0269" name="WOOREE Lighting"></Manufacturer>
  <Manufacturer id="0003" name="Wrap"></Manufacturer>
  <Manufacturer id="022F" name="WRT Intelligent Technology"></Manufacturer>
  <Manufacturer id="012E" name="Wuhan NWD Technology"></Manufacturer>
  <Manufacturer id="004d" name="Xanboo"></Manufacturer>
  <Manufacturer id="037D" name="Xiamen AcTEC Electronics"></Manufacturer>
  <Manufacturer id="0000" name="Z-Wave (Sigma Designs)">
    <Product id="0001" name="UZB Z-Wave USB Adapter" type="0001"/>
    <Product id="0008" name="UZB3 Z-Wave USB Adapter" type="0003"/>
  </Manufacturer>
  <Manufacturer id="031D" name="Z-Wave Alliance"></Manufacturer>
  <Manufacturer id="004F" name="Z-Wave Technologia"></Manufacturer>
  <Manufacturer id="0115" name="Z-Wave.Me">
    <Product config="zwave.me/zme_raz5.xml" id="0001" name="Z-Wave USB Stick" type="0001"/>
    <Product config="zwave.me/kfob.xml" id="0069" name="Key Fob" type="0001"/>
    <Product id="0003" name="Z-Wave USB Stick" type="0002"/>
    <Product id="0001" name="Floor Thermostat" type="0024"/>
    <Product config="zwave.me/kfob.xml" id="0001" name="ZME_KFOB 4 Button Key Fob" type="0100"/>
    <Product config="zwave.me/ZME_WCD2.xml" id="0004" name="ZME_WCD2 Double Paddle Wall Controller" type="0100"/>
    <Product config="zwave.me/ZME_WALLC-S.xml" id="0101" name="ZME_WALLC-S Secure Wall Controller" type="0100"/>
    <Product config="zwave.me/ZME_KFOB-S.xml" id="0102" name="ZME_KFOB-S 4 Button Key Fob" type="0100"/>
    <Product config="zwave.me/popp_kfob-c.xml" id="0103" name="Popp KFOB-C Remote Control" type="0100"/>
    <Product id="0200" name="Smoke Detector" type="0100"/>
    <Product config="zwave.me/004001.xml" id="0201" name="Smoke Detector" type="0100"/>
    <Product config="zwave.me/zweather.xml" id="0400" name="Z-Weather Wind and Weather Sensor" type="0100"/>
    <Product config="zwave.me/ZUno.xml" id="0001" name="Z-Uno" type="0110"/>
    <Product config="zwave.me/iTemp.xml" id="0001" name="iTemp Temperature Sensor" type="0200"/>
    <Product config="zwave.me/iTemp.xml" id="0001" name="iTemp Temperature Sensor" type="0201"/>
    <Product id="0002" name="Thermostat" type="0201"/>
    <Product id="0003" name="Binary Sensor" type="0201"/>
    <Product id="0001" name="ZME_UZB1 USB Stick" type="0400"/>
    <Product config="zwave.me/ZME_05431.xml" id="0001" name="ZME_054313Z Flush-Mountable Switch" type="1000"/>
    <Product config="zwave.me/ZME_06433.xml" id="0002" name="ZME_06433/05433 Wall Flush-Mountable Dimmer" type="1000"/>
    <Product config="zwave.me/ZME_06436.xml" id="0003" name="ZME_06436 Motor Control" type="1000"/>
    <Product config="zwave.me/ZME_064435.xml" id="0004" name="ZME_064435 Wall Controller" type="1000"/>
    <Product config="zwave.me/ZME_05461.xml" id="0100" name="ZME_05461 Dual Load Wall Switch" type="1000"/>
    <Product config="zwave.me/ZME_064381.xml" id="0200" name="ZME_064281 Wall Plug switch Schuko (IP44) Gen 5" type="1000"/>
    <Product config="zwave.me/ZME_RC2.xml" id="0300" name="ZME_RC2 Remote Control" type="1000"/>
    <Product id="0002" name="PLDE Plug-in Dimmer" type="1100"/>
  </Manufacturer>
  <Manufacturer id="0147" name="Z-Wave.Me">
    <Product id="0003" name="RaZberry Controller" type="0002"/>
    <Product id="0001" name="RaZberry Controller ZWave+" type="0400"/>
    <Product id="0002" name="RaZberry Controller 2016 ZWave+" config="zwave.me/razberry.xml" type="0400"/>
  </Manufacturer>
  <Manufacturer id="024D" name="Z-works"></Manufacturer>
  <Manufacturer id="024E" name="zConnect"></Manufacturer>
  <Manufacturer id="004e" name="Zdata"></Manufacturer>
  <Manufacturer id="016F" name="Zhejiang Jiuxing Electric"></Manufacturer>
  <Manufacturer id="040E" name="ZHONGSHAN YunJia INTELLIGENT TECHNOLOGY"></Manufacturer>
  <Manufacturer id="036E" name="Zinno"></Manufacturer>
  <Manufacturer id="0131" name="Zipato">
    <Product config="zipato/pan04.xml" id="0012" name="Micro Module Switch Double PAN04" type="0001"/>
    <Product config="zipato/RGBBulb.xml" id="0002" name="RGBW LED Bulb" type="0002"/>
    <Product config="zipato/RGBBulb2.xml" id="0003" name="Bulb 2" type="0002"/>
    <Product config="philio/pst02.xml" id="000c" name="PST02-A 4 in 1 Multi-Sensor" type="0002"/>
    <Product config="philio/pse02.xml" id="000a" name="Indoor Siren" type="0004"/>
    <Product config="philio/pad02.xml" id="0031" name="PH-PAD02.eu Smart Dimmer Socket E27" type="0005"/>
    <Product config="philio/phpab01.xml" id="001a" name="PH-PAB01.eu Micromodule Energy Meter" type="0006"/>
    <Product config="zipato/MiniKeypad.xml" id="4501" name="Zipato Mini Keypad" type="6131"/>
    <Product config="zipato/vszd2102.xml" id="0106" name="VS-ZD2102 Door/Window Sensor" type="2001"/>
    <Product config="zipato/zp3102.xml" id="0205" name="ZP3102-EU Multisensor Duo" type="2002"/>
    <Product config="vision/zd2301.xml" id="1f20" name="ZD2301 Multisensor 4in1" type="201f"/>
    <Product config="heiman/HS1SA-Z.xml" id="1000" name="Smart Smoke Sensor HS1SA-Z" type="8002"/>
    <Product config="heiman/HS1CG-Z.xml" id="1000" name="Combustible Gas Sensor HS1CG-Z" type="8003"/>
    <Product config="heiman/HS1WL-Z.xml" id="1000" name="Water Leakage Sensor HS1WL-Z" type="8004"/>
    <Product config="heiman/HS1CA-Z.xml" id="1000" name="CO Sensor HS1CA-Z" type="8005"/>
    <Product config="zipato/ne-nas-ab02z.xml" id="1083" name="Indoor Siren" type="0003"/>
  </Manufacturer>
  <Manufacturer id="0120" name="Zonoff"></Manufacturer>
  <Manufacturer id="027a" name="Zooz">
    <Product id="0002" name="ZST10 S2 Z-Wave Plus USB Stick" type="0401"/>
    <Product config="zooz/zen06.xml" id="000a" name="ZEN06 Smart Plug" type="0101"/>
    <Product config="zooz/zen07.xml" id="0087" name="ZEN07 Mini Plug" type="0003"/>
    <Product config="zooz/zse08.xml" id="0082" name="ZSE08 Contact Sensor" type="0003"/>
    <Product config="zooz/zse09.xml" id="0083" name="ZSE09 Mini Sensor" type="0003"/>
    <Product config="zooz/zen15.xml" id="000D" name="ZEN15 Power Switch" type="0101"/>
    <Product config="zooz/zen16.xml" id="a00a" name="ZEN16 Multirelay" type="a000"/>
    <Product config="zooz/zse18.xml" id="0012" name="ZSE18 Motion Sensor" type="0301"/>
    <Product config="zooz/zse19.xml" id="0003" name="ZSE19 S2 Multisiren" type="000c"/>
    <Product config="zooz/zen20v2.xml" id="a004" name="ZEN20 V2.0 Power Strip" type="a000"/>
    <Product config="zooz/zen21v3.xml" id="1e1c" name="ZEN21 Switch V3" type="b111"/>
    <Product config="zooz/zen22v2.xml" id="1f1c" name="ZEN22 Dimmer V2" type="b112"/>
    <Product config="zooz/zen23v3.xml" id="251c" name="ZEN23 Toggle Switch" type="b111"/>
    <Product config="zooz/zen24v2.xml" id="261c" name="ZEN24 Dimmer Switch V2" type="b112"/>
    <Product config="zooz/zen25.xml" id="a003" name="ZEN25 S2 Double Plug with USB Port" type="a000"/>
    <Product config="zooz/zen26.xml" id="a001" name="ZEN26 S2 On Off Wall Switch" type="a000"/>
    <Product config="zooz/zen27.xml" id="a002" name="ZEN27 S2 Dimmer Wall Switch" type="a000"/>
    <Product config="zooz/zse29.xml" id="0005" name="ZSE29 Outdoor Motion Sensor" type="0001"/>
    <Product config="zooz/zen30.xml" id="a008" name="ZEN30 Double Switch" type="a000"/>
    <Product config="zooz/zse30.xml" id="0085" name="ZSE30 Water Sensor" type="0003"/>
    <Product config="zooz/zen31.xml" id="2000" name="ZEN31 RGBW Dimmer" type="0902"/>
    <Product config="zooz/zse33.xml" id="0088" name="ZSE33 Smart Chime" type="0003"/>
    <Product config="zooz/zen34.xml" id="f001" name="ZEN34 Remote Switch" type="0004"/>
    <Product config="zooz/zse40.xml" id="2101" name="ZSE40 4-in-1 sensor" type="2021"/>
  </Manufacturer>
  <Manufacturer id="015d" name="Zooz (Willis Electric)">
    <Product config="zooz/zen20.xml" id="f51c" name="ZEN20 Power Strip" type="0651"/>
    <Product config="zooz/zen21.xml" id="231c" name="ZEN21 Switch" type="0111"/>
    <Product config="zooz/zen22.xml" id="241c" name="ZEN22 Dimmer" type="0112"/>
    <Product config="zooz/zen23.xml" id="1e1c" name="ZEN23 Toggle Switch" type="1111"/>
    <Product config="zooz/zen24.xml" id="1f1c" name="ZEN24 Dimmer Switch" type="0111"/>
    <Product config="inovelli/nzw97.xml" id="6100" name="NZW97 Inovelli Dual Outdoor Z-Wave Plug" type="6100"/>
    <Product config="inovelli/nzw31.xml" id="1f01" name="NZW31 Inovelli Dimmer" type="1f01"/>
  </Manufacturer>
  <Manufacturer id="0315" name="zwaveproducts.com">
    <Product type="4447" id="3031" name="PA-100" config="zwp/PA-100.xml"/>
    <Product config="zwp/WD-100.xml" id="3034" name="WD-100" type="4447"/>
  </Manufacturer>
  <Manufacturer id="0021" name="Zykronix"></Manufacturer>
  <Manufacturer id="0135" name="ZyXEL"></Manufacturer>
</ManufacturerSpecificData><|MERGE_RESOLUTION|>--- conflicted
+++ resolved
@@ -1,9 +1,5 @@
 <?xml version="1.0" encoding="utf-8"?>
-<<<<<<< HEAD
-<ManufacturerSpecificData Revision="135" xmlns="https://github.com/OpenZWave/open-zwave">
-=======
 <ManufacturerSpecificData Revision="160" xmlns="https://github.com/OpenZWave/open-zwave">
->>>>>>> ee90c896
   <Manufacturer id="0028" name="2B Electronics"></Manufacturer>
   <Manufacturer id="0098" name="2GIG Technologies">
     <Product config="2gig/ct50e.xml" id="015e" name="CT50e Thermostat" type="3200"/>
@@ -1310,11 +1306,8 @@
     <Product config="namron/4512712.xml" id="a30f" type="0300" name="Z-wave 1 Kanal Bryter" />
     <Product config="namron/4512715.xml" id="d006" type="0200" name="Z-Wave Switch 400W"/>
     <Product config="namron/4512724.xml" id="d00c" type="0200" name="Z-Wave Dimmer 2 400W"/>
-<<<<<<< HEAD
     <Product config="namron/4512720.xml" id="a306" type="0300" name="Z-wave 2 Kanaler Bryter" />
-=======
     <Product config="namron/4512714.xml" id="a305" type="0300" name="Z-wave 4 Channel Remote" />
->>>>>>> ee90c896
   </Manufacturer>
   <Manufacturer id="016E" name="Nanjing Easthouse Electrical Co"></Manufacturer>
   <Manufacturer id="0121" name="Napco Security Technologies, Inc.">
