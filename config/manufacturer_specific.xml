--- conflicted
+++ resolved
@@ -1,5 +1,5 @@
 <?xml version="1.0" encoding="utf-8"?>
-<ManufacturerSpecificData Revision="125"
+<ManufacturerSpecificData Revision="126"
   xmlns="https://github.com/OpenZWave/open-zwave">
   <Manufacturer id="0028" name="2B Electronics"></Manufacturer>
   <Manufacturer id="0098" name="2GIG Technologies">
@@ -656,12 +656,8 @@
     <Product config="fibaro/fgk10x.xml" id="2001" name="FGK10x Door Opening Sensor" type="0701"/>
     <Product config="fibaro/fgk10x.xml" id="3001" name="FGK10x Door Opening Sensor" type="0701"/>
     <Product config="fibaro/fgdw2.xml" id="1000" name="FGDW002 Door Opening Sensor 2" type="0702"/>
-<<<<<<< HEAD
     <Product config="fibaro/fgdw2.xml" id="2000" name="FGDW002 Door Opening Sensor 2" type="0702"/>
-=======
-	<Product config="fibaro/fgdw2.xml" id="2000" name="FGDW002 Door Opening Sensor 2" type="0702"/>
-	<Product config="fibaro/fgdw2.xml" id="3000" name="FGDW002 Door Opening Sensor 2" type="0702"/>
->>>>>>> 1951242d
+    <Product config="fibaro/fgdw2.xml" id="3000" name="FGDW002 Door Opening Sensor 2" type="0702"/>
     <Product config="fibaro/fgr221.xml" id="0104" name="FGR221 Roller Shutter Controller" type="0300"/>
     <Product config="fibaro/fgr221.xml" id="100a" name="FGR221 Roller Shutter Controller" type="0300"/>
     <Product config="fibaro/fgr221.xml" id="0106" name="FGR221 Roller Shutter Controller" type="0300"/>
