--- conflicted
+++ resolved
@@ -1,10 +1,6 @@
 <?xml version="1.0" encoding="utf-8"?>
-<<<<<<< HEAD
 <Product xmlns='https://github.com/OpenZWave/open-zwave' Revision="1">
-=======
-<Product xmlns='http://code.google.com/p/open-zwave/'>
-        <CommandClass id="32" setasreport="true"/>
->>>>>>> 17170ea0
+	<CommandClass id="32" setasreport="true"/>
         <CommandClass id="133">
                 <Associations num_groups="1">
                         <Group index="1" max_associations="5" label="Group 1"  />
