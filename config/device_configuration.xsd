<?xml version='1.0'?>
<xs:schema
  xmlns:xs='http://www.w3.org/2001/XMLSchema'
  targetNamespace='https://github.com/OpenZWave/open-zwave'
  xmlns:Product='https://github.com/OpenZWave/open-zwave'
  elementFormDefault='qualified'>

 <xs:element name='Product'>
  <xs:complexType>
   <xs:sequence>
    <xs:element ref='Product:Protocol' minOccurs='0' maxOccurs='1'/>
    <xs:element ref='Product:MetaData' minOccurs='0' maxOccurs='1'/>
    <xs:element ref='Product:CommandClass' minOccurs='0' maxOccurs='unbounded'/>
   </xs:sequence>
   <xs:attribute name='Revision' type='xs:integer' use='required'/>
  </xs:complexType>
 </xs:element>

 <xs:element name='Protocol'>
  <xs:complexType>
   <xs:sequence>
    <xs:element ref='Product:APIcall' minOccurs='0' maxOccurs='1'/>
   </xs:sequence>
   <xs:attribute name='nodeinfosupported' use='optional'>
    <xs:simpleType>
     <xs:restriction base='xs:string'>
      <xs:enumeration value='true'/>
      <xs:enumeration value='false'/>
     </xs:restriction>
    </xs:simpleType>
   </xs:attribute>
   <xs:attribute name='refreshonnodeinfoframe' use='optional'>
    <xs:simpleType>
     <xs:restriction base='xs:string'>
      <xs:enumeration value='true'/>
      <xs:enumeration value='false'/>
     </xs:restriction>
    </xs:simpleType>
   </xs:attribute>
  </xs:complexType>
 </xs:element>

 <xs:element name='APIcall'>
  <xs:complexType>
   <xs:attribute name='function' type='xs:string' use='required'/>
   <xs:attribute name='present' use='required'>
    <xs:simpleType>
     <xs:restriction base='xs:string'>
      <xs:enumeration value='true'/>
      <xs:enumeration value='false'/>
     </xs:restriction>
    </xs:simpleType>
   </xs:attribute>
  </xs:complexType>
 </xs:element>

 <xs:element name='CommandClass'>
  <xs:complexType>
   <xs:sequence>
    <xs:element ref='Product:Instance' minOccurs='0' maxOccurs='unbounded'/>
    <xs:element ref='Product:Associations' minOccurs='0' maxOccurs='unbounded'/>
    <xs:element ref='Product:Value' minOccurs='0' maxOccurs='unbounded'/>
    <xs:element ref='Product:TriggerRefreshValue' minOccurs='0' maxOccurs='unbounded'/>
    <xs:element ref='Product:SupportedModes' minOccurs='0' maxOccurs='unbounded'/>
    <xs:element ref='Product:SensorMap' minOccurs='0' maxOccurs='unbounded'/>
   </xs:sequence>
   <xs:attribute name='id' type='xs:string' use='required'/>
   <xs:attribute name='action' type='xs:string' use='optional'/>
   <xs:attribute name='base' type='xs:string' use='optional'/>
   <xs:attribute name='override_precision' type='xs:string' use='optional'/>
   <xs:attribute name='scenecount' type='xs:string' use='optional'/>
<<<<<<< HEAD
   <xs:attribute name='typeInterpretation' type='xs:string' use='optional'/>
=======
   <xs:attribute name='colorchannels' type='xs:string' use='optional'/>
>>>>>>> 38948f35
   <xs:attribute name='create_vars' use='optional'>
    <xs:simpleType>
     <xs:restriction base='xs:string'>
      <xs:enumeration value='true'/>
      <xs:enumeration value='false'/>
     </xs:restriction>
    </xs:simpleType>
   </xs:attribute>
   <xs:attribute name='name' type='xs:string' use='optional'/>
   <xs:attribute name='setasreport' use='optional'>
    <xs:simpleType>
     <xs:restriction base='xs:string'>
      <xs:enumeration value='true'/>
      <xs:enumeration value='false'/>
     </xs:restriction>
    </xs:simpleType>
   </xs:attribute>
   <xs:attribute name='ignoremapping' use='optional'>
    <xs:simpleType>
     <xs:restriction base='xs:string'>
      <xs:enumeration value='true'/>
      <xs:enumeration value='false'/>
     </xs:restriction>
    </xs:simpleType>
   </xs:attribute>
   <xs:attribute name='getsupported' use='optional'>
    <xs:simpleType>
     <xs:restriction base='xs:string'>
      <xs:enumeration value='true'/>
      <xs:enumeration value='false'/>
     </xs:restriction>
    </xs:simpleType>
   </xs:attribute>
   <xs:attribute name='classgetsupported' use='optional'>
    <xs:simpleType>
     <xs:restriction base='xs:string'>
      <xs:enumeration value='true'/>
      <xs:enumeration value='false'/>
     </xs:restriction>
    </xs:simpleType>
   </xs:attribute>
   <xs:attribute name='coloridxbug' use='optional'>
    <xs:simpleType>
     <xs:restriction base='xs:string'>
      <xs:enumeration value='true'/>
      <xs:enumeration value='false'/>
     </xs:restriction>
    </xs:simpleType>
   </xs:attribute>
   <xs:attribute name='forceUniqueEndpoints' use='optional'>
    <xs:simpleType>
     <xs:restriction base='xs:string'>
      <xs:enumeration value='true'/>
      <xs:enumeration value='false'/>
     </xs:restriction>
    </xs:simpleType>
   </xs:attribute>
   <xs:attribute name='ForceInstances' use='optional'>
    <xs:simpleType>
     <xs:restriction base='xs:string'>
      <xs:enumeration value='true'/>
      <xs:enumeration value='false'/>
     </xs:restriction>
    </xs:simpleType>
   </xs:attribute>
   <xs:attribute name='version' type='xs:string' use='optional'/>
   <xs:attribute name='request_flags' type='xs:string' use='optional'/>
   <xs:attribute name='endpoints' type='xs:string' use='optional'/>
   <xs:attribute name='mapping' type='xs:string' use='optional'/>
   <xs:attribute name='ignoreUnsolicitedMultiChnCapReport' type='xs:string' use='optional'/>
   <xs:attribute name='codes' type='xs:string' use='optional'/>
   <xs:attribute name='colorchannels' type='xs:string' use='optional'/>
  </xs:complexType>
 </xs:element>

 <xs:element name='Instance'>
  <xs:complexType>
   <xs:attribute name='index' type='xs:string' use='required'/>
  </xs:complexType>
 </xs:element>

 <xs:element name='Associations'>
  <xs:complexType>
   <xs:sequence>
    <xs:element ref='Product:Group' minOccurs='0' maxOccurs='unbounded'/>
   </xs:sequence>
   <xs:attribute name='num_groups' type='xs:string' use='required'/>
  </xs:complexType>
 </xs:element>

 <xs:element name='Group'>
  <xs:complexType>
   <xs:sequence>
    <xs:element ref='Product:Node' minOccurs='0' maxOccurs='unbounded'/>
   </xs:sequence>
   <xs:attribute name='index' type='xs:string' use='required'/>
   <xs:attribute name='max_associations' type='xs:string' use='required'/>
   <xs:attribute name='label' type='xs:string' use='required'/>
   <xs:attribute name='auto' use='optional'>
    <xs:simpleType>
     <xs:restriction base='xs:string'>
      <xs:enumeration value='true'/>
      <xs:enumeration value='false'/>
     </xs:restriction>
    </xs:simpleType>
   </xs:attribute>
   <xs:attribute name='multiInstance' use='optional'>
    <xs:simpleType>
     <xs:restriction base='xs:string'>
      <xs:enumeration value='true'/>
      <xs:enumeration value='false'/>
     </xs:restriction>
    </xs:simpleType>
   </xs:attribute>
   <xs:attribute name='write_only' use='optional'>
    <xs:simpleType>
     <xs:restriction base='xs:string'>
      <xs:enumeration value='true'/>
      <xs:enumeration value='false'/>
     </xs:restriction>
    </xs:simpleType>
   </xs:attribute>
  </xs:complexType>
 </xs:element>

 <xs:element name='RefreshClassValue'>
  <xs:complexType>
   <xs:attribute name='CommandClass' type='xs:string' use='required' />
   <xs:attribute name='RequestFlags' use='required'>
    <xs:simpleType>
     <xs:restriction base='xs:string'>
      <xs:enumeration value='0'/>
      <xs:enumeration value='1'/>
      <xs:enumeration value='2'/>
      <xs:enumeration value='4'/>
     </xs:restriction>
    </xs:simpleType>
   </xs:attribute>
   <xs:attribute name='Instance' type='xs:string' use='required'/>
   <xs:attribute name='Index' type='xs:string' use='required'/>
  </xs:complexType>
 </xs:element> 
 
  <xs:element name='TriggerRefreshValue'>
  <xs:complexType>
   <xs:sequence>
    <xs:element ref='Product:RefreshClassValue' minOccurs='1' maxOccurs='unbounded'/>
   </xs:sequence>
   <xs:attribute name='Genre' use='required'>
    <xs:simpleType>
     <xs:restriction base='xs:string'>
      <xs:enumeration value='user'/>
      <xs:enumeration value='config'/>
      <xs:enumeration value='system'/>
      <xs:enumeration value='basic'/>
     </xs:restriction>
    </xs:simpleType>
   </xs:attribute>
   <xs:attribute name='Instance' type='xs:string' use='required'/>
   <xs:attribute name='Index' type='xs:string' use='required'/>
  </xs:complexType>
 </xs:element>  


    
 <xs:element name='Value'>
  <xs:complexType>
   <xs:sequence>
    <xs:element ref='Product:Help' minOccurs='0' maxOccurs='1'/>
    <xs:element ref='Product:Item' minOccurs='0' maxOccurs='unbounded'/>
   </xs:sequence>
   <xs:attribute name='type' use='required'>
     <xs:simpleType>
       <xs:restriction base='xs:string'>
	 <xs:enumeration value='bool'/>
	 <xs:enumeration value='byte'/>
	 <xs:enumeration value='decimal'/>
	 <xs:enumeration value='int'/>
	 <xs:enumeration value='list'/>
	 <xs:enumeration value='schedule'/>
	 <xs:enumeration value='short'/>
	 <xs:enumeration value='string'/>
	 <xs:enumeration value='button'/>
	 <xs:enumeration value='raw'/>
	 <xs:enumeration value='bitset'/>
       </xs:restriction>
     </xs:simpleType>
   </xs:attribute>
   <xs:attribute name='size' use='optional'>
     <xs:simpleType>
       <xs:restriction base='xs:string'>
	 <xs:enumeration value='1'/>
	 <xs:enumeration value='2'/>
	 <xs:enumeration value='3'/>
	 <xs:enumeration value='4'/>
	 <xs:enumeration value='16'/>
       </xs:restriction>
     </xs:simpleType>
   </xs:attribute>
   <xs:attribute name='index' type='xs:string' use='required'/>
   <xs:attribute name='genre' type='xs:string' use='required'/>
   <xs:attribute name='label' type='xs:string' use='required'/>
   <xs:attribute name='units' type='xs:string' use='optional'/>
   <xs:attribute name='min' type='xs:string' use='optional'/>
   <xs:attribute name='max' type='xs:string' use='optional'/>
   <xs:attribute name='vindex' type='xs:string' use='optional'/>
   <xs:attribute name='value' type='xs:string' use='optional'/>
   <xs:attribute name='bitmask' type='xs:string' use='optional'/>
   <xs:attribute name='length' type='xs:string' use='optional'/>
   <xs:attribute name='read_only' use='optional'>
    <xs:simpleType>
     <xs:restriction base='xs:string'>
      <xs:enumeration value='true'/>
      <xs:enumeration value='false'/>
     </xs:restriction>
    </xs:simpleType>
   </xs:attribute>
   <xs:attribute name='write_only' use='optional'>
    <xs:simpleType>
     <xs:restriction base='xs:string'>
      <xs:enumeration value='true'/>
      <xs:enumeration value='false'/>
     </xs:restriction>
    </xs:simpleType>
   </xs:attribute>
   <xs:attribute name='verify_changes' use='optional'>
    <xs:simpleType>
     <xs:restriction base='xs:string'>
      <xs:enumeration value='true'/>
      <xs:enumeration value='false'/>
     </xs:restriction>
    </xs:simpleType>
   </xs:attribute>
   <xs:attribute name='affects' type='xs:string' use='optional'/>
   <xs:attribute name='instance' type='xs:string' use='optional'/>
  </xs:complexType>
 </xs:element>

 <xs:element name='Help'>
  <xs:complexType mixed='true'>
    <xs:sequence>
      <xs:element ref="Product:BitSet" minOccurs='0' maxOccurs='unbounded'/>
    </xs:sequence>
  </xs:complexType>
 </xs:element>

 <xs:element name='BitSet'>
  <xs:complexType mixed='true'>
   <xs:attribute name='label' type='xs:string' use='required'/>
   <xs:attribute name='id' type='xs:string' use='required'/>
  </xs:complexType>
 </xs:element>
 

 <xs:element name='Item'>
  <xs:complexType>
   <xs:attribute name='label' type='xs:string' use='required'/>
   <xs:attribute name='value' type='xs:string' use='required'/>
  </xs:complexType>
 </xs:element>

 <xs:element name='SupportedModes'>
  <xs:complexType>
   <xs:sequence>
    <xs:element ref='Product:Mode' maxOccurs='unbounded'/>
   </xs:sequence>
  </xs:complexType>
 </xs:element>

 <xs:element name='SensorMap'>
  <xs:complexType>
   <xs:attribute name='index' type='xs:string' use='required'/>
   <xs:attribute name='type' type='xs:string' use='required'/>
  </xs:complexType>
 </xs:element>


 <xs:element name='Mode'>
  <xs:complexType>
   <xs:attribute name='index' type='xs:string' use='required'/>
   <xs:attribute name='label' type='xs:string' use='required'/>
  </xs:complexType>
 </xs:element>

 <xs:element name='Node'>
  <xs:complexType>
   <xs:attribute name='id' type='xs:string' use='required'/>
  </xs:complexType>
 </xs:element>

 <xs:element name='MetaData'>
  <xs:complexType>
   <xs:sequence>
    <xs:element ref='Product:MetaDataItem' maxOccurs='unbounded'/>
   </xs:sequence>
  </xs:complexType>
 </xs:element>

 <xs:element name='MetaDataItem'>
  <xs:complexType mixed='true'> 
   <xs:attribute name='name' type='xs:string' use='required'/>
  </xs:complexType>
 </xs:element>


</xs:schema><|MERGE_RESOLUTION|>--- conflicted
+++ resolved
@@ -69,11 +69,7 @@
    <xs:attribute name='base' type='xs:string' use='optional'/>
    <xs:attribute name='override_precision' type='xs:string' use='optional'/>
    <xs:attribute name='scenecount' type='xs:string' use='optional'/>
-<<<<<<< HEAD
    <xs:attribute name='typeInterpretation' type='xs:string' use='optional'/>
-=======
-   <xs:attribute name='colorchannels' type='xs:string' use='optional'/>
->>>>>>> 38948f35
    <xs:attribute name='create_vars' use='optional'>
     <xs:simpleType>
      <xs:restriction base='xs:string'>
