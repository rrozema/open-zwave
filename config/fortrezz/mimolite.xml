--- conflicted
+++ resolved
@@ -1,89 +1,85 @@
-<?xml version="1.0" encoding="utf-8"?>
-<<<<<<< HEAD
-<Product xmlns='https://github.com/OpenZWave/open-zwave' Revision="3">
-=======
-<Product xmlns='http://code.google.com/p/open-zwave/'>
-	<!-- https://products.z-wavealliance.org/products/1756 -->
->>>>>>> 793d1b8b
-	<!-- Configuration Parameters -->
-	<CommandClass id="112">
-		<Value type="button" index="2" genre="config" label="Clear Pulse Meter Counts" units="" min="0" max="255" value="0" write_only="true">
-			<Help>
-				Clear Pulse Meter Counts (actual value is dont care; count gets reset whenever
-				this command is received regardless of value). This parameter is for SIG1 only.
-			</Help>
-		</Value>
-		<Value type="byte" index="3" genre="config" label="Trigger Mapping" units="" min="0" max="255" value="0">
-			<Help>
-				SIG1 triggered/untriggered sets or clears Relay1. 
-				Refer to description in User Manual under section, Input to Relay Mapping. Note
-				that neither a Basic Report nor a Binary Switch Report is sent when relay is
-				automatically set or cleared by Trigger Mapping. Only applies to the Relay1 output.
-			</Help>
-		</Value>
-		<Value type="byte" index="4" genre="config" label="Lower Threshold, High" min="0" max="255" value="187">
-			<Help>
-				SIG1 high lower threshold. 
-				Must be less than Upper Threshold Low and greater than Lower Threshold Low.
-			</Help>
-		</Value>
-		<Value type="byte" index="5" genre="config" label="Lower Threshold, Low" min="0" max="255" value="171">
-			<Help>
-				SIG1 low lower threshold.
-			</Help>
-		</Value>
-		<Value type="byte" index="6" genre="config" label="Upper Threshold, High" min="0" max="255" value="255">
-			<Help>
-				SIG1 high upper threshold.
-			</Help>
-		</Value>
-		<Value type="byte" index="7" genre="config" label="Upper Threshold, Low" min="0" max="255" value="254">
-			<Help>
-				SIG1 low upper threshold.
-				Must be greater than Lower Threshold High and less than Upper Threshold High.
-			</Help>
-		</Value>
-		<Value type="list" index="8" genre="config" label="Input Flags" min="0" max="3" size="1" value="3">
-			<Help>
-				Bits 7 - 2 are ignored and should be set to 0
-
-				Bit1 : Digital-Configuration flag
-					1=Set Trigger levels for this channel to digital thresholds (approx. 1V); Default
-					0=Set Trigger levels to analog thresholds (see parameters 4 through 7)
-
-				Bit0 : Trigger-Between-Thresholds flag (see below)
-					1 = Set to triggered when input falls between thresholds; Default
-					0 = Set to triggered when input falls outside of thresholds
-			</Help>
-			<Item label="Trigger outside thresholds, analog trigger thresholds" value="0"/>
-			<Item label="Trigger between thresholds, analog trigger thresholds" value="1"/>
-			<Item label="Trigger outside thresholds, digital trigger thresholds" value="2"/>
-			<Item label="Trigger between thresholds, digital trigger thresholds" value="3"/>
-		</Value>
-		<Value type="byte" index="9" genre="config" label="Sensor/Pulse Report Interval" units="10 minutes" min="0" max="255" value="3">
-			<Help>
-				Periodic send interval of Multilevel Sensor Reports (Association Group 2) and/or
-				Pulse Count Reports (Association Group 5) for SIG1. This parameter has a resolution
-				of 10 seconds; for example, 1 = 10 seconds, 2 = 20 seconds, 3 = 30 seconds (Default),
-				... 255 = 2550 seconds = 42.5 minutes. A value of 0 disables automatic reporting.
-			</Help>
-		</Value>
-		<Value type="byte" index="11" genre="config" label="Momentary Relay1 enable/disable" units="100 msec" min="0" max="255" value="0">
-			<Help>
-				Momentary Relay1 output enable/disable.
-				1..255 = enable / value sets the approximate momentary on time in increments
-				of 100msec.
-			</Help>
-		</Value>
-	</CommandClass>
-	<!-- Association Groups -->
-	<CommandClass id="133">
-		<Associations num_groups="5">
-			<Group index="1" max_associations="2" label="Input trigger Basic Set report" auto="false"/>
-			<Group index="2" max_associations="2" label="MultiLevel Sensor report" auto="true"/>
-			<Group index="3" max_associations="2" label="Power dropout Alarm"/>
-			<Group index="4" max_associations="2" label="Input trigger Binary Sensor report" auto="true"/>
-			<Group index="5" max_associations="2" label="Pulse meter counts"/>
-		</Associations>
-	</CommandClass>
-</Product>
+<?xml version="1.0" encoding="utf-8"?>
+	<!-- https://products.z-wavealliance.org/products/1756 -->
+<Product xmlns='https://github.com/OpenZWave/open-zwave' Revision="4">
+	<!-- Configuration Parameters -->
+	<CommandClass id="112">
+		<Value type="button" index="2" genre="config" label="Clear Pulse Meter Counts" units="" min="0" max="255" value="0" write_only="true">
+			<Help>
+				Clear Pulse Meter Counts (actual value is dont care; count gets reset whenever
+				this command is received regardless of value). This parameter is for SIG1 only.
+			</Help>
+		</Value>
+		<Value type="byte" index="3" genre="config" label="Trigger Mapping" units="" min="0" max="255" value="0">
+			<Help>
+				SIG1 triggered/untriggered sets or clears Relay1. 
+				Refer to description in User Manual under section, Input to Relay Mapping. Note
+				that neither a Basic Report nor a Binary Switch Report is sent when relay is
+				automatically set or cleared by Trigger Mapping. Only applies to the Relay1 output.
+			</Help>
+		</Value>
+		<Value type="byte" index="4" genre="config" label="Lower Threshold, High" min="0" max="255" value="187">
+			<Help>
+				SIG1 high lower threshold. 
+				Must be less than Upper Threshold Low and greater than Lower Threshold Low.
+			</Help>
+		</Value>
+		<Value type="byte" index="5" genre="config" label="Lower Threshold, Low" min="0" max="255" value="171">
+			<Help>
+				SIG1 low lower threshold.
+			</Help>
+		</Value>
+		<Value type="byte" index="6" genre="config" label="Upper Threshold, High" min="0" max="255" value="255">
+			<Help>
+				SIG1 high upper threshold.
+			</Help>
+		</Value>
+		<Value type="byte" index="7" genre="config" label="Upper Threshold, Low" min="0" max="255" value="254">
+			<Help>
+				SIG1 low upper threshold.
+				Must be greater than Lower Threshold High and less than Upper Threshold High.
+			</Help>
+		</Value>
+		<Value type="list" index="8" genre="config" label="Input Flags" min="0" max="3" size="1" value="3">
+			<Help>
+				Bits 7 - 2 are ignored and should be set to 0
+
+				Bit1 : Digital-Configuration flag
+					1=Set Trigger levels for this channel to digital thresholds (approx. 1V); Default
+					0=Set Trigger levels to analog thresholds (see parameters 4 through 7)
+
+				Bit0 : Trigger-Between-Thresholds flag (see below)
+					1 = Set to triggered when input falls between thresholds; Default
+					0 = Set to triggered when input falls outside of thresholds
+			</Help>
+			<Item label="Trigger outside thresholds, analog trigger thresholds" value="0"/>
+			<Item label="Trigger between thresholds, analog trigger thresholds" value="1"/>
+			<Item label="Trigger outside thresholds, digital trigger thresholds" value="2"/>
+			<Item label="Trigger between thresholds, digital trigger thresholds" value="3"/>
+		</Value>
+		<Value type="byte" index="9" genre="config" label="Sensor/Pulse Report Interval" units="10 minutes" min="0" max="255" value="3">
+			<Help>
+				Periodic send interval of Multilevel Sensor Reports (Association Group 2) and/or
+				Pulse Count Reports (Association Group 5) for SIG1. This parameter has a resolution
+				of 10 seconds; for example, 1 = 10 seconds, 2 = 20 seconds, 3 = 30 seconds (Default),
+				... 255 = 2550 seconds = 42.5 minutes. A value of 0 disables automatic reporting.
+			</Help>
+		</Value>
+		<Value type="byte" index="11" genre="config" label="Momentary Relay1 enable/disable" units="100 msec" min="0" max="255" value="0">
+			<Help>
+				Momentary Relay1 output enable/disable.
+				1..255 = enable / value sets the approximate momentary on time in increments
+				of 100msec.
+			</Help>
+		</Value>
+	</CommandClass>
+	<!-- Association Groups -->
+	<CommandClass id="133">
+		<Associations num_groups="5">
+			<Group index="1" max_associations="2" label="Input trigger Basic Set report" auto="false"/>
+			<Group index="2" max_associations="2" label="MultiLevel Sensor report" auto="true"/>
+			<Group index="3" max_associations="2" label="Power dropout Alarm"/>
+			<Group index="4" max_associations="2" label="Input trigger Binary Sensor report" auto="true"/>
+			<Group index="5" max_associations="2" label="Pulse meter counts"/>
+		</Associations>
+	</CommandClass>
+</Product>