Version 1.5
 - Pull Request #743 - Updated Fibaro Devices from Navstev0 (Justin)
 - Pull Request #740 - Updated Fibaro FGMS-001 ID's from Technosf (Justin)
<<<<<<< HEAD
 - Rename zwcfg_*.xml to zwcache_*.xml to reflect its not a config file, but a cache. (Justin)
 - On *nix Platforms - Rename the threads to their functions, so its visible in ps/top etc (Justin)
 - Pull Request #732 - Fix CPPFLAGS being passed to secondary Makefiles from asac (Justin)
 - Pull Request #736 - Update dotNet wrapper with new Functions from bufferUnderrun (Justin)
 - Pull Request #746 - Fix HID exports on Windows from gizmocuz (Justin)
=======
 - Pull Request #750 - Fix FreeBSD 10.1 and 10.2 Builds from stromnet (Justin)
 - Pull Request #751 - Fibaro FGD212 Australia Codes from daemondazz (Justin)
 - Pull Request #752 - Devolo Home Control Radiator Thermostat from blitzkneisser (Justin)
 - Pull Request #753 - Fix Aeotec Minimote Default Value from nayrnet (Justin)
 - Pull Request #737 - Add Enerwave ZW15S, ZW20R, ZW500D from chadparry (Justin)
 - Pull Request #759 - Qubino Supplied Config Files (Justin)
 - Add Vision ZF5201 Flood Sensor ID's from Emmanuel Pierre (Justin)
 - Issue #741 - Add new ID's for TZ68 Devices from philosifer (Justin)
 - Pull Request #761 - Add support for Fakro ARZ from pepeEL (Justin)
 - Pull Request #762 - Fix issues with Horstmann Thermostat from russdan (Justin)
 - Pull Request #764 - Add Dlink DCH-Z510 Siren from pepeEL (Justin)
 - Pull Request #766 - Add zwave.me ZME_05461 Dual load wall switch from koelie (Justin)
 - Pull Request #767 - Correct update param. from manual for Fibaro FGS221 from pepeEL (Justin)
 - Issue #757 - New ZMNHID1 config file stephaneguillard (Justin)
 - Issue #754 - New Philio PAN08-1 config file from pbda (Justin)
 - Pull Request #768 - Update Fibaro FGS222 from manual from pepeEL (Justin)
 - Pull Request #768 - Small correct Fibaro FGS221 from manual from pepeEL (Justin)
 - Pull Request #773 - Ecolink Door/Window Sensor from nayrnet (Justin)
 - Pull Request #780 - Add D-Link dch-z120 PIR/motion sensor from mattwire (Justin)
 - Pull Request #782 - If we recieve a UPDATE_STATE_NEW_ID_ASSIGNED and the Old and New NodeID's 
   are the same, don't reinitialize the Node from KillerCode (Justin)
 - Issue #774 - Improve support for Aeotec Double Smart switch from dnpwwo (Justin)
 - Issue #796 - Fix NotifyWatchers not releasing Value References from jmattoni (Justin)
 - If UserCode returns a Available Status for a Slot, Don't set Random Values on the ValueID (Justin)
 - Pull Request #779 - Large Config Update from Jeedom project (Justin)
 - Add Additional tests on Config Files for common errors (Justin)
 - Pull Request #810 - Add Enerwave ZWN-BPC configuration from robbiet480 (Justin)
 - Pull Request #809 - Correct spelling: faillure -> failure from Mashi (Justin)
 - Pull Request #805 - New device: Everspring AN181 Miniplug with meter function from FredrikFornstad (Justin)
 - Pull Request #803 - Configs for Remotec ZTS-110 thermostat from  gwmullin (Justin)
 - Pull Request #797 - Leviton VRMX1-1LZ - additional hardware id from shanemadden (Justin)
 - Pull Request #811 - Updated GE GE 12724 3-Way Dimmer Switch, missing config from Halsafar (Justin)

>>>>>>> 17170ea0

Version 1.4
 - Released 10th Jan, 2016

Version 1.3
 - Added support for Merten Plug-in Roller Shutter Module (Marco)
 - Fixed Issue 383 - Update Remotec ZXT-120 Config file thanks to yy.bendavid & gizmocuz (Alex)
 - Fixed Issue 392 - Add Qubino ZMNHJA2 Config file thanks to nicoserveur (Alex)
 - Fixed Issue 394 - Add 2GIG CT100 USA version device thanks to mldkfa (Alex)
 - Fixed Issue 387 - Add Zipato RFID Config file thanks to jeanfrancois.auger (Alex)
 - Fixed Issue 391 - Update zwave.key keyfob config thanks to gizmocuz (Alex)
 - Fixed Issue 397 - Update remotec ZXT-120 config thanks to gizmocuz (Alex)
 - Fixed Issue 396 - Add Z-Wave.me RaZberry thanks to steph10200 (Alex)
 - Fixed Issue 398 - Add Z-Wave.me USB Stick thanks to ugo.viti (Alex)
 - Fixed Issue 389 - Add Evolve LRM-AS/LSM-15 Config file thanks to Gwmullin (Alex)
 - Fixed Issue 386 - Add Duwi and Z-Wave.Me Config files thanks to pim.vanderhaven (Alex)
 - Fixed Issue 401 - Add Toon/Quby devices (Alex)
 - Added new manufacturers and new devices (Alex)
 - Add Wenzhou TSP01 Config file thanks to Jan (Alex)
 - Standardize some of the Logging Messages so its easier to parse (Justin)
 - Implemented Issue 325 - Add a GetChangeVerfied method to the Manager and Value classes to
   determine if a Value is checked upon refresh from a device (Justin)
 - Fixed issue 350 - FreeBSD Makefile updates and a few patches (Justin)
 - Fixed issue 395 - Clear the ListItems Vector before populating with new
   values (Justin)
 - Fixed issue 402 - Clean vers.cpp when we issue a make clean (Justin)
 - Fixed issue 405 - Add new ID's for Fibaro FGD211 and FGS221 (Justin)
 - Fixed issue 406 - Add Remotec ZFM-80 (Justin)
 - Fixed issue 410 - Add Vision ZP3102 (Justin)
 - Fixed issue 412 - Updated Zipato RGB Bulb Config (Justin)
 - Fixed Issue 343 - Add Exceptions instead of Exit for some fatal errors 
   Also, add Exceptions if any of the GetValue or SetValue calls in the
   Manager class are passed invalid ValueID's (Justin)
 - Fixed duplicate Vision devices and added a missing id for ZP3102 (Alex)
 - Fixed Issue 417 - Add Z-Wave.Me ZME_UZB1 USB Stick thanks to Ugo (Alex)
 - Add new Aeon Repeater device (Alex)
 - Fixed a crash in the LogFile Class when the destructor was called
   (Justin)
 - Fix Issue 426 - Upon restarts of OZW, we restarted the entire discovery
   process again (Justin)
 - Fix a off by 1 issue with the Security CC that was causing the
   Assoication Set Failures on Secured Devices. (Justin)
 - Added Aeon Labs Smart Energy Switch V2 that supports the Security CC but
   doesn't support the Basic CC - Related to issue 427 (Justin)
 - Fixed issue 420 - Dotnet Patch from scopollif. (Justin)
 - Fixed issue 415 - add 2Gig CT101 Thermostat (Justin)
 - Started Implementing the Central Scene CC - With a good start by
   tmartinez69009 - We still need to figure out the Capabilities decode -
   Issue 367 (Justin)
 - Fixed issue 425 - Bail out of Decrypting Packets if they are too short
   (Justin)
 - Fixed Fibaro FGD211 device config, removed automatic association for group 1&2 (Alex) 
 - Updated Z-Wave.Me device list thanks to Willem (Alex)
 - Fixed Issue 431 - Update Fibaro fgrgbwm441 config thanks to Piotr (Alex)
 - Fixed Issue 433 - Update Fibaro fgwpe config thanks to Piotr (Alex)
 - Fixed Issue 439 - Update Fibaro FGMS001 config thanks to Jug (Alex)
 - Fixed Issue 434 - Update Fibaro fgbs001 config thanks to Piotr (Alex)
 - Fixed Issue 436 - Update Fibaro fgd211 config thanks to Piotr (Alex)
 - Fixed Issue 437 - Update Qubino ZMNHDA2 config thanks to Piotr (Alex)
 - Added Aeon Siren Gen5 device thanks to Alle (Alex) 
 - Added GE 12724 3-Way Dimmer Switch device thanks to Dax (Alex)
 - Added additional Fibaro FGBS001 device id thanks to Stef (Alex)
 - Added ConnectHome CH-201 device thanks to Tehnoinstyle (Alex)
 - Detect if the Controller Supports SUC - If not, Dont try to become a SUC
   when starting up (Justin)
 - Add Sigma Designs UZB Z-Wave USB Adapter (Justin)
 - Make sure LogLevels parsed are within range (Justin)
 - Fix IntervalBetweenPolls always being false regardless of Options.xml
   setting. (Justin)
 - Make sure we refresh all UserCodes upto the first available slot unless
   RefreshAllUserCodes is true in Options.xml (Justin)
 - Added Qubino ZMNHIA2 device thanks to Paul (Alex)
 - Fixed Issue 444 - Added Aeon Aeon Labs Micro Smart Energy Dimmer thanks
   to yy (Alex)
 - Fixed Issue 430 - Spelling Mistake (Justin)
 - Add Support for CommandClasses that are marked as Controlling (versus
   Controlled) to be able to still query the Device for Data. This is needed
   for the CentralScene CC which is implemented as Controlling on most
   devices (Justin)
 - CentralScene CC should be able to query for number of Scene's supported.
   Needs further testing with other devices (only BeNext at the moment is
   tested) (Justin)
 - When refreshing the ConfigParams on a device, place the messages in the
   MsgQueue_Query queue rather tha the MsgQueue_Send queue. This should help
   the "responsiveness" of OZW during startup if a user sends a message and
   there is a big backlog in the Send Queue (Justin)
 - Fixed issue 452 - Fix the ValueID for Door_Lock index to report correct
   status. (Justin)
 - Fixed issue 448 - Dont request Basic Get if we have a mapped Class during
   startup (Justin)
 - Added Everspring HAN02 device thanks to lookwhatthecat (Alex)
 - Fixed issue 453 - Don't crash if we skip notifications due to invalid
   ValueID's (Justin)
 - Fixed issue 456 - Added NorthQ NQ-9021 device thanks to manu (Alex)
 - Fixed issue 455 - Fixed Fibaro FGD211 device config thanks to Wouter (Alex)
 - Fixed Popp 123580 Plug-in Dimmer device config thanks to Tom (Alex)
 - Fixed issue 457 - Added zwave.me KFOB-S device thanks to Tony (Alex)
 - Updated BeNext TagReader device config thanks to Rob (Alex)
 - Added Philio PST02-1B device thanks to Thaui (Alex)
 - Updated BeNext TagReader device config (Alex)
 - Fixed issue 449 - Update Wenzhou TZ67 device config thanks to bas (Alex)
 - Fixed issue 367 - Implement CentralScene with lots of testing by
   TMartinez (Justin)
 - Update our Mutex's to use Scoped Locks instead. This saves us from having
   to track Lock/Unlocks. Implemented for the m_nodeMutex in the
   DriverClass. We should also port the Polling and Send Mutex's as well.
   This fixes issue 451 (Justin)
 - Fixed issue 459 - Alarm Class Version 2 (Justin)
 - Fix DoorLockLogging Class not saving the Max Number of records (Justin)
 - Fixed issue 470 - Qubino ZMNHDA2 device update thanks to kvervloesem (Alex)
 - Fixed Issue 462 - Fix Builds on FreeBSD - From Stromnet (Justin)
 - Added Vision Z-Wave USB Stick device thanks to GizMoCuz (Alex)
 - Fixed issue 469 - Added Fibaro Smoke Detector FGSD-002 thanks to tmartine (Alex)
 - Fix LogImpl crash if no filename was configured (pull req 488) (Stromnet)
 - Update Fibaro Smoke Sensor device, interview process wouldn't complete (Alex)
 - Fixed issue 464 - Added/Updated Polycontrol keypad/doorlock devices thanks to santal (Alex)
 - Fixed issue 495 - Added Fibaro FGD211 device thanks to nechry (Alex)
 - Fixed issue 496 - Added Aeon-Labs Z-Stick Gen5 thanks to nechry (Alex)
 - Don't kill Notifications for ValueAdded and ValueRemoved as they might
   not exist right then (Justin)
 - Pull Request #516 - Add Philio PST02-1C thanks to Ugoviti (Justin)
 - Pull Request #517 - Add Aeon Labs Gen5 thanks to Ugoviti (Justin)
 - Pull Request #515 - Add Widom USB104 Universal Relay Switch thanks to Ugoviti (Justin)
 - Pull Request #508 - Update Fibaro FGFS101 Association Groups thanks to Nechry (Justin)
 - Pull Request #504 - CRC16Encap CC Support from xs4 (Justin)
 - Pull Request #522 - Dragon Tech In wall dimmer from Stevejbauer (Justin)
 - Fix Issue #523 - Add Wenzhou Door/Window Sensor from whiteduck22 (Justin)
 - Pull Request #534 - Add Aeon Labs Recessed Door Sensor Gen5 from xxv (Justin)
 - Pull Request #532 - Fix Aeon Labs DoorWindow Sensor Config from Nechry (Justin)
 - Pull Request #529 - Updated Config for the Zipato MiniKeyPad from Nechry (Justin)
 - Pull Request #528 and #527 - Add Aeon Labs Key Fob Gen5 Config from Nechry (Justin)
 - Add new ID's for BeNext Energy Switch from Rob (Justin)
 - Depreciate the ControllerCommand method in the Manager class and replace with direct 
   function calls (Justin)
 - Pull Request #538 and #541 - Add SwiidInter to manufacturer_specific from Nechry (Justin)
 - Pull Request #545 - Add Philio PST02-A 4 in 1 MultiSensor from Nechry (Justin)
 - Pull Request #565 - Add MultiInstanceAssociation CommandClass from xs4 (Justin)
 - Pull Request #546 - Update Philio PST02-A Config from Nechry (Justin)
 - Pull Request #547 & #549 - New Config File for Philio PST02-B from Nechry (Justin)
 - Pull Request #548 - Update Config file for Philio PST02-C from Nechry (Justin)
 - Pull Request #550 - Config File for Vision zd2102 from Ugoviti (Justin)
 - Fix a crash when dumping the Queue to the Log, reported by Gizmocuz (Justin)
 - Pull Request #555 - Update the dotNet wrapper and OZWForm to use the new
   Manager Methods that replace the BeginControllerCommand Method. From
   JKlessens (Justin) 
 - Pull Request #564 - Add Cooper Configs from Stevejbauer (Justin)
 - Pull Request #561 - Add Version String Method from Ikkemaniac (Justin)
 - Pull Request #562 - Fix Windows Build Event with wrong directory from douglasbeck (Justin)
 - Pull Request #567 and Issue 566 - Add Fibaro FGS221 from Nechry and
   DanielLast (Justin)
 - Pull Request #574 - Add Fibaro FGS212 Config from Nechry (Justin)
 - Pull Request #576 - Fix up Qubino ZMNHBA2 Help from DavZero (Justin)
 - Pull Request #578 - Add NodOn SmartPlug, Swiid SwiidPlug and update
   ZME_064435 Config fron Nechry (Justin)
 - Pull Request #580 - Add zwave.me Razberry ZWave+ adapter from Nechry
   (Justin)
 - Pull Request #581 - Update Zipato Minikeypad from Nechry (Justin)
 - Fixed issue #352 - Security Rewrite (Justin)
 - Fixed issue #467 - Fixed Aeon Labs Multisensor Gen5 (Justin)
 - Fixed issue #471 - Fixed Vision ZD2102 (Justin)
 - Fixed issue #472 - Fixed Aeon Labs Siren Gen5 (Justin)
 - Fixed issue #473 - Fixed Philio PST02-1C Slim Multisensor (Justin)
 - Fixed issue #540 - Depreciate the BeginControllerCommand Method for
   dedicated methods in the Manager Class - Applications should update their
   code to use the new API instead. (Justin)
 - Pull Request #587 - Add Zwave.me ZME_WALLC-S Secure Wall Controller from
   xs4 (Justin)
 - Fixed issue #586 - Compile Error on newer GCC's (Justin)
 - Fixed issue #568 - Compile Error on new OSX (Justin)
 - Update the device_classes.xml with the latest known mappings (Justin)
 - Enable NWI when adding nodes if HighPower is also enabled (Justin)
 - Pull Request #596 - Aeotec Z-Stick Gen5 and GE 12722 on/Off Relay from
   SpudGunMan (Justin)
 - Pull Request #595 - Aeotec Smart Switch Gen5 Config Updates from Gert
   Boer and Nechry (Justin)
 - Pull Request #594 - Aeotec Minimote Config Updates from Nechry (Justin)
 - Update Aeon Labs to Aeotec as thats their Retail name (Justin)
 - Pull Request #598 - Update Config Files for Fibaro FGS212 and FGS222 from
   Nechry (Justin)
 - If we recieve a cleartext message for a Secured CommandClass, drop the
   message (Configurable - Set EnforceSecureReception to false in
   options.xml) (Justin)
 - Add Aeotec LED Bulb, MultiSensor 6 and SmartSwitch 6 Configs (Justin)
 - Add Aeotec DSC24 identification and Everspring AD147 identification + config
 - Add Schlage BE469NXCEN TouchScreen DeadBolt from Rushidesai (Justin)
 - Pull Request #622 - Aeotec Micro Smart Energy Switch from Ugoviti (Justin)
 - Issue #628 - Update Everspring SP814 Config file from iarmstrong (Justin)
 - Issue #621 - Add Apache License for the cpp/build/sh2ju.sh script from Alteholz (Justin)
 - Issue #585 - Possible fix for Node 0/255 when adding new nodes. (Justin)
 - Issue #626 & #381 - Fix Segfault when trying to get a Empty/unpopulated
   ValueList (when we get a ValueAdded Notificiation)
 - Issue #637 - Change Color Channels ValueID from Config to System Genre (Justin)
 - Issue #635 and #636 - Add widom energy driven switch from RobyBob64 (Justin)
 - Issue #632 - Add Horstmann SES 301 Temp Sensor from ado464 (Justin)
 - Pull Request #639 - Update ZME_06433 with bugfixes and new options from
   cyr123 (Justin)
 - Pull Request #640 - Add FGD212 Dimmer 2 Config from xs4 (Justin)
 - Pull Request #641 - Update ZMNHBA2 Config from xs4 (Justin)
 - Add Aeotec Smart Dimmer 6 Config (Justin)
 - Pull Request #649 - Add Everspring st812-Flood Detector from Warp95 (Justin)
 - Pull Request #648 -  Added configuration file for Merten 50x5xx Roller Shutter Module from Sascha (Justin)
 - Pull Request #641 - A Large set of Config File updates from the Jeedom team (Justin)
 - Issue #656 - Update ZME064435 and ZME05470 with Scene Activation Command
   Class from CompaTech (Justin)
 - Pull Request #655 - Update BeNext Devices from ewgast (Justin)
 - Issue #658 - Reset a Message SendAttempts value when moving to the
   Wakeup Queue, otherwise it gets dropped when we attempt to send it when
   the device wakes up as it exceeds the retry count. (Justin)
 - Issue #416 and Pull Request #506 - ValueShort and ValueSchedule were
   using wrong Value Storage enums. Enhance Value::VerifyRefreshedValue to
   handle almsot all types (Except Schedule) (Justin)
 - Issue #501 - Fix ThermostatFanMode when checking for Valid Modes (Justin)
 - Pull Request #659 - Added configuration file for D-Link Corp and DCH-Z110 Door/Window 3in1 sensor
   from psixilambda (Justin)
 - Issue #446 - Fix Visual Studio 2015 breakage. (Justin)
 - Pull Request #664 - Add ZMHAD1 Qubino support from Wackoracoon (Justin)
 - Pull Request #665 - Add ZMNHBD2 Flush 2 Relay from emdioh (Justin)
 - Pull Request #668 - Add some new variables to pkg-config from Ekarak (Justin)
 - Add a ozw_config file as a replacement for pkg-config and update pkgconfig install dirs (Justin)
 - Pull Request #670 - Typo: Changes "Temerature" to "Temperature" from cslarsen (Justin)
 - Added Aeotec DoorBell and Dry Contact Sensor (Justin)
 - Issue #672 - Infinate Loop when refreshing ZWPlus Command Class (Justin)
 - Issue #674 - Fix crash on Central Scene Message (Justin)
 - Issue #671 - Updated Zwave.me ZME_WALLC-S Config file from rgroothuis (Justin)
 - Pull Request #676 - Fix Windows Build Version and a few enhancements to
   the dotNet wrapper from bufferUnderrun (Justin)
 - OOhhhh. Pretty Colors (Justin)
 - Pull Request #677 - Update for Linear Dimmers PD300Z-2 and WD500Z-1 from vexofp (Justin)
 - Added Aeotec DoorBell and Dry Contact Sensors config files (Justin) 
 - Issue #679 - Add Thermofloor TF 016 Terhmostat from Cog (Justin)
 - Pull Request #686 - Add Australian Z-Stick Gen5 from phil-nelson (Justin)
 - Pull Request #693 - Notification::GetAsString needs to be Const from Ekarak (Justin)
 - Merge a few fixes from Gizmocuz for VisualStudio Warnings (Justin)
 - Update of Deb files from Lucas Nussbaum (Justin)
 - Pull Request #700 - Updated Linear switch configs and added Enerwave ZWN-SC7 config from Vexofp (Justin)
 - Pull Request #696 - Config for HomeSeer HSM200, add config parameters for schlage touchscreen deadbolts from gwmullin (Justin)
 - Issue #698 - Add config file for Vision CP3102 from Erik-NA (Justin)
 - Issue #692 - Add Wenzhou TZ68 config file from gsolem (Justin)
 - DotNet Wrapper fix for GetAllScenese from Bas Prins (Justin)
 - Issue #688 - Qubino ZMNHDD1 Z-Wave Plus flush dimmer from bbqkees (Justin)
 - Issue #701 - FreeBSD Fixes from stromnet (Justin)
 - Issue #703 - Updated Config file for Benext DoorSensor from gizmocus (Justin)
 - Issue #702 - Config file for Qubino ZMNHND1 Flush Relay from hanscbecker (Justin)
 - Pull Request #705 - config files for fortrezz MIMOlite from gwmullin (Justin)
 - Pull Request #706 - config files for Qubino ZMNHCDx from guillaumezin (Justin)
 - Pull Request #711 - config files for POPP Wall Plug Switch Schuko from hellqvist (Justin)
 - Add additional codes for Fibaro FGRM222 Roller Shutter from proohu01 (Justin)
 - Add ZME_064381 IP44 Plug-in Switch config from Geoff Coupe (Justin)
 - Pull Request #712 - New Manager::GetValueListValues function to get the indexes of a List  from out4b (Justin)
 - Pull Request #710 - Added config files for Eurotronic Comet thermostatic radiator valve (Justin)
 - Issue #714 - Z-Wave.Me ZME_KFOB-C 4 Button Key Fob config files from pbda (Justin)
 - Issue #715 - Add Sensative Strips-MAZW config file from michapr (Justin)
 - Issue #716 - Aeotec MultiSensor 6 config updates from michapr (Justin)
 - Pull Request #720 - Added support for Merten Plug-in Roller Shutter Module from Marco (Justin)
 - Pull Request #721 - Create POP009303.xml from armaesiea (Justin)
 - Pull Request #724 - Update config/fibaro/fgd212.xml from MHediund (Justin)
 - Pull Request #727 - Update DotNet Wrapper from bufferUnderrun (Justin)
 - Pull Request #728 - Fix FreeBSD compile from durin42 (Justin)
 - Store Manufacturer ID, Type and Product ID as shorts instead of strings. (Justin)
 - Change QueryStage_Probe1 to QueryStage_CacheLoad to reflect this is where we start when loading a device from Cache (Justin)
 - Issue #729 - Add Qubino Flush Dimmer ZMNHJD1 from Stephane guillard (Justin)


Version 1.2 
 - Released on 15/10/14

Version 1.1
 - Fixed Command Class Recieved Message Counter when we are handling a
   MultiInstanceMessageEncap Message (Justin)
 - Fixed Issue 310 - Unbalanced Lock/Release in Manager::IsNodeFailed and
   Manager::GetNodeQueryStage (Justin)
 - For Sleeping Devices - Do Not automatically add WakeUp Class to these
   devices if they advertise themselves as FrequentListening. This matches
   the Logic in the QueryStage functions where we skip querying the Device
   for Wakeup Configuration if its set as FLiRS. Needs some testing (Justin)
 - Options.xml file can now live in both the System Config Path
   (/etc/openzwave for example) or the Local Application Path. Local
   Options.xml will override any System Options.xml (Justin)
 - Updated the Include Paths so we only have to specify the top level src
   directory for GCC, and the rest of the headers are specified as subdirs.
   Based on work started by Svente Karisson (Justin)
 - A few fixes for Windows Calls and various casts required to eliminate
   warnings (Svente Karisson)
 - Add a Error String if we fail to parse our Options.xml files (Justin)
 - Added a Complete Door Lock Command Class (Justin)
 - Change the Logic in the UserCode Command Class to only retrive UserCodes
   upto the first available slot (Justin)
 - Add a ValueButton to the UserCode class to refresh all UserCodes (Justin)
 - Fixed Issue 301 - Updated Aeon Recessed Door Sensor (Justin)
 - Fixed Issue 302 - New ID for Aeon Labs Door/Window Sensor (Justin)
 - Fixed Issue 306 & 304 - Updated Fibaro FGMS Config File (Justin)
 - Fixed Issue 308 - Add Zenzhou TZ65D Dual Wall Dimmer (Justin)
 - Fixed Issue 309 - Add Config File for ZWave.Me Flush Mountable Switch (Justin)
 - Fixed Issue 311 - Add Vision Siren (Justin)
 - Fixed Issue 314 - Updated Fibaro RGBW Config File (Justin)
 - Fixed Issue 318 - Updated Fibaro Wall Plug Config File (Justin)
 - Fixed Issue 321 - Updated Fibaro FGRM222 Config File (Justin)
 - Fixed Issue 324 - New Config file for Aeon Labs MiniMote (Justin)
 - Added ZWave.Me iTemp Config file thanks to Willem Burgers (Justin)
 - Added new id for Aeon Labs Micro Smart Engergy Illuminator G2 thanks to
   jmeyer (Justin)
 - Fixed Issue 329 - Update Fibaro FGD211 Config File (Alex)
 - Fixed Issue 330 - Update Fibaro FGS211 Config File (Alex)
 - Fixed Issue 331 - Update Fibaro RGBWM441 Config File (Alex)
 - Add new id for GE Duplex Receptacle (Alex) 
 - Add 18 new ids for Vision devices (Alex)
 - Add Device Qees RETO Plug-in Switch Plus Config File (Alex)
 - Implement DoorLockLogging Command Class (Justin)
 - Implement Security Command Class (Justin)
 - Add a additional ID for Vision ZM1701 Deadbolt without Handle (Justin)
 - Add a ID and Config file for Assa Abloy Real Living Cap-Touch Deadbolt
   (Justin)
 - Implement the TimeParameters Command Class (Justin)
 - Fix up AssumeAwake Option for the Wakeup Class (Justin)
 - Update BeNext Tag Reader Config File (Alex)
 - Fixed Issue 335 - Update zwave.me KeyFob Config File (Alex)
 - Fixed Issue 336 - Update Aeon Labs DoorSensor Config File (Alex)
 - Fixed Issue 337 - Update Aeon Labs Multi Sensor Config File (Alex)
 - Fixed Issue 338 - Update Aeon Labs Multi Sensor Config File (Alex)
 - Fixed Issue 339 - Update Fibaro Door Opening Sensor Config File (Alex)
 - Fixed Issue 340 - Add Remotec ZRC-100 Remote Control (Alex)
 - Fixed Issue 301 - Add Philio PAN04-1 Relay Insert (Alex)
 - Fixed Issue 341 - Corrected directory/filename errors in manufacturer xml (Alex)
 - Fixed Issue 342 - Added 4 Qubino devices thanks to jeanfrancois (Alex) 
 - Fixed Issue 345 - Added new ids for Fibaro FGK101 and FGBS001 (Alex)
 - Fixed Issue 351 - Added new ids for Vision VS6301 and updated Product Name (Justin)
 - Fixed Issue 348 - Typo in Config Index Number for zwave.me ZME_06436 (Justin)
 - Fix Several Warnings/Initilizers etc (Justin)
 - Fixed Issue 357 - Fixed Qubino manufacturer id from 345 (dec) to 159 (hex) (Alex)
 - Fixed Issue 356 - New ID for Fibaro FGMS001 (Alex) 
 - Do Not Open and Close the Log file on each message. Close it during the
   Destructor (Justin)
 - Race Condition in the RemoveDriver call and Notifications. Add a new
   Notification about the Driver being removed, and by default turn off
   NodeRemoved/ValueRemoved Notifications from being sent if the Driver is
   being unloaded. WARNING: If you call any manager functions that require
   the Driver after recieving this message, there is a high probability your
   application will crash with a SegV (Justin)
 - Fixed Issue 361 - Update Qubino ZMNHDA2 Config File, proper endpoint mapping (Alex)
 - Fixed Issue 359 - Update Qubino ZMNHBA2 Config File, fixed invalid group 4 (Alex)
 - Fixed Issue 360 - Add Config File for Popp 123658 (Alex)
 - Fixed Issue 364 - Update Schlagelink iTemp Config File, removed invalid char (Alex)
 - Fixed Issue 365 - Add Config File for Popp 123601 Plug-in Switch thanks to tony.b.hansson (Alex)
 - Fixed Issue 366 - Add Config File for Popp 123580 Plug-in Dimmer thanks to tony.b.hansson (Alex)
 - Fixed Issue 363 - Added new id for Schlagelink iTemp thanks to steph10200 (Alex)
 - Fixed Issue 370 - Fixed Config File for zwave.me 06433 thanks to geilername (Alex)
 - Fixed Issue 368 - Bounds Checking on our String Arrays (Justin)
 - Fixed Issue 362 - Fix Mapping between ValueGenre Names and Enum's. This
   might require you to delete your zwcfg_*.xml file if you encounter
   problems (Justin)
 - Fixed Issue 371 - Double ReleaseNodes on Invalid Node in GetNodeStatistics (Justin)
 - Fixed Issue 372 - Mutex Unlocking in the Driver::isPolled method (Justin)
 - Remove tinyxml.h include from our headers so we don't have to distribute
   the TinyXML header files (Justin)
 - Remove the hidapi.h include from our headers so we don't have to
   distribute the hidapi header files (Justin)
 - Fixed Issue 375 - Add Ecolink Garage Door Sensor - (Justin)<|MERGE_RESOLUTION|>--- conflicted
+++ resolved
@@ -1,13 +1,6 @@
 Version 1.5
  - Pull Request #743 - Updated Fibaro Devices from Navstev0 (Justin)
  - Pull Request #740 - Updated Fibaro FGMS-001 ID's from Technosf (Justin)
-<<<<<<< HEAD
- - Rename zwcfg_*.xml to zwcache_*.xml to reflect its not a config file, but a cache. (Justin)
- - On *nix Platforms - Rename the threads to their functions, so its visible in ps/top etc (Justin)
- - Pull Request #732 - Fix CPPFLAGS being passed to secondary Makefiles from asac (Justin)
- - Pull Request #736 - Update dotNet wrapper with new Functions from bufferUnderrun (Justin)
- - Pull Request #746 - Fix HID exports on Windows from gizmocuz (Justin)
-=======
  - Pull Request #750 - Fix FreeBSD 10.1 and 10.2 Builds from stromnet (Justin)
  - Pull Request #751 - Fibaro FGD212 Australia Codes from daemondazz (Justin)
  - Pull Request #752 - Devolo Home Control Radiator Thermostat from blitzkneisser (Justin)
@@ -40,8 +33,11 @@
  - Pull Request #803 - Configs for Remotec ZTS-110 thermostat from  gwmullin (Justin)
  - Pull Request #797 - Leviton VRMX1-1LZ - additional hardware id from shanemadden (Justin)
  - Pull Request #811 - Updated GE GE 12724 3-Way Dimmer Switch, missing config from Halsafar (Justin)
-
->>>>>>> 17170ea0
+ - Rename zwcfg_*.xml to zwcache_*.xml to reflect its not a config file, but a cache. (Justin)
+ - On *nix Platforms - Rename the threads to their functions, so its visible in ps/top etc (Justin)
+ - Pull Request #732 - Fix CPPFLAGS being passed to secondary Makefiles from asac (Justin)
+ - Pull Request #736 - Update dotNet wrapper with new Functions from bufferUnderrun (Justin)
+ - Pull Request #746 - Fix HID exports on Windows from gizmocuz (Justin)
 
 Version 1.4
  - Released 10th Jan, 2016
